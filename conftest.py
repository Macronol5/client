import requests_mock
import os
from click.testing import CliRunner
import pytest
from wandb.history import History
from tests.api_mocks import *
import wandb
from wandb import wandb_run
from wandb.apis import InternalApi
import six
import json
import sys
import time
import threading
import logging
from multiprocessing import Process
from vcr.request import Request
import requests
from wandb import wandb_socket
from wandb import env
from wandb import util
from wandb.wandb_run import Run
from tests import utils
from tests.mock_server import create_app
import socket

# Turn off the internets in tests
_true_connect = socket.socket.connect
def host_from_address(address):
    host = address[0]
    if isinstance(host, str) or isinstance(host, unicode):
        return host

def guarded_connect(inst, *args):
    address = args[0]
    if isinstance(address, tuple):
        host = host_from_address(address)
        if host and host in ["localhost"]:
            return _true_connect(inst, *args)
        raise Exception("Network connection blocked to host %s" % host)
    else:
        return _true_conect(inst, *args)
socket.socket.connect = guarded_connect

@pytest.fixture
def socket_enabled():
    socket.socket.connect = _true_connect
    yield
    socket.socket.connect = guarded_connect

def pytest_runtest_setup(item):
    wandb.reset_env()
    wandb.uninit()
    global_settings = os.path.expanduser("~/.config/wandb/settings")
    if os.path.exists(global_settings):
        try:
            os.remove(global_settings)
<<<<<<< HEAD
        except IOError:
=======
        except OSError:
>>>>>>> 901f06f4
            pass
    # This is used to find tests that are leaking outside of tmp directories
    os.environ["WANDB_DESCRIPTION"] = item.parent.name + "#" + item.name


def request_repr(self):
    try:
        body = json.loads(self.body)
        query = body.get("query") or "no_query"
        render = query.split("(")[0].split("\n")[0] + " - vars: " + str(body.get("variables", {}).get("files", {}))
    except (ValueError, TypeError):
        render = "BINARY"
    return "({}) {} - {}".format(self.method, self.uri, render)


Request.__repr__ = request_repr
# To enable VCR logging uncomment below
#logging.basicConfig() # you need to initialize logging, otherwise you will not see anything from vcrpy
#vcr_log = logging.getLogger("vcr")
#vcr_log.setLevel(logging.INFO)


@pytest.fixture(scope='module')
def vcr_config():
    def replace_body(request):
        if "storage.googleapis.com" in request.uri:
            request.body = "BINARY DATA"
        elif "/file_stream" in request.uri:
            request.body = json.dumps({"files": list(json.loads(request.body).get("files", {}.keys()))})
        return request

    def replace_response_body(response, *args):
        """Remove gzip response from pypi"""
        if response["headers"].get("Access-Control-Expose-Headers") == ['X-PyPI-Last-Serial']:
            if response["headers"].get("Content-Encoding"):
                del response["headers"]["Content-Encoding"]
            response["body"]["string"] = '{"info":{"version": "%s"}' % wandb.__version__
        return response

    return {
        # Replace the Authorization request header with "DUMMY" in cassettes
        "filter_headers": [('authorization', 'DUMMY')],
        "match_on": ['method', 'uri', 'query', 'graphql'],
        "before_record": replace_body,
        "before_record_response": replace_response_body,
    }


@pytest.fixture(scope='module')
def vcr(vcr):
    def vcr_graphql_matcher(r1, r2):
        if "/graphql" in r1.uri and "/graphql" in r2.uri:
            body1 = json.loads(r1.body.decode("utf-8"))
            body2 = json.loads(r2.body.decode("utf-8"))
            return body1["query"].strip() == body2["query"].strip()
        elif "/file_stream" in r1.uri and "/file_stream" in r2.uri:
            body1 = json.loads(r1.body.decode("utf-8"))
            body2 = json.loads(r2.body.decode("utf-8"))
            return body1["files"] == body2["files"]
    vcr.register_matcher('graphql', vcr_graphql_matcher)
    return vcr


@pytest.fixture
def local_netrc(monkeypatch):
    with CliRunner().isolated_filesystem():
        # TODO: this seems overkill...
        origexpand = os.path.expanduser

        def expand(path):
            return os.path.realpath("netrc") if "netrc" in path else origexpand(path)
        monkeypatch.setattr(os.path, "expanduser", expand)
        yield


@pytest.fixture
def history():
    with CliRunner().isolated_filesystem():
        yield Run().history


@pytest.fixture
def wandb_init_run(request, tmpdir, request_mocker, mock_server, monkeypatch, mocker, capsys, local_netrc):
    """Fixture that calls wandb.init(), yields a run (or an exception) that
    gets created, then cleans up afterward.  This is meant to test the logic
    in wandb.init, it should generally not spawn a run_manager.  If you need
    to test run_manager logic use that fixture.
    """
    # save the environment so we can restore it later. pytest
    # may actually do this itself. didn't check.
    orig_environ = dict(os.environ)
    orig_namespace = None
    run = None
    # Reset the tensorboard and pytest state
    wandb.tensorboard.reset_state()
    wandb._global_watch_idx = 0
    try:
        with CliRunner().isolated_filesystem():
            if request.node.get_closest_marker('jupyter'):
                def fake_ipython():
                    class Jupyter(object):
                        __module__ = "jupyter"

                        def __init__(self):
                            class Hook(object):
                                def register(self, what, where):
                                    pass

                            class Pub(object):
                                def publish(self, **kwargs):
                                    pass

                            class Hist(object):
                                def get_range(self, **kwargs):
                                    return [[None, 1, ('#source code', None)]]

                            self.events = Hook()
                            self.display_pub = Pub()
                            self.history_manager = Hist()

                        def register_magics(self, magic):
                            pass
                    return Jupyter()
                wandb.get_ipython = fake_ipython
                wandb.jupyter.get_ipython = fake_ipython
            # no i/o wrapping - it breaks pytest
            os.environ['WANDB_MODE'] = 'clirun'

            if request.node.get_closest_marker('headless'):
                mocker.patch('subprocess.Popen')
            else:
                def mock_headless(run, cloud=True):
                    print("_init_headless called with cloud=%s" % cloud)
                mocker.patch('wandb._init_headless', mock_headless)

            if not request.node.get_closest_marker('unconfigured'):
                os.environ['WANDB_API_KEY'] = 'test'
                os.environ['WANDB_ENTITY'] = 'test'
                os.environ['WANDB_PROJECT'] = 'unit-test-project'
            else:
                # when unconfigured we enable run mode to test missing creds
                os.environ['WANDB_MODE'] = 'run'
                monkeypatch.setattr('wandb.apis.InternalApi.api_key', None)
                monkeypatch.setattr(
                    'getpass.getpass', lambda x: "0123456789012345678901234567890123456789")
                assert InternalApi().api_key == None
            os.environ['WANDB_RUN_DIR'] = str(tmpdir)
            if request.node.get_closest_marker('silent'):
                os.environ['WANDB_SILENT'] = "true"

            orig_namespace = vars(wandb)
            assert wandb.run is None
            # Mock out run_manager, we add it to run to access state in tests
            orig_rm = wandb.run_manager.RunManager
            mock = mocker.patch('wandb.run_manager.RunManager')

            def fake_init(run, port=None, output=None, cloud=True):
                print("Initialized fake run manager")
                rm = fake_run_manager(mocker, run, cloud=cloud, rm_class=orig_rm)
                rm._block_file_observer()
                run.run_manager = rm
                return rm
            mock.side_effect = fake_init

            if request.node.get_closest_marker('args'):
                kwargs = request.node.get_closest_marker('args').kwargs
                # Unfortunate to enable the test to work
                if kwargs.get("dir"):
                    del os.environ['WANDB_RUN_DIR']
                if kwargs.get("tensorboard"):
                    # The test uses tensorboardX so we need to be sure it's imported
                    # we use get_module because tensorboardX isn't available in py2
                    wandb.util.get_module("tensorboardX")
                if kwargs.get("error"):
                    err = kwargs["error"]
                    del kwargs['error']

                    if err == "io":
                        @classmethod
                        def error(cls):
                            raise IOError
                        monkeypatch.setattr(
                            'wandb.wandb_run.Run.from_environment_or_defaults', error)
                    elif err == "socket":
                        class Error(object):
                            @property
                            def port(self):
                                return 123

                            def listen(self, secs):
                                return False, None
                        monkeypatch.setattr("wandb.wandb_socket.Server", Error)
                if kwargs.get('k8s') is not None:
                    token_path = "/var/run/secrets/kubernetes.io/serviceaccount/token"
                    crt_path = "/var/run/secrets/kubernetes.io/serviceaccount/ca.crt"
                    orig_exist = os.path.exists

                    def exists(path):
                        return True if path in token_path else orig_exist(path)

                    def magic(path, *args, **kwargs):
                        if path == token_path:
                            return six.StringIO('token')
                    mocker.patch('wandb.util.open', magic, create=True)
                    mocker.patch('wandb.util.os.path.exists', exists)
                    os.environ["KUBERNETES_SERVICE_HOST"] = "k8s"
                    os.environ["KUBERNETES_PORT_443_TCP_PORT"] = "123"
                    os.environ["HOSTNAME"] = "test"
                    if kwargs["k8s"]:
                        request_mocker.register_uri("GET", "https://k8s:123/api/v1/namespaces/default/pods/test",
                                                    content=b'{"status":{"containerStatuses":[{"imageID":"docker-pullable://test@sha256:1234"}]}}')
                    else:
                        request_mocker.register_uri("GET", "https://k8s:123/api/v1/namespaces/default/pods/test",
                                                    content=b'{}', status_code=500)
                    del kwargs["k8s"]
                if kwargs.get('sagemaker'):
                    del kwargs['sagemaker']
                    config_path = "/opt/ml/input/config/hyperparameters.json"
                    resource_path = "/opt/ml/input/config/resourceconfig.json"
                    secrets_path = "secrets.env"
                    os.environ['TRAINING_JOB_NAME'] = 'sage'
                    os.environ['CURRENT_HOST'] = 'maker'

                    orig_exist = os.path.exists

                    def exists(path):
                        return True if path in (config_path, secrets_path, resource_path) else orig_exist(path)
                    mocker.patch('wandb.os.path.exists', exists)

                    def magic(path, *args, **kwargs):
                        if path == config_path:
                            return six.StringIO('{"fuckin": "A"}')
                        elif path == resource_path:
                            return six.StringIO('{"hosts":["a", "b"]}')
                        elif path == secrets_path:
                            return six.StringIO('WANDB_TEST_SECRET=TRUE')
                        else:
                            return six.StringIO()

                    mocker.patch('wandb.open', magic, create=True)
                    mocker.patch('wandb.util.open', magic, create=True)
                elif kwargs.get("tf_config"):
                    os.environ['TF_CONFIG'] = json.dumps(kwargs['tf_config'])
                    del kwargs['tf_config']
                elif kwargs.get("env"):
                    for k, v in six.iteritems(kwargs["env"]):
                        os.environ[k] = v
                    del kwargs["env"]
            else:
                kwargs = {}

            if request.node.get_closest_marker('resume'):
                # env was leaking when running the whole suite...
                if os.getenv(env.RUN_ID):
                    del os.environ[env.RUN_ID]
                os.mkdir(wandb.wandb_dir())
                with open(os.path.join(wandb.wandb_dir(), wandb_run.RESUME_FNAME), "w") as f:
                    f.write(json.dumps({"run_id": "test"}))
            try:
                print("Initializing with", kwargs)
                run = wandb.init(**kwargs)
                if request.node.get_closest_marker('resume') or request.node.get_closest_marker('mocked_run_manager') or request.node.get_closest_marker('jupyter'):
                    # Reset history
                    run._history = None
                    rm = wandb.run_manager.RunManager(run)
                    rm.init_run(os.environ)
                if request.node.get_closest_marker('mock_socket'):
                    run.socket = mocker.MagicMock()
                assert run is wandb.run
                assert run.config is wandb.config
            except wandb.LaunchError as e:
                print("!!! wandb LaunchError raised")
                run = e
            yield run
            if hasattr(run, "run_manager"):
                print("Shutting down run manager")
                run.run_manager.test_shutdown()
    finally:
        # restore the original environment
        os.environ.clear()
        os.environ.update(orig_environ)
        wandb.uninit()
        wandb.get_ipython = lambda: None
        assert vars(wandb) == orig_namespace


def fake_run_manager(mocker, run=None, cloud=True, rm_class=wandb.run_manager.RunManager):
    # NOTE: This will create a run directory so make sure it's called in an isolated file system
    # We have an optional rm_class object because we mock it above so we need it before it's mocked
    api = InternalApi(load_settings=False)
    api.set_setting('project', 'testing')

    if wandb.run is None:
        wandb.run = run or Run()
        wandb.config = wandb.run.config
    wandb.run._api = api
    wandb.run._mkdir()
    wandb.run.socket = wandb_socket.Server()
    api.set_current_run_id(wandb.run.id)
    mocker.patch('wandb.apis.internal.FileStreamApi')
    api._file_stream_api = mocker.MagicMock()
    run_manager = rm_class(wandb.run, cloud=cloud, port=wandb.run.socket.port)

    class FakeProc(object):
        def poll(self):
            return None

        def exit(self, code=0):
            return None
    run_manager.proc = FakeProc()
    run_manager._meta = mocker.MagicMock()
    run_manager._stdout_tee = mocker.MagicMock()
    run_manager._stderr_tee = mocker.MagicMock()
    run_manager._output_log = mocker.MagicMock()
    run_manager._stdout_stream = mocker.MagicMock()
    run_manager._stderr_stream = mocker.MagicMock()
    run_manager.mirror_stdout_stderr = mocker.MagicMock()
    run_manager.unmirror_stdout_stderr = mocker.MagicMock()
    socket_thread = threading.Thread(
        target=wandb.run.socket.listen)
    socket_thread.start()
    run_manager._socket.ready()
    thread = threading.Thread(
        target=run_manager._sync_etc)
    thread.daemon = True
    thread.start()

    def test_shutdown():
        if wandb.run and wandb.run.socket:
            wandb.run.socket.done()
            # TODO: is this needed?
            socket_thread.join()
            thread.join()
    run_manager.test_shutdown = test_shutdown
    run_manager._unblock_file_observer()
    run_manager._file_pusher._push_function = mocker.MagicMock()
    return run_manager


@pytest.fixture
def run_manager(mocker, mock_server):
    """This fixture emulates the run_manager headless mode in a single process
    Just call run_manager.test_shutdown() to join the threads
    """
    # Reset the tensorboard state
    wandb.tensorboard.reset_state()
    with CliRunner().isolated_filesystem():
        run_manager = fake_run_manager(mocker)
        yield run_manager
        wandb.uninit()


@pytest.fixture
def loggedin():
    orig_environ = dict(os.environ)
    try:
        with CliRunner().isolated_filesystem():
            os.environ["WANDB_API_KEY"] = "X"*40
            yield os.environ
    finally:
        os.environ.clear()
        os.environ.update(orig_environ)
        wandb.uninit()


@pytest.fixture
def dryrun():
    orig_environ = dict(os.environ)
    try:
        with CliRunner().isolated_filesystem():
            os.environ["WANDB_MODE"] = "dryrun"
            yield os.environ
    finally:
        os.environ.clear()
        os.environ.update(orig_environ)
        wandb.uninit()

# "Error: 'Session' object has no attribute 'request'""
# @pytest.fixture(autouse=True)
# def no_requests(monkeypatch, mock_server):
#    monkeypatch.setattr("requests.sessions.Session.request", mock_server.request)


@pytest.fixture
def request_mocker(request):
    """
    :param request: pytest request object for cleaning up.
    :return: Returns instance of requests mocker used to mock HTTP calls.
    """
    m = requests_mock.Mocker()
    m.start()
    request.addfinalizer(m.stop)
    return m


@pytest.fixture(autouse=True)
def preserve_environ():
    environ = dict(os.environ)
    try:
        yield
    finally:
        os.environ.clear()
        os.environ.update(environ)


@pytest.fixture(autouse=True)
def check_environ():
    """Warn about WANDB_ environment variables the user has set

    Sometimes it's useful to set things like WANDB_DEBUG intentionally, or
    set other things for hacky debugging, but we want to make sure the user
    knows about it.
    """
    # we ignore WANDB_DESCRIPTION because we set it intentionally in
    # pytest_runtest_setup()
    wandb_keys = [key for key in os.environ.keys() if key.startswith(
        'WANDB_') and key not in ['WANDB_TEST', 'WANDB_DESCRIPTION']]
    if wandb_keys:
        wandb.termwarn('You have WANDB_ environment variable(s) set. These may interfere with tests:')
        for key in wandb_keys:
            wandb.termwarn('    {} = {}'.format(key, repr(os.environ[key])))


@pytest.fixture
def mock_server(mocker):
    app = create_app()
    mock = utils.RequestsMock(app.test_client(), {})
    mocker.patch("gql.transport.requests.requests", mock)
    mocker.patch("wandb.apis.file_stream.requests", mock)
    mocker.patch("wandb.apis.internal.requests", mock)
    return mock


@pytest.fixture
def live_mock_server(request):
    if request.node.get_closest_marker('port'):
        port = request.node.get_closest_marker('port').args[0]
    else:
        port = 8765
    app = create_app()
    server = Process(target=app.run, kwargs={"port": port, "debug": True, "use_reloader": False})
    server.start()
    for i in range(5):
        try:
            time.sleep(1)
            res = requests.get("http://localhost:%s/storage" % port, timeout=1)
            if res.status_code == 200:
                break
            print("Attempting to connect but got: %s", res)
        except requests.exceptions.RequestException:
            print("timed out")
    yield server
    server.terminate()
    server.join()<|MERGE_RESOLUTION|>--- conflicted
+++ resolved
@@ -25,28 +25,29 @@
 import socket
 
 # Turn off the internets in tests
-_true_connect = socket.socket.connect
-def host_from_address(address):
-    host = address[0]
-    if isinstance(host, str) or isinstance(host, unicode):
-        return host
-
-def guarded_connect(inst, *args):
-    address = args[0]
-    if isinstance(address, tuple):
-        host = host_from_address(address)
-        if host and host in ["localhost"]:
-            return _true_connect(inst, *args)
-        raise Exception("Network connection blocked to host %s" % host)
-    else:
-        return _true_conect(inst, *args)
-socket.socket.connect = guarded_connect
+# _true_connect = socket.socket.connect
+# def host_from_address(address):
+#     host = address[0]
+#     if isinstance(host, str) or isinstance(host, unicode):
+#         return host
+
+# def guarded_connect(inst, *args):
+#     address = args[0]
+#     if isinstance(address, tuple):
+#         host = host_from_address(address)
+#         if host and host in ["localhost"]:
+#             return _true_connect(inst, *args)
+#         raise Exception("Network connection blocked to host %s" % host)
+#     else:
+#         return _true_conect(inst, *args)
+# socket.socket.connect = guarded_connect
 
 @pytest.fixture
 def socket_enabled():
-    socket.socket.connect = _true_connect
-    yield
-    socket.socket.connect = guarded_connect
+    pass
+    # socket.socket.connect = _true_connect
+    # yield
+    # socket.socket.connect = guarded_connect
 
 def pytest_runtest_setup(item):
     wandb.reset_env()
@@ -55,11 +56,7 @@
     if os.path.exists(global_settings):
         try:
             os.remove(global_settings)
-<<<<<<< HEAD
-        except IOError:
-=======
         except OSError:
->>>>>>> 901f06f4
             pass
     # This is used to find tests that are leaking outside of tmp directories
     os.environ["WANDB_DESCRIPTION"] = item.parent.name + "#" + item.name
