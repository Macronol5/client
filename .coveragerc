[paths]
canonicalsrc =
    wandb/
    .tox/func-s_base-py37/lib/python3.7/site-packages/wandb/
    .tox/func-s_tf115-py37/lib/python3.7/site-packages/wandb/
    .tox/func-s_tf21-py37/lib/python3.7/site-packages/wandb/
    .tox/func-s_tf25-py37/lib/python3.7/site-packages/wandb/

[run]
# TODO(jhr): enable this in the future
# branch = True
concurrency = multiprocessing,thread

source =
    wandb/

omit =
    wandb/sweeps/*
    wandb/vendor/*
    wandb/proto/*

[report]
exclude_lines =
    pragma: no cover
    if TYPE_CHECKING:

omit =
    wandb/sweeps/*
<<<<<<< HEAD
    wandb/sweeps_engine/*
    wandb/vendor/*
    wandb/proto/*
=======
    wandb/vendor/*
>>>>>>> 957f93c4
<|MERGE_RESOLUTION|>--- conflicted
+++ resolved
@@ -26,10 +26,5 @@
 
 omit =
     wandb/sweeps/*
-<<<<<<< HEAD
-    wandb/sweeps_engine/*
     wandb/vendor/*
-    wandb/proto/*
-=======
-    wandb/vendor/*
->>>>>>> 957f93c4
+    wandb/proto/*