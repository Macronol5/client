<<<<<<< HEAD
=======
## 0.8.36 (May 11, 2020)

#### :bug: Bug Fix

-   Catch all exceptions when saving Jupyter sessions
-   validation_data automatically set in TF >= 2.2
-   _implements_\* hooks now implemented in keras callback for TF >= 2.2

#### :nail_care: Enhancement

-   Raw source code saving now disabled by default
-   We now support global settings on boot to enable code saving on the server
-   New `code_save=True` argument to wandb.init to enable code saving manually

## 0.8.35 (May 1, 2020)

#### :bug: Bug Fix

-   Ensure cells don't hang on completion
-   Fixed jupyter integration in PyCharm shells
-   Made session history saving handle None metadata in outputs

## 0.8.34 (Apr 28, 2020)

#### :nail_care: Enhancement

-   Save session history in jupyter notebooks
-   Kaggle internet enable notification
-   Extend wandb.plots.feature_importances to work with more model types, thanks @neomatrix369!

#### :bug: Bug Fix

-   Code saving for jupyter notebooks restored
-   Fixed thread errors in jupyter
-   Ensure final history rows aren't dropped in jupyter

## 0.8.33 (Apr 24, 2020)

#### :nail_care: Enhancement

-   Add default class labels for semantic segmentation
-   Enhance bounding box API to be similar to semantic segmentation API

#### :bug: Bug Fix

-   Increase media table rows to improve ROC/PR curve logging
-   Fix issue where pre binned histograms were not being handled properly
-   Handle nan values in pytorch histograms
-   Fix handling of binary image masks

>>>>>>> 901f06f4
## 0.8.32 (Apr 14, 2020)

#### :nail_care: Enhancement

-   Improve semantic segmentation image mask logging

## 0.8.31 (Mar 19, 2020)

#### :nail_care: Enhancement

-   Close all open files to avoice ResourceWarnings, thanks @CrafterKolyan!

#### :bug: Bug Fix

-   Parse "tensor" protobufs, fixing issues with tensorboard syncing in 2.1

## 0.8.30 (Mar 19, 2020)

#### :nail_care: Enhancement

-   Add ROC, precision_recall, HeatMap, explainText, POS, and NER to wandb.plots
-   Add wandb.Molecule() logging
-   Capture kaggle runs for metrics
-   Add ability to watch from run object

#### :bug: Bug Fix

-   Avoid accidently picking up global debugging logs

## 0.8.29 (Mar 5, 2020)

#### :nail_care: Enhancement

-   Improve bounding box annotations
-   Log active GPU system metrics
-   Only writing wandb/settings file if wandb init is called
-   Improvements to wandb local command

#### :bug: Bug Fix

-   Fix GPU logging on some devices without power metrics
-   Fix sweep config command handling
-   Fix tensorflow string logging

## 0.8.28 (Feb 21, 2020)

#### :nail_care: Enhancement

-   Added code saving of main python module
-   Added ability to specify metadata for bounding boxes and segmentation masks

#### :bug: Bug Fix

-   Fix situations where uncommited data from wandb.log() is not persisted

## 0.8.27 (Feb 11, 2020)

#### :bug: Bug Fix

-   Fix dependency conflict with new versions of six package

## 0.8.26 (Feb 10, 2020)

#### :nail_care: Enhancement

-   Add best metric and epoch to run summary with Keras callback
-   Added wandb.run.config_static for environments required pickled config

#### :bug: Bug Fix

-   Fixed regression causing failures with wandb.watch() and DataParallel
-   Improved compatibility with python 3.8
-   Fix model logging under windows

## 0.8.25 (Feb 4, 2020)

#### :bug: Bug Fix

-   Fix exception when using wandb.watch() in a notebook
-   Improve support for sparse tensor gradient logging on GPUs

## 0.8.24 (Feb 3, 2020)

#### :bug: Bug Fix

-   Relax version dependancy for PyYAML for users with old environments

## 0.8.23 (Feb 3, 2020)

#### :nail_care: Enhancement

-   Added scikit-learn support
-   Added ability to specify/exclude specific keys when building wandb.config

#### :bug: Bug Fix

-   Fix wandb.watch() on sparse tensors
-   Fix incompatibilty with ray 0.8.1
-   Fix missing pyyaml requirement
-   Fix "W&B process failed to launch" problems
-   Improved ability to log large model graphs and plots

## 0.8.22 (Jan 24, 2020)

#### :nail_care: Enhancement

-   Added ability to configure agent commandline from sweep config

#### :bug: Bug Fix

-   Fix fast.ai prediction logging
-   Fix logging of eager tensorflow tensors
-   Fix jupyter issues with logging notebook name and wandb.watch()

## 0.8.21 (Jan 15, 2020)

#### :nail_care: Enhancement

-   Ignore wandb.init() specified project and entity when running a sweep

#### :bug: Bug Fix

-   Fix agent "flapping" detection
-   Fix local controller not starting when sweep is pending

## 0.8.20 (Jan 10, 2020)

#### :nail_care: Enhancement

-   Added support for LightGBM
-   Added local board support (Experimental)
-   Added ability to modify sweep configuration
-   Added GPU power logging to system metrics

#### :bug: Bug Fix

-   Prevent sweep agent from failing continously when misconfigured

## 0.8.19 (Dec 18, 2019)

#### :nail_care: Enhancement

-   Added beta support for ray/tune hyperopt search strategy
-   Added ability to specify max runs per agent
-   Improve experience starting a sweep without a project already created

#### :bug: Bug Fix

-   Fix repeated wandb.Api().Run(id).scan_history() calls get updated data
-   Fix early_terminate/hyperband in notebook/python environments

## 0.8.18 (Dec 4, 2019)

#### :nail_care: Enhancement

-   Added min_step and max_step to run.scan_history for grabbing sub-sections of metrics
-   wandb.init(reinit=True) now automatically calls wandb.join() to better support multiple runs per process

#### :bug: Bug Fix

-   wandb.init(sync_tensorboard=True) works again for TensorFlow 2.0

## 0.8.17 (Dec 2, 2019)

#### :nail_care: Enhancement

-   Handle tags being passed in as a string

#### :bug: Bug Fix

-   Pin graphql-core < 3.0.0 to fix install errors
-   TQDM progress bars update logs properly
-   Oversized summary or history logs are now dropped which prevents retry hanging

## 0.8.16 (Nov 21, 2019)

#### :bug: Bug Fix

-   Fix regression syncing some versions of Tensorboard since 0.8.13
-   Fix network error in Jupyter

## 0.8.15 (Nov 5, 2019)

#### :bug: Bug Fix

-   Fix calling wandb.init with sync_tensorboard multiple times in Jupyter
-   Fix RuntimeError race when using threads and calling wandb.log
-   Don't initialize Sentry when error reporting is disabled

#### :nail_care: Enhancement

-   Added best_run() to wandb.sweep() public Api objects
-   Remove internal tracking keys from wandb.config objects in the public Api

## 0.8.14 (Nov 1, 2019)

#### :bug: Bug Fix

-   Improve large object warning when values reach maximum size
-   Warn when wandb.save isn't passed a string
-   Run stopping from the UI works since regressing in 0.8.12
-   Restoring a file that already exists locally works
-   Fixed TensorBoard incorrectly placing some keys in the wrong step since 0.8.10
-   wandb.Video only accepts uint8 instead of incorrectly converting to floats
-   SageMaker environment detection is now more robust
-   Resuming correctly populates config
-   wandb.restore respects root when run.dir is set #658
-   Calling wandb.watch multiple times properly namespaces histograms and graphs

#### :nail_care: Enhancement

-   Sweeps now work in Windows!
-   Added sweep attribute to Run in the public api
-   Added sweep link to Jupyter and terminal output
-   TensorBoard logging now stores proper timestamps when importing historic results
-   TensorBoard logging now supports configuring rate_limits and filtering event types
-   Use simple output mirroring stdout doesn't have a file descriptor
-   Write wandb meta files to the system temp directory if the local directory isn't writable
-   Added beta api.reports to the public API
-   Added wandb.unwatch to remove hooks from pytorch models
-   Store the framework used in config.\_wandb

## 0.8.13 (Oct 15, 2019)

#### :bug: Bug Fix

-   Create nested directory when videos are logged from tensorboard namespaces
-   Fix race when using wandb.log `async=True`
-   run.summary acts like a proper dictionary
-   run.summary sub dictionaries properly render
-   handle None when passing class_colors for segmentation masks
-   handle tensorflow2 not having a SessionHook
-   properly escape args in windows
-   fix hanging login when in anonymode
-   tf2 keras patch now handles missing callbacks args

#### :nail_care: Enhancement

-   Updates documentation autogenerated from docstrings in /docs
-   wandb.init(config=config_dict) does not update sweep specified parameters
-   wandb.config object now has a setdefaults method enabling improved sweep support
-   Improved terminal and jupyter message incorporating :rocket: emojii!
-   Allow wandb.watch to be called multiple times on different models
-   Improved support for watching multple tfevent files
-   Windows no longer requires `wandb run` simply run `python script_name.py`
-   `wandb agent` now works on windows.
-   Nice error message when wandb.log is called without a dict
-   Keras callback has a new `log_batch_frequency` for logging metrics every N batches

## 0.8.12 (Sep 20, 2019)

#### :bug: Bug Fix

-   Fix compatibility issue with python 2.7 and old pip dependencies

#### :nail_care: Enhancement

-   Improved onboarding flow when creating new accounts and entering api_key

## 0.8.11 (Sep 19, 2019)

#### :bug: Bug Fix

-   Fix public api returning incorrect data when config value is 0 or False
-   Resumed runs no longer overwrite run names with run id

#### :nail_care: Enhancement

-   Added recording of spell.run id in config

## 0.8.10 (Sep 13, 2019)

#### :bug: Bug Fix

-   wandb magic handles the case of tf.keras and keras being loaded
-   tensorboard logging won't drop steps if multiple loggers have different global_steps
-   keras gradient logging works in the latest tf.keras
-   keras validation_data is properly set in tensorflow 2
-   wandb pull command creates directories if they don't exist, thanks @chmod644
-   file upload batching now asserts a minimum size
-   sweeps works in python2 again
-   scan_history now iterates the full set of points
-   jupyter will run local mode if credentials can't be obtained

#### :nail_care: Enhancement

-   Sweeps can now be run from within jupyter / directly from python! https://docs.wandb.com/sweeps/python
-   New openai gym integration will automatically log videos, enabled with the monitor_gym keyword argument to wandb.init
-   Ray Tune logging callback in wandb.ray.WandbLogger
-   New global config file in ~/.config/wandb for global settings
-   Added tests for fastai, thanks @borisdayma
-   Public api performance enhancements
-   Deprecated username in favor of enitity in the public api for consistency
-   Anonymous login support enabled by default
-   New wandb.login method to be used in jupyter enabling anonymous logins
-   Better dependency error messages for data frames
-   Initial integration with spell.run
-   All images are now rendered as PNG to avoid JPEG artifacts
-   Public api now has a projects field

## 0.8.9 (Aug 19, 2019)

#### :bug: Bug Fix

-   run.summary updates work in jupyter before log is called
-   don't require numpy to be installed
-   Setting nested keys in summary works
-   notebooks in nested directories are properly saved
-   Don't retry 404's / better error messaging from the server
-   Strip leading slashes when loading paths in the public api

#### :nail_care: Enhancement

-   Small files are batch uploaded as gzipped tarballs
-   TensorBoardX gifs are logged to wandb

## 0.8.8 (Aug 13, 2019)

#### :bug: Bug Fix

-   wandb.init properly handles network failures on startup
-   Keras callback only logs examples if data_type or input_type is set
-   Fix edge case PyTorch model logging bug
-   Handle patching tensorboard multiple times in jupyter
-   Sweep picks up config.yaml from the run directory
-   Dataframes handle integer labels
-   Handle invalid JSON when querying jupyter servers

#### :nail_care: Enhancement

-   fastai uses a fixed seed for example logging
-   increased the max number of images for fastai callback
-   new wandb.Video tag for logging video
-   sync=False argument to wandb.log moves logging to a thread
-   New local sweep controller for custom search logic
-   Anonymous login support for easier onboarding
-   Calling wandb.init multiple times in jupyter doesn't error out

## 0.8.7 (Aug 7, 2019)

#### :bug: Bug Fix

-   keras callback no longer guesses input_type for 2D data
-   wandb.Image handles images with 1px height

#### :nail_care: Enhancement

-   wandb Public API now has `run.scan_history` to return all history rows
-   wandb.config prints helpful errors if used before calling init
-   wandb.summary prints helpful errors if used before calling init
-   filestream api points to new url on the backend

## 0.8.6 (July 31, 2019)

#### :bug: Bug Fix

-   fastai callback uses the default monitor instead of assuming val_loss
-   notebook introspections handles error cases and doesn't print stacktrace on failure
-   Don't print description warning when setting name
-   Fixed dataframe logging error with the keras callback
-   Fixed line offsets in logs when resuming runs
-   wandb.config casts non-builtins before writing to yaml
-   vendored backports.tempfile to address missing package on install

#### :nail_care: Enhancement

-   Added `api.sweep` to the python export api for querying sweeps
-   Added `WANDB_NOTEBOOK_NAME` for specifying the notebook name in cases we can't infer it
-   Added `WANDB_HOST` to override hostnames
-   Store if a run was run within jupyter
-   Client now supports stopping runs from the web ui
-   Handle floats passed as step to `wandb.log`
-   wandb.config has full unicode support
-   sync the main file to wandb if code saving is enabled and it's untracked by git
-   XGBoost callback: wandb.xgboost.wandb_callback()

## 0.8.5 (July 12, 2019)

#### :bug: Bug Fix

-   Fixed plotly charts with large numpy arrays not rendering
-   `wandb docker` works when nvidia is present
-   Better error when non string keys are sent to log
-   Relaxed pyyaml dependency to fix AMI installs
-   Magic works in jupyter notebooks.

#### :nail_care: Enhancement

-   New preview release of auto-dataframes for Keras
-   Added input_type and output_type to the Keras callback for simpler config
-   public api supports retrieving specific keys and custom xaxis

## 0.8.4 (July 8, 2019)

#### :bug: Bug Fix

-   WANDB_IGNORE_GLOBS is respected on the final scan of files
-   Unified run.id, run.name, and run.notes across all apis
-   Handle funky terminal sizes when setting up our psuedo tty
-   Fixed Jupyter notebook introspection logic
-   run.summary.update() persists changes to the server
-   tensorboard syncing is robust to invalid histograms and truncated files

#### :nail_care: Enhancement

-   preview release of magic, calling wandb.init(magic=True) should automatically track config and metrics when possible
-   cli now supports local installs of the backend
-   fastai callback supports logging example images

## 0.8.3 (June 26, 2019)

#### :bug: Bug Fix

-   image logging works in Windows
-   wandb sync handles tfevents with a single timestep
-   fix incorrect command in overview page for running runs
-   handle histograms with > 512 bins when streaming tensorboard
-   better error message when calling wandb sync on a file instead of a directory

#### :nail_care: Enhancement

-   new helper function for handling hyperparameters in sweeps `wandb.config.user_items()`
-   better mocking for improved testing

## 0.8.2 (June 20, 2019)

#### :bug: Bug Fix

-   entity is persisted on wandb.run when queried from the server
-   tmp files always use the temporary directory to avoid syncing
-   raise error if file shrinks while uploading
-   images log properly in windows
-   upgraded pyyaml requirement to address CVE
-   no longer store a history of rows to prevent memory leak

#### :nail_care: Enhancement

-   summary now supports new dataframe format
-   WANDB_SILENT environment variable writes all wandb messages to debug.log
-   Improved error messages for windows and tensorboard logging
-   output.log is uploaded at the end of each run
-   metadata, requirements, and patches are uploaded at the beginning of a run
-   when not running from a git repository, store the main python file
-   added WANDB_DISABLE_CODE to prevent diffing and code saving
-   when running in jupyter store the name of the notebook
-   auto-login support for colab
-   store url to colab notebook
-   store the version of this library in config
-   store sys.executable in metadata
-   fastai callback no longer requires path
-   wandb.init now accepts a notes argument
-   The cli replaced the message argument with notes and name

## 0.8.1 (May 23, 2019)

#### :bug: Bug Fix

-   wandb sync handles tensorboard embeddings
-   wandb sync correctly handles images in tensorboard
-   tf.keras correctly handles single input functional models
-   wandb.Api().runs returns an iterator that's reusable
-   WANDB_DIR within a hidden directory doesn't prevent syncing
-   run.files() iterates over all files
-   pytorch recurssion too deep error

#### :nail_care: Enhancement

-   wandb sync accepts an --ignore argument with globs to skip files
-   run.summary now has an items() method for iterating over all keys

## 0.8.0 (May 17, 2019)

#### :bug: Bug Fix

-   Better error messages on access denied
-   Better error messages when optional packages aren't installed
-   Urls printed to the termial are url-escaped
-   Namespaced tensorboard events work with histograms
-   Public API now retries on failures and re-uses connection pool
-   Catch git errors when remotes aren't pushed to origin
-   Moved keras graph collection to on_train_begin to handle unbuilt models
-   Handle more cases of not being able to save weights
-   Updates to summary after resuming are persisted
-   PyTorch histc logging fixed in 0.4.1
-   Fixed `wandb sync` tensorboard import

#### :nail_care: Enhancement

-   wandb.init(tensorboard=True) works with Tensorflow 2 and Eager Execution
-   wandb.init(tensorboard=True) now works with tb-nightly and PyTorch
-   Automatically log examples with tf.keras by adding missing validation_data
-   Socket only binds to localhost for improved security and prevents firewall warnings in OSX
-   Added user object to public api for getting the source user
-   Added run.display_name to the public api
-   Show display name in console output
-   Added --tags, --job_group, and --job_type to `wandb run`
-   Added environment variable for minimum time to run before considering crashed
-   Added flake8 tests to CI, thanks @cclauss!

## 0.7.3 (April 15, 2019)

#### :bug: Bug Fix

-   wandb-docker-run accepts image digests
-   keras callback works in tensorflow2-alpha0
-   keras model graph now puts input layer first

#### :nail_care: Enhancement

-   PyTorch log frequency added for gradients and weights
-   PyTorch logging performance enhancements
-   wandb.init now accepts a name parameter for naming runs
-   wandb.run.name reflects custom display names
-   Improvements to nested summary values
-   Deprecated wandb.Table.add_row in favor of wandb.Table.add_data
-   Initial support for a fast.ai callback thanks to @borisdayma!

## 0.7.2 (March 19, 2019)

#### :bug: Bug Fix

-   run.get_url resolves the default entity if one wasn't specified
-   wandb restore accepts run paths with only slashes
-   Fixed PyYaml deprecation warnings
-   Added entrypoint shell script to manifest
-   Strip newlines from cuda version

## 0.7.1 (March 14, 2019)

#### :bug: Bug Fix

-   handle case insensitive docker credentials
-   fix app_url for private cloud login flow
-   don't retry 404's when starting sweep agents

## 0.7.0 (February 28, 2019)

#### :bug: Bug Fix

-   ensure DNS lookup failures can't prevent startup
-   centralized debug logging
-   wandb agent waits longer to send a SIGKILL after sending SIGINT

#### :nail_care: Enhancement

-   support for logging docker images with the WANDB_DOCKER env var
-   WANDB_DOCKER automatically set when run in kubernetes
-   new wandb-docker-run command to automatically set env vars and mount code
-   wandb.restore supports launching docker for runs that ran with it
-   python packages are now recorded and saved in a requirements.txt file
-   cpu_count, gpu_count, gpu, os, and python version stored in wandb-metadata.json
-   the export api now supports docker-like paths, i.e. username/project:run_id
-   better first time user messages and login info

## 0.6.35 (January 29, 2019)

#### :bug: Bug Fix

-   Improve error reporting for sweeps

## 0.6.34 (January 23, 2019)

#### :bug: Bug Fix

-   fixed Jupyter logging, don't change logger level
-   fixed resuming in Jupyter

#### :nail_care: Enhancement

-   wandb.init now degrades gracefully if a user hasn't logged in to wandb
-   added a **force** flag to wandb.init to require a machine to be logged in
-   Tensorboard and TensorboardX logging is now automatically instrumented when enabled
-   added a **tensorboard** to wandb.init which patches tensorboard for logging
-   wandb.save handles now accepts a base path to files in sub directories
-   wandb.tensorflow and wandb.tensorboard can now be accessed without directly importing
-   `wandb sync` will now traverse a wandb run directory and sync all runs

## 0.6.33 (January 22, 2019)

#### :bug: Bug Fix

-   Fixed race where wandb process could hang at the end of a run

## 0.6.32 (December 22, 2018)

#### :bug: Bug Fix

-   Fix resuming in Jupyter on kernel restart
-   wandb.save ensures files are pushed regardless of growth

#### :nail_care: Enhancement

-   Added replace=True keyword to init for auto-resuming
-   New run.resumed property that can be used to detect if we're resuming
-   New run.step property to use for setting an initial epoch on resuming
-   Made Keras callback save the best model as it improves

## 0.6.31 (December 20, 2018)

#### :bug: Bug Fix

-   Really don't require numpy
-   Better error message if wandb.log is called before wandb.init
-   Prevent calling wandb.watch multiple times
-   Handle datetime attributes in logs / plotly

#### :nail_care: Enhancement

-   Add environment to sweeps
-   Enable tagging in the public API and in wandb.init
-   New media type wandb.Html for logging arbitrary html
-   Add Public api.create_run method for custom integrations
-   Added glob support to wandb.save, files save as they're written to
-   Added wandb.restore for pulling files on resume

## 0.6.30 (December 6, 2018)

#### :bug: Bug Fix

-   Added a timeout for generating diffs on large repos
-   Fixed edge case where file syncing could hang
-   Ensure all file changes are captured before exit
-   Handle cases of sys.exit where code isn't passed
-   Don't require numpy

#### :nail_care: Enhancement

-   New `wandb sync` command that pushes a local directory to the cloud
-   Support for syncing tfevents file during training
-   Detect when running as TFJob and auto group
-   New Kubeflow module with initial helpers for pipelines

## 0.6.29 (November 26, 2018)

#### :bug: Bug Fix

-   Fixed history / summary bug

## 0.6.28 (November 24, 2018)

#### :nail_care: Enhancement

-   Initial support for AWS SageMaker
-   `hook_torch` renamed to `watch` with a deprecation warning
-   Projects are automatically created if they don't exist
-   Additional GPU memory_allocated metric added
-   Keras Graph stores edges

#### :bug: Bug Fix

-   PyTorch graph parsing is more robust
-   Fixed PyTorch 0.3 support
-   File download API supports WANDB_API_KEY authentication

## 0.6.27 (November 13, 2018)

#### :nail_care: Enhancement

-   Sweeps work with new backend (early release).
-   Summary tracks all history metrics unless they're overridden by directly writing
    to summary.
-   Files support in data API.

#### :bug: Bug Fix

-   Show ongoing media file uploads in final upload progress.

## 0.6.26 (November 9, 2018)

#### :nail_care: Enhancement

-   wandb.Audio supports duration

#### :bug: Bug Fix

-   Pass username header in filestream API

## 0.6.25 (November 8, 2018)

#### :nail_care: Enhancement

-   New wandb.Audio data type.
-   New step keyword argument when logging metrics
-   Ability to specify run group and job type when calling wandb.init() or via
    environment variables. This enables automatic grouping of distributed training runs
    in the UI
-   Ability to override username when using a service account API key

#### :bug: Bug Fix

-   Handle non-tty environments in Python2
-   Handle non-existing git binary
-   Fix issue where sometimes the same image was logged twice during a Keras step

## 0.6.23 (October 19, 2018)

#### :nail_care: Enhancement

-   PyTorch
    -   Added a new `wandb.hook_torch` method which records the graph and logs gradients & parameters of pytorch models
    -   `wandb.Image` detects pytorch tensors and uses **torchvision.utils.make_grid** to render the image.

#### :bug: Bug Fix

-   `wandb restore` handles the case of not being run from within a git repo.

## 0.6.22 (October 18, 2018)

#### :bug: Bug Fix

-   We now open stdout and stderr in raw mode in Python 2 ensuring tools like bpdb work.

## 0.6.21 (October 12, 2018)

#### :nail_care: Enhancement

-   Catastrophic errors are now reported to Sentry unless WANDB_ERROR_REPORTING is set to false
-   Improved error handling and messaging on startup

## 0.6.20 (October 5, 2018)

#### :bug: Bug Fix

-   The first image when calling wandb.log was not being written, now it is
-   `wandb.log` and `run.summary` now remove whitespace from keys

## 0.6.19 (October 5, 2018)

#### :bug: Bug Fix

-   Vendored prompt_toolkit < 1.0.15 because the latest ipython is pinned > 2.0
-   Lazy load wandb.h5 only if `summary` is accessed to improve Data API performance

#### :nail_care: Enhancement

-   Jupyter
    -   Deprecated `wandb.monitor` in favor of automatically starting system metrics after the first wandb.log call
    -   Added new **%%wandb** jupyter magic method to display live results
    -   Removed jupyter description iframe
-   The Data API now supports `per_page` and `order` options to the `api.runs` method
-   Initial support for wandb.Table logging
-   Initial support for matplotlib logging<|MERGE_RESOLUTION|>--- conflicted
+++ resolved
@@ -1,5 +1,3 @@
-<<<<<<< HEAD
-=======
 ## 0.8.36 (May 11, 2020)
 
 #### :bug: Bug Fix
@@ -50,7 +48,6 @@
 -   Handle nan values in pytorch histograms
 -   Fix handling of binary image masks
 
->>>>>>> 901f06f4
 ## 0.8.32 (Apr 14, 2020)
 
 #### :nail_care: Enhancement
