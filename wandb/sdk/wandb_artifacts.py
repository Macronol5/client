#
import re
import os
import time
import shutil
import requests
from six.moves.urllib.parse import urlparse, quote

from wandb.compat import tempfile as compat_tempfile
from wandb import env
from .interface.artifacts import *
from .internal.progress import Progress
from wandb.apis import InternalApi, PublicApi
from wandb.errors.error import CommError
from wandb import util
from wandb.errors.term import termwarn, termlog
from .lib import filesystem

from wandb.data_types import Media

# This makes the first sleep 1s, and then doubles it up to total times,
# which makes for ~18 hours.
_REQUEST_RETRY_STRATEGY = requests.packages.urllib3.util.retry.Retry(
    backoff_factor=1,
    total=16,
    status_forcelist=(308, 408, 409, 429, 500, 502, 503, 504),
)

_REQUEST_POOL_CONNECTIONS = 64

_REQUEST_POOL_MAXSIZE = 64


class ArtifactsCache(object):
    def __init__(self, cache_dir):
        self._cache_dir = cache_dir
        util.mkdir_exists_ok(self._cache_dir)
        self._md5_obj_dir = os.path.join(self._cache_dir, "obj", "md5")
        self._etag_obj_dir = os.path.join(self._cache_dir, "obj", "etag")

    def check_md5_obj_path(self, b64_md5, size):
        hex_md5 = util.bytes_to_hex(base64.b64decode(b64_md5))
        path = os.path.join(self._cache_dir, "obj", "md5", hex_md5[:2], hex_md5[2:])
        if os.path.isfile(path) and os.path.getsize(path) == size:
            return path, True
        util.mkdir_exists_ok(os.path.dirname(path))
        return path, False

    def check_etag_obj_path(self, etag, size):
        path = os.path.join(self._cache_dir, "obj", "etag", etag[:2], etag[2:])
        if os.path.isfile(path) and os.path.getsize(path) == size:
            return path, True
        util.mkdir_exists_ok(os.path.dirname(path))
        return path, False


_artifacts_cache = None


def get_artifacts_cache():
    global _artifacts_cache
    if _artifacts_cache is None:
        cache_dir = os.path.join(env.get_cache_dir(), "artifacts")
        _artifacts_cache = ArtifactsCache(cache_dir)
    return _artifacts_cache


class Artifact(object):
    """An artifact object you can write files into, and pass to log_artifact."""

    def __init__(self, name, type, description=None, metadata=None):
        if not re.match("^[a-zA-Z0-9_\-.]+$", name):
            raise ValueError(
                'Artifact name may only contain alphanumeric characters, dashes, underscores, and dots. Invalid name: "%s"'
                % name
            )
        # TODO: this shouldn't be a property of the artifact. It's a more like an
        # argument to log_artifact.
        storage_layout = StorageLayout.V2
        if env.get_use_v1_artifacts():
            storage_layout = StorageLayout.V1

        self._storage_policy = WandbStoragePolicy(
            config={
                "storageLayout": storage_layout,
                #  TODO: storage region
            }
        )
        self._api = InternalApi()
        self._final = False
        self._digest = None
        self._file_entries = None
        self._manifest = ArtifactManifestV1(self, self._storage_policy)
        self._cache = get_artifacts_cache()
        self._added_new = False
        self._added_objs = {}
        # You can write into this directory when creating artifact files
        self._artifact_dir = compat_tempfile.TemporaryDirectory(
            missing_ok_on_cleanup=True
        )
        self.type = type
        self.name = name
        self.description = description
        self.metadata = metadata

    @property
    def id(self):
        # The artifact hasn't been saved so an ID doesn't exist yet.
        return None

    @property
    def entity(self):
        # TODO: querying for default entity a good idea here?
        return self._api.settings("entity") or self._api.viewer().get("entity")

    @property
    def project(self):
        return self._api.settings("project")

    @property
    def manifest(self):
        self.finalize()
        return self._manifest

    @property
    def digest(self):
        self.finalize()
        # Digest will be none if the artifact hasn't been saved yet.
        return self._digest

    def _ensure_can_add(self):
        if self._final:
            raise ValueError("Can't add to finalized artifact.")

    def new_file(self, name, mode="w"):
        self._ensure_can_add()
        path = os.path.join(self._artifact_dir.name, name.lstrip("/"))
        if os.path.exists(path):
            raise ValueError('File with name "%s" already exists' % name)
        util.mkdir_exists_ok(os.path.dirname(path))
        self._added_new = True
        return open(path, mode)

    def add_file(self, local_path, name=None):
        self._ensure_can_add()
        if not os.path.isfile(local_path):
            raise ValueError("Path is not a file: %s" % local_path)

        name = name or os.path.basename(local_path)
        entry = ArtifactManifestEntry(
            name,
            None,
            digest=md5_file_b64(local_path),
            size=os.path.getsize(local_path),
            local_path=local_path,
        )
        self._manifest.add_entry(entry)
        return entry

    def add_dir(self, local_path, name=None):
        self._ensure_can_add()
        if not os.path.isdir(local_path):
            raise ValueError("Path is not a directory: %s" % local_path)

        termlog(
            "Adding directory to artifact (%s)... "
            % os.path.join(".", os.path.normpath(local_path)),
            newline=False,
        )
        start_time = time.time()

        paths = []
        for dirpath, _, filenames in os.walk(local_path, followlinks=True):
            for fname in filenames:
                physical_path = os.path.join(dirpath, fname)
                logical_path = os.path.relpath(physical_path, start=local_path)
                if name is not None:
                    logical_path = os.path.join(name, logical_path)
                paths.append((logical_path, physical_path))

        def add_manifest_file(log_phy_path):
            logical_path, physical_path = log_phy_path
            self._manifest.add_entry(
                ArtifactManifestEntry(
                    logical_path,
                    None,
                    digest=md5_file_b64(physical_path),
                    size=os.path.getsize(physical_path),
                    local_path=physical_path,
                )
            )

        import multiprocessing.dummy  # this uses threads

        NUM_THREADS = 8
        pool = multiprocessing.dummy.Pool(NUM_THREADS)
        pool.map(add_manifest_file, paths)
        pool.close()
        pool.join()

        termlog("Done. %.1fs" % (time.time() - start_time), prefix=False)

    def add_reference(self, uri, name=None, checksum=True, max_objects=None):
        if isinstance(uri, object):
            if hasattr(uri, "artifact_ref"):
                if uri.artifact_ref != self:
                    ref_url_fn = getattr(uri, "ref_url")
                    if callable(ref_url_fn):
                        uri = ref_url_fn()
        url = urlparse(uri)
        if not url.scheme:
            raise ValueError(
                "References must be URIs. To reference a local file, use file://"
            )
        if self._final:
            raise ValueError("Can't add to finalized artifact.")
        manifest_entries = self._storage_policy.store_reference(
            self, uri, name=name, checksum=checksum, max_objects=max_objects
        )
        for entry in manifest_entries:
            self._manifest.add_entry(entry)

        return manifest_entries

    # TODO: name this add_obj?
    def add(self, obj, name):
        if isinstance(obj, Media):
            if hasattr(obj, "_source") and obj._source is not None:
                suffix = "." + obj.get_json_suffix() + ".json"
<<<<<<< HEAD
                return self.add_reference(
                    obj._source["artifact"].get_path(obj._source["name"] + suffix),
                    name + suffix,
                )[0]
=======
                path = name + suffix
                self.add_reference(
                    obj._source["artifact"].get_path(obj._source["name"] + suffix),
                    path,
                )
                # TODO: ew, returning different type depending on code path...
                # the problem is add_reference can return an array of entries
                return path
>>>>>>> 6b41147a
            else:
                obj_id = id(obj)
                if obj_id in self._added_objs:
                    return self._added_objs[obj_id]
                val = obj.to_json(self)
                if "_type" not in val:
                    val["_type"] = obj.get_json_suffix()
                suffix = val["_type"] + ".json"
                if not name.endswith(suffix):
                    name = name + "." + suffix
                entry = self._manifest.get_entry_by_path(name)
                if entry is not None:
                    return entry
                with self.new_file(name) as f:
                    import json

                    # TODO: Do we need to open with utf-8 codec?
                    f.write(json.dumps(obj.to_json(self)))
                # Note, we add the file from our temp directory.
                # It will be added again later on finalize, but succeed since
                # the checksum should match
                entry = self.add_file(os.path.join(self._artifact_dir.name, name), name)
                self._added_objs[obj_id] = entry
                return entry
        else:
            raise ValueError("Can't add obj to artifact")

    def get_added_local_path_name(self, local_path):
        """If local_path was already added to artifact, return its internal name."""
        entry = self._manifest.get_entry_by_local_path(local_path)
        if entry is None:
            return None
        return entry.path

    def get_path(self, name):
        raise ValueError("Cannot load paths from an artifact before it has been saved")

    def download(self):
        raise ValueError("Cannot call download on an artifact before it has been saved")

    def finalize(self):
        if self._final:
            return self._file_entries

        # Record any created files in the manifest.
        if self._added_new:
            self.add_dir(self._artifact_dir.name)

        # mark final after all files are added
        self._final = True
        self._digest = self._manifest.digest()

        # If there are new files, move them into the artifact cache now. Our temp
        # self._artifact_dir may not be available by the time file pusher syncs
        # these files.
        if self._added_new:
            # Update the file entries for new files to point at their new location.
            def remap_entry(entry):
                if entry.local_path is None or not entry.local_path.startswith(
                    self._artifact_dir.name
                ):
                    return entry
                rel_path = os.path.relpath(
                    entry.local_path, start=self._artifact_dir.name
                )
                local_path = os.path.join(self._artifact_dir.name, rel_path)
                cache_path, hit = self._cache.check_md5_obj_path(
                    entry.digest, entry.size
                )
                if not hit:
                    shutil.copyfile(local_path, cache_path)
                entry.local_path = cache_path

            for entry in self._manifest.entries.values():
                remap_entry(entry)


class ArtifactManifestV1(ArtifactManifest):
    @classmethod
    def version(cls):
        return 1

    @classmethod
    def from_manifest_json(cls, artifact, manifest_json):
        if manifest_json["version"] != cls.version():
            raise ValueError(
                "Expected manifest version 1, got %s" % manifest_json["version"]
            )

        storage_policy_name = manifest_json["storagePolicy"]
        storage_policy_config = manifest_json.get("storagePolicyConfig", {})
        storage_policy_cls = StoragePolicy.lookup_by_name(storage_policy_name)
        if storage_policy_cls is None:
            raise ValueError('Failed to find storage policy "%s"' % storage_policy_name)

        entries = {
            name: ArtifactManifestEntry(
                path=name,
                digest=val["digest"],
                birth_artifact_id=val.get("birthArtifactID"),
                ref=val.get("ref"),
                size=val.get("size"),
                extra=val.get("extra"),
                local_path=val.get("local_path"),
            )
            for name, val in manifest_json["contents"].items()
        }

        return cls(
            artifact, storage_policy_cls.from_config(storage_policy_config), entries
        )

    def __init__(self, artifact, storage_policy, entries=None):
        super(ArtifactManifestV1, self).__init__(
            artifact, storage_policy, entries=entries
        )

    def to_manifest_json(self):
        """This is the JSON that's stored in wandb_manifest.json

        If include_local is True we also include the local paths to files. This is
        used to represent an artifact that's waiting to be saved on the current
        system. We don't need to include the local paths in the artifact manifest
        contents.
        """
        contents = {}
        for entry in sorted(self.entries.values(), key=lambda k: k.path):
            json_entry = {
                "digest": entry.digest,
            }
            if entry.birth_artifact_id:
                json_entry["birthArtifactID"] = entry.birth_artifact_id
            if entry.ref:
                json_entry["ref"] = entry.ref
            if entry.extra:
                json_entry["extra"] = entry.extra
            if entry.size is not None:
                json_entry["size"] = entry.size
            contents[entry.path] = json_entry
        return {
            "version": self.__class__.version(),
            "storagePolicy": self.storage_policy.name(),
            "storagePolicyConfig": self.storage_policy.config() or {},
            "contents": contents,
        }

    def digest(self):
        hasher = hashlib.md5()
        hasher.update("wandb-artifact-manifest-v1\n".encode())
        for (name, entry) in sorted(self.entries.items(), key=lambda kv: kv[0]):
            hasher.update("{}:{}\n".format(name, entry.digest).encode())
        return hasher.hexdigest()


class ArtifactManifestEntry(object):
    def __init__(
        self,
        path,
        ref,
        digest,
        birth_artifact_id=None,
        size=None,
        extra=None,
        local_path=None,
    ):
        if local_path is not None and size is None:
            raise AssertionError(
                "programming error, size required when local_path specified"
            )
        self.path = path
        self.ref = ref  # This is None for files stored in the artifact.
        self.digest = digest
        self.birth_artifact_id = birth_artifact_id
        self.size = size
        self.extra = extra or {}
        # This is not stored in the manifest json, it's only used in the process
        # of saving
        self.local_path = local_path

    def __repr__(self):
        if self.ref is not None:
            summary = "ref: %s/%s" % (self.ref, self.path)
        else:
            summary = "digest: %s" % self.digest

        return "<ManifestEntry %s>" % summary


class WandbStoragePolicy(StoragePolicy):
    @classmethod
    def name(cls):
        return "wandb-storage-policy-v1"

    @classmethod
    def from_config(cls, config):
        return cls(config=config)

    def __init__(self, config=None):
        self._cache = get_artifacts_cache()
        self._config = config or {}
        self._session = requests.Session()
        adapter = requests.adapters.HTTPAdapter(
            max_retries=_REQUEST_RETRY_STRATEGY,
            pool_connections=_REQUEST_POOL_CONNECTIONS,
            pool_maxsize=_REQUEST_POOL_MAXSIZE,
        )
        self._session.mount("http://", adapter)
        self._session.mount("https://", adapter)

        s3 = S3Handler()
        gcs = GCSHandler()
        http = HTTPHandler(self._session)
        https = HTTPHandler(self._session, scheme="https")
        artifact = WBArtifactHandler()
        file_handler = LocalFileHandler()

        self._api = InternalApi()
        self._handler = MultiHandler(
            handlers=[s3, gcs, http, https, artifact, file_handler,],
            default_handler=TrackingHandler(),
        )

    def config(self):
        return self._config

    def load_file(self, artifact, name, manifest_entry):
        path, hit = self._cache.check_md5_obj_path(
            manifest_entry.digest, manifest_entry.size
        )
        if hit:
            return path

        response = self._session.get(
            self._file_url(self._api, artifact.entity, manifest_entry),
            auth=("api", self._api.api_key),
            stream=True,
        )
        response.raise_for_status()

        with open(path, "wb") as file:
            for data in response.iter_content(chunk_size=16 * 1024):
                file.write(data)
        return path

    def store_reference(
        self, artifact, path, name=None, checksum=True, max_objects=None
    ):
        return self._handler.store_path(
            artifact, path, name=name, checksum=checksum, max_objects=max_objects
        )

    def load_reference(self, artifact, name, manifest_entry, local=False):
        return self._handler.load_path(self._cache, manifest_entry, local)

    def _file_url(self, api, entity_name, manifest_entry):
        storage_layout = self._config.get("storageLayout", StorageLayout.V1)
        storage_region = self._config.get("storageRegion", "default")
        md5_hex = util.bytes_to_hex(base64.b64decode(manifest_entry.digest))

        if storage_layout == StorageLayout.V1:
            return "{}/artifacts/{}/{}".format(
                api.settings("base_url"), entity_name, md5_hex
            )
        elif storage_layout == StorageLayout.V2:
            return "{}/artifactsV2/{}/{}/{}/{}".format(
                api.settings("base_url"),
                storage_region,
                entity_name,
                quote(manifest_entry.birth_artifact_id),
                md5_hex,
            )
        else:
            raise Exception("unrecognized storage layout: {}".format(storage_layout))

    def store_file(self, artifact_id, entry, preparer, progress_callback=None):
        # write-through cache
        cache_path, hit = self._cache.check_md5_obj_path(entry.digest, entry.size)
        if not hit:
            shutil.copyfile(entry.local_path, cache_path)

        resp = preparer.prepare(
            lambda: {
                "artifactID": artifact_id,
                "name": entry.path,
                "md5": entry.digest,
            }
        )

        entry.birth_artifact_id = resp.birth_artifact_id
        exists = resp.upload_url is None
        if not exists:
            with open(entry.local_path, "rb") as file:
                # This fails if we don't send the first byte before the signed URL
                # expires.
                self._api.upload_file_retry(
                    resp.upload_url,
                    file,
                    progress_callback,
                    extra_headers={
                        header.split(":", 1)[0]: header.split(":", 1)[1]
                        for header in (resp.upload_headers or {})
                    },
                )
        return exists


# Don't use this yet!
class __S3BucketPolicy(StoragePolicy):
    @classmethod
    def name(cls):
        return "wandb-s3-bucket-policy-v1"

    @classmethod
    def from_config(cls, config):
        if "bucket" not in config:
            raise ValueError("Bucket name not found in config")
        return cls(config["bucket"])

    def __init__(self, bucket):
        self._bucket = bucket
        s3 = S3Handler(bucket)
        local = LocalFileHandler()

        self._handler = MultiHandler(
            handlers=[s3, local,], default_handler=TrackingHandler()
        )

    def config(self):
        return {"bucket": self._bucket}

    def load_path(self, artifact, manifest_entry, local=False):
        return self._handler.load_path(artifact, manifest_entry, local=local)

    def store_path(self, artifact, path, name=None, checksum=True, max_objects=None):
        return self._handler.store_path(
            artifact, path, name=name, checksum=checksum, max_objects=max_objects
        )


class MultiHandler(StorageHandler):
    def __init__(self, handlers=None, default_handler=None):
        self._handlers = {}
        self._default_handler = default_handler

        handlers = handlers or []
        for handler in handlers:
            self._handlers[handler.scheme] = handler

    @property
    def scheme(self):
        raise NotImplementedError()

    def load_path(self, artifact, manifest_entry, local=False):
        url = urlparse(manifest_entry.ref)
        if url.scheme not in self._handlers:
            if self._default_handler is not None:
                return self._default_handler.load_path(
                    artifact, manifest_entry, local=local
                )
            raise ValueError(
                'No storage handler registered for scheme "%s"' % url.scheme
            )
        return self._handlers[url.scheme].load_path(
            artifact, manifest_entry, local=local
        )

    def store_path(self, artifact, path, name=None, checksum=True, max_objects=None):
        url = urlparse(path)
        if url.scheme not in self._handlers:
            if self._handlers is not None:
                return self._default_handler.store_path(
                    artifact,
                    path,
                    name=name,
                    checksum=checksum,
                    max_objects=max_objects,
                )
            raise ValueError(
                'No storage handler registered for scheme "%s"' % url.scheme
            )
        return self._handlers[url.scheme].store_path(
            artifact, path, name=name, checksum=checksum, max_objects=max_objects
        )


class TrackingHandler(StorageHandler):
    def __init__(self, scheme=None):
        """
        Tracks paths as is, with no modification or special processing. Useful
        when paths being tracked are on file systems mounted at a standardized
        location.

        For example, if the data to track is located on an NFS share mounted on
        /data, then it is sufficient to just track the paths.
        """
        self._scheme = scheme

    @property
    def scheme(self):
        return self._scheme

    def load_path(self, artifact, manifest_entry, local=False):
        if local:
            # Likely a user error. The tracking handler is
            # oblivious to the underlying paths, so it has
            # no way of actually loading it.
            url = urlparse(manifest_entry.ref)
            raise ValueError(
                "Cannot download file at path %s, scheme %s not recognized"
                % (manifest_entry.ref, url.scheme)
            )
        return manifest_entry.path

    def store_path(self, artifact, path, name=None, checksum=False, max_objects=None):
        url = urlparse(path)
        if name is None:
            raise ValueError(
                'You must pass name="<entry_name>" when tracking references with unknown schemes. ref: %s'
                % path
            )
        termwarn(
            "Artifact references with unsupported schemes cannot be checksummed: %s"
            % path
        )
        name = name or url.path[1:]  # strip leading slash
        return [ArtifactManifestEntry(name, path, digest=path)]


DEFAULT_MAX_OBJECTS = 10000


class LocalFileHandler(StorageHandler):

    """Handles file:// references"""

    def __init__(self, scheme=None):
        """
        Tracks files or directories on a local filesystem. Directories
        are expanded to create an entry for each file contained within.
        """
        self._scheme = scheme or "file"
        self._cache = get_artifacts_cache()

    @property
    def scheme(self):
        return self._scheme

    def load_path(self, artifact, manifest_entry, local=False):
        url = urlparse(manifest_entry.ref)
        local_path = "%s%s" % (url.netloc, url.path)
        if not os.path.exists(local_path):
            raise ValueError(
                "Local file reference: Failed to find file at path %s" % local_path
            )

        path, hit = self._cache.check_md5_obj_path(
            manifest_entry.digest, manifest_entry.size
        )
        if hit:
            return path

        md5 = md5_file_b64(local_path)
        if md5 != manifest_entry.digest:
            raise ValueError(
                "Local file reference: Digest mismatch for path %s: expected %s but found %s"
                % (local_path, manifest_entry.digest, md5)
            )

        util.mkdir_exists_ok(os.path.dirname(path))
        shutil.copy(local_path, path)
        return path

    def store_path(self, artifact, path, name=None, checksum=True, max_objects=None):
        url = urlparse(path)
        local_path = "%s%s" % (url.netloc, url.path)
        max_objects = max_objects or DEFAULT_MAX_OBJECTS
        # We have a single file or directory
        # Note, we follow symlinks for files contained within the directory
        entries = []
        if checksum == False:
            return [
                ArtifactManifestEntry(name or os.path.basename(path), path, digest=path)
            ]

        if os.path.isdir(local_path):
            i = 0
            start_time = time.time()
            termlog(
                'Generating checksum for up to %i files in "%s"...'
                % (max_objects, local_path),
                newline=False,
            )
            for root, dirs, files in os.walk(local_path):
                for sub_path in files:
                    i += 1
                    if i >= max_objects:
                        raise ValueError(
                            "Exceeded %i objects tracked, pass max_objects to add_reference"
                            % max_objects
                        )
                    entry = ArtifactManifestEntry(
                        os.path.basename(sub_path),
                        os.path.join(path, sub_path),
                        size=os.path.getsize(sub_path),
                        digest=md5_file_b64(sub_path),
                    )
                    entries.append(entry)
            termlog("Done. %.1fs" % (time.time() - start_time), prefix=False)
        elif os.path.isfile(local_path):
            name = name or os.path.basename(local_path)
            entry = ArtifactManifestEntry(
                name,
                path,
                size=os.path.getsize(local_path),
                digest=md5_file_b64(local_path),
            )
            entries.append(entry)
        else:
            # TODO: update error message if we don't allow directories.
            raise ValueError('Path "%s" must be a valid file or directory path' % path)
        return entries


class S3Handler(StorageHandler):
    def __init__(self, scheme=None):
        self._scheme = scheme or "s3"
        self._s3 = None
        self._versioning_enabled = None
        self._cache = get_artifacts_cache()

    @property
    def scheme(self):
        return self._scheme

    def init_boto(self):
        if self._s3 is not None:
            return self._s3
        boto3 = util.get_module(
            "boto3",
            required="s3:// references requires the boto3 library, run pip install wandb[aws]",
        )
        self._s3 = boto3.session.Session().resource(
            "s3",
            endpoint_url=os.getenv("AWS_S3_ENDPOINT_URL"),
            region_name=os.getenv("AWS_REGION"),
        )
        self._botocore = util.get_module("botocore")
        return self._s3

    def _parse_uri(self, uri):
        url = urlparse(uri)
        bucket = url.netloc
        key = url.path[1:]  # strip leading slash
        return bucket, key

    def versioning_enabled(self, bucket):
        self.init_boto()
        if self._versioning_enabled is not None:
            return self._versioning_enabled
        res = self._s3.BucketVersioning(bucket)
        self._versioning_enabled = res.status == "Enabled"
        return self._versioning_enabled

    def load_path(self, artifact, manifest_entry, local=False):
        path, hit = self._cache.check_etag_obj_path(
            manifest_entry.digest, manifest_entry.size
        )
        if hit:
            return path

        self.init_boto()
        bucket, key = self._parse_uri(manifest_entry.ref)
        version = manifest_entry.extra.get("versionID")

        extra_args = {}
        if version is None:
            # We don't have version information so just get the latest version
            # and fallback to listing all versions if we don't have a match.
            obj = self._s3.Object(bucket, key)
            etag = self._etag_from_obj(obj)
            if etag != manifest_entry.digest:
                if self.versioning_enabled(bucket):
                    # Fallback to listing versions
                    obj = None
                    object_versions = self._s3.Bucket(bucket).object_versions.filter(
                        Prefix=key
                    )
                    for object_version in object_versions:
                        if (
                            manifest_entry.extra.get("etag")
                            == object_version.e_tag[1:-1]
                        ):
                            obj = object_version.Object()
                            extra_args["VersionId"] = object_version.version_id
                            break
                    if obj is None:
                        raise ValueError(
                            "Couldn't find object version for %s/%s matching etag %s"
                            % (self._bucket, key, manifest_entry.extra.get("etag"))
                        )
                else:
                    raise ValueError(
                        "Digest mismatch for object %s: expected %s but found %s"
                        % (manifest_entry.ref, manifest_entry.digest, etag)
                    )
        else:
            obj = self._s3.ObjectVersion(bucket, key, version).Object()
            extra_args["VersionId"] = version

        if not local:
            return manifest_entry.ref

        obj.download_file(path, ExtraArgs=extra_args)
        return path

    def store_path(self, artifact, path, name=None, checksum=True, max_objects=None):
        self.init_boto()
        bucket, key = self._parse_uri(path)
        max_objects = max_objects or DEFAULT_MAX_OBJECTS
        if not checksum:
            return [ArtifactManifestEntry(name or key, path, digest=path)]

        objs = [self._s3.Object(bucket, key)]
        start_time = None
        multi = False
        try:
            objs[0].load()
        except self._botocore.exceptions.ClientError as e:
            if e.response["Error"]["Code"] == "404":
                multi = True
                start_time = time.time()
                termlog(
                    'Generating checksum for up to %i objects with prefix "%s"... '
                    % (max_objects, key),
                    newline=False,
                )
                objs = (
                    self._s3.Bucket(bucket)
                    .objects.filter(Prefix=key)
                    .limit(max_objects)
                )
            else:
                raise CommError(
                    "Unable to connect to S3 (%s): %s"
                    % (e.response["Error"]["Code"], e.response["Error"]["Message"])
                )

        # Weird iterator scoping makes us assign this to a local function
        size = self._size_from_obj
        entries = [
            self._entry_from_obj(obj, path, name, prefix=key, multi=multi)
            for obj in objs
            if size(obj) > 0
        ]
        if start_time is not None:
            termlog("Done. %.1fs" % (time.time() - start_time), prefix=False)
        if len(entries) >= max_objects:
            raise ValueError(
                "Exceeded %i objects tracked, pass max_objects to add_reference"
                % max_objects
            )
        return entries

    def _size_from_obj(self, obj):
        # ObjectSummary has size, Object has content_length
        if hasattr(obj, "size"):
            size = obj.size
        else:
            size = obj.content_length
        return size

    def _entry_from_obj(self, obj, path, name=None, prefix="", multi=False):
        ref = path
        if name is None:
            if prefix in obj.key and prefix != obj.key:
                relpath = os.path.relpath(obj.key, start=prefix)
                name = relpath
                ref = os.path.join(path, relpath)
            else:
                name = os.path.basename(obj.key)
                ref = path
        elif multi:
            relpath = os.path.relpath(obj.key, start=prefix)
            name = os.path.join(name, relpath)
            ref = os.path.join(path, relpath)
        return ArtifactManifestEntry(
            name,
            ref,
            self._etag_from_obj(obj),
            size=self._size_from_obj(obj),
            extra=self._extra_from_obj(obj),
        )

    @staticmethod
    def _etag_from_obj(obj):
        return obj.e_tag[1:-1]  # escape leading and trailing quote

    @staticmethod
    def _extra_from_obj(obj):
        extra = {
            "etag": obj.e_tag[1:-1],  # escape leading and trailing quote
        }
        # ObjectSummary will never have version_id
        if hasattr(obj, "version_id") and obj.version_id != "null":
            extra["versionID"] = obj.version_id
        return extra

    @staticmethod
    def _content_addressed_path(md5):
        # TODO: is this the structure we want? not at all human
        # readable, but that's probably OK. don't want people
        # poking around in the bucket
        return "wandb/%s" % base64.b64encode(md5.encode("ascii")).decode("ascii")


class GCSHandler(StorageHandler):
    def __init__(self, scheme=None):
        self._scheme = scheme or "gs"
        self._client = None
        self._versioning_enabled = None
        self._cache = get_artifacts_cache()

    def versioning_enabled(self, bucket):
        if self._versioning_enabled is not None:
            return self._versioning_enabled
        self.init_gcs()
        bucket = self._client.bucket(bucket)
        bucket.reload()
        self._versioning_enabled = bucket.versioning_enabled
        return self._versioning_enabled

    @property
    def scheme(self):
        return self._scheme

    def init_gcs(self):
        if self._client is not None:
            return self._client
        storage = util.get_module(
            "google.cloud.storage",
            required="gs:// references requires the google-cloud-storage library, run pip install wandb[gcp]",
        )
        self._client = storage.Client()
        return self._client

    def _parse_uri(self, uri):
        url = urlparse(uri)
        bucket = url.netloc
        key = url.path[1:]
        return bucket, key

    def load_path(self, artifact, manifest_entry, local=False):
        path, hit = self._cache.check_md5_obj_path(
            manifest_entry.digest, manifest_entry.size
        )
        if hit:
            return path

        self.init_gcs()
        bucket, key = self._parse_uri(manifest_entry.ref)
        version = manifest_entry.extra.get("versionID")

        extra_args = {}
        obj = None
        # First attempt to get the generation specified, this will return None if versioning is not enabled
        if version is not None:
            obj = self._client.bucket(bucket).get_blob(key, generation=version)

        if obj is None:
            # Object versioning is disabled on the bucket, so just get
            # the latest version and make sure the MD5 matches.
            obj = self._client.bucket(bucket).get_blob(key)
            if obj is None:
                raise ValueError(
                    "Unable to download object %s with generation %s"
                    % (manifest_entry.ref, version)
                )
            md5 = obj.md5_hash
            if md5 != manifest_entry.digest:
                raise ValueError(
                    "Digest mismatch for object %s: expected %s but found %s"
                    % (manifest_entry.ref, manifest_entry.digest, md5)
                )

        if not local:
            return manifest_entry.ref

        obj.download_to_filename(path)
        return path

    def store_path(self, artifact, path, name=None, checksum=True, max_objects=None):
        self.init_gcs()
        bucket, key = self._parse_uri(path)
        max_objects = max_objects or DEFAULT_MAX_OBJECTS

        if checksum == False:
            return [ArtifactManifestEntry(name or key, path, digest=path)]
        start_time = None
        obj = self._client.bucket(bucket).get_blob(key)
        multi = obj is None
        if multi:
            start_time = time.time()
            termlog(
                'Generating checksum for up to %i objects with prefix "%s"... '
                % (max_objects, key),
                newline=False,
            )
            objects = self._client.bucket(bucket).list_blobs(
                prefix=key, max_results=max_objects
            )
        else:
            objects = [obj]

        entries = [
            self._entry_from_obj(obj, path, name, prefix=key, multi=multi)
            for obj in objects
        ]
        if start_time is not None:
            termlog("Done. %.1fs" % (time.time() - start_time), prefix=False)
        if len(entries) >= max_objects:
            raise ValueError(
                "Exceeded %i objects tracked, pass max_objects to add_reference"
                % max_objects
            )
        return entries

    def _entry_from_obj(self, obj, path, name=None, prefix="", multi=False):
        ref = path
        if name is None:
            if prefix in obj.name and prefix != obj.name:
                name = os.path.relpath(obj.name, start=prefix)
                ref = os.path.join(path, name)
            else:
                name = os.path.basename(obj.name)
        elif multi:
            # We're listing a path and user provided name, just prepend it
            name = os.path.join(name, os.path.basename(obj.name))
            ref = os.path.join(path, name)
        return ArtifactManifestEntry(
            name, ref, obj.md5_hash, size=obj.size, extra=self._extra_from_obj(obj)
        )

    @staticmethod
    def _extra_from_obj(obj):
        return {
            "etag": obj.etag,
            "versionID": obj.generation,
        }

    @staticmethod
    def _content_addressed_path(md5):
        # TODO: is this the structure we want? not at all human
        # readable, but that's probably OK. don't want people
        # poking around in the bucket
        return "wandb/%s" % base64.b64encode(md5.encode("ascii")).decode("ascii")


class HTTPHandler(StorageHandler):
    def __init__(self, session, scheme=None):
        self._scheme = scheme or "http"
        self._cache = get_artifacts_cache()
        self._session = session

    @property
    def scheme(self):
        return self._scheme

    def load_path(self, artifact, manifest_entry, local=False):
        if not local:
            return manifest_entry.ref

        path, hit = self._cache.check_etag_obj_path(
            manifest_entry.digest, manifest_entry.size
        )
        if hit:
            return path

        response = self._session.get(manifest_entry.ref, stream=True)
        response.raise_for_status()

        digest, size, extra = self._entry_from_headers(response.headers)
        digest = digest or path
        if manifest_entry.digest != digest:
            raise ValueError(
                "Digest mismatch for url %s: expected %s but found %s"
                % (manifest_entry.ref, manifest_entry.digest, digest)
            )

        with open(path, "wb") as file:
            for data in response.iter_content(chunk_size=16 * 1024):
                file.write(data)
        return path

    def store_path(self, artifact, path, name=None, checksum=True, max_objects=None):
        name = name or os.path.basename(path)
        if not checksum:
            return [ArtifactManifestEntry(name, path, digest=path)]

        with self._session.get(path, stream=True) as response:
            response.raise_for_status()
            digest, size, extra = self._entry_from_headers(response.headers)
            digest = digest or path
        return [
            ArtifactManifestEntry(name, path, digest=digest, size=size, extra=extra)
        ]

    def _entry_from_headers(self, headers):
        response_headers = {k.lower(): v for k, v in headers.items()}
        size = response_headers.get("content-length", None)
        if size:
            size = int(size)

        digest = response_headers.get("etag", None)
        extra = {}
        if digest:
            extra["etag"] = digest
        if digest and digest[:1] == '"' and digest[-1:] == '"':
            digest = digest[1:-1]  # trim leading and trailing quotes around etag
        return digest, size, extra


class WBArtifactHandler(StorageHandler):
    def __init__(self, scheme=None):
        self._scheme = scheme or "wandb-artifact"
        self._cache = get_artifacts_cache()

    @property
    def scheme(self):
        return self._scheme

    def load_path(self, artifact, manifest_entry, local=False):
        path, hit = self._cache.check_etag_obj_path(
            manifest_entry.digest, manifest_entry.size
        )
        if hit:
            return path

        # TODO: Make a more robust schema parsing system
        artifact_parts = manifest_entry.ref[len(self._scheme) + 3 :].split("/")
        artifact_id = artifact_parts[0]
        artifact_file_path = os.path.join(*artifact_parts[1:])
        artifact = PublicApi().artifact_from_id(artifact_id)
        artifact_path = artifact.download()

        link_target_path = os.path.join(artifact_path, artifact_file_path)
        link_creation_path = os.path.join(self._cache._cache_dir, link_target_path)
        filesystem._safe_makedirs(os.path.dirname(link_creation_path))
        if os.path.islink(link_creation_path):
            os.unlink(link_creation_path)
        os.symlink(os.path.abspath(link_target_path), link_creation_path)

        return link_creation_path

    def store_path(self, artifact, path, name=None, checksum=True, max_objects=None):
        size = 0
        return [
            ArtifactManifestEntry(
                name or os.path.basename(path),
                path,
                size=size,
                digest=path,
                extra={"download_ref": True},
            )
        ]<|MERGE_RESOLUTION|>--- conflicted
+++ resolved
@@ -227,21 +227,17 @@
         if isinstance(obj, Media):
             if hasattr(obj, "_source") and obj._source is not None:
                 suffix = "." + obj.get_json_suffix() + ".json"
-<<<<<<< HEAD
-                return self.add_reference(
-                    obj._source["artifact"].get_path(obj._source["name"] + suffix),
-                    name + suffix,
-                )[0]
-=======
                 path = name + suffix
                 self.add_reference(
                     obj._source["artifact"].get_path(obj._source["name"] + suffix),
                     path,
                 )
-                # TODO: ew, returning different type depending on code path...
+                # TODO: what about the case when there are more than 1 entry returned?
                 # the problem is add_reference can return an array of entries
-                return path
->>>>>>> 6b41147a
+                return self.add_reference(
+                    obj._source["artifact"].get_path(obj._source["name"] + suffix),
+                    name + suffix,
+                )[0]
             else:
                 obj_id = id(obj)
                 if obj_id in self._added_objs:
