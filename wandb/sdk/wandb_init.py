--- conflicted
+++ resolved
@@ -188,7 +188,10 @@
             settings.update({"save_code": False})
 
         # TODO(jhr): should this be moved? probably.
-        d = dict(_start_time=time.time(), _start_datetime=datetime.datetime.now(),)
+        d = dict(
+            _start_time=time.time(),
+            _start_datetime=datetime.datetime.now(),
+        )
         settings.update(d)
 
         if not settings._noop:
@@ -537,16 +540,14 @@
                 if check.yank_message:
                     run._set_yanked_version_message(check.yank_message)
             run._on_init()
-<<<<<<< HEAD
 
             # Using GitRepo() blocks & can be slow, depending on user's current git setup.
             # We don't want to block run initialization/start request, so populate run's git
             # info beforehand.
             if not s.disable_git:
                 run._populate_git_info()
-=======
+
         if not s._offline:
->>>>>>> 9736d0e7
             logger.info("communicating run to backend with 30 second timeout")
             ret = backend.interface.communicate_run(run, timeout=30)
 
@@ -625,7 +626,8 @@
 
 
 def _attach(
-    attach_id: Optional[str] = None, run_id: Optional[str] = None,
+    attach_id: Optional[str] = None,
+    run_id: Optional[str] = None,
 ) -> Union[Run, RunDisabled, None]:
     """Attach to a run currently executing in another process/thread.
 
