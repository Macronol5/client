--- conflicted
+++ resolved
@@ -579,13 +579,7 @@
     save_code=None,
     id=None,
     settings: Union[Settings, Dict[str, Any], None] = None,
-<<<<<<< HEAD
-) -> Union[Run, Dummy, None]:
-=======
-    mp_mode: Optional[str] = None,
-    mp_port: int = 6000
 ) -> Union[Run, RunDisabled, None]:
->>>>>>> 58878dac
     """
     Start a new tracked run with `wandb.init()`.
 
