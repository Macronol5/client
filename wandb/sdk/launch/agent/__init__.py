--- conflicted
+++ resolved
@@ -154,12 +154,9 @@
         if _is_wandb_local_uri(uri):
             backend_config[PROJECT_DOCKER_ARGS]["network"] = "host"
 
-<<<<<<< HEAD
         if run_spec.get("docker_image"):
             backend_config["DOCKER_IMAGE"] = run_spec.get("docker_image")
-=======
         backend_config["runQueueItemId"] = job["runQueueItemId"]
->>>>>>> ad88f157
         run = self._backend.run(project, backend_config)
         self._jobs[run.id] = run
         self._running += 1
