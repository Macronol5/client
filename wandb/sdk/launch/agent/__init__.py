--- conflicted
+++ resolved
@@ -128,12 +128,8 @@
 
         if run_spec.get("overrides"):
             entry_point = run_spec["overrides"].get("entrypoint")
-<<<<<<< HEAD
-            name = run_spec["overrides"].get("name")
             args_dict = util._user_arg_to_dict(run_spec["overrides"].get("args", {}))
-=======
-            args_dict = _collect_args(run_spec["overrides"].get("args", {}))
->>>>>>> ad88f157
+
             run_config = run_spec["overrides"].get("run_config")
         user_id = None
         if run_spec.get("docker") and run_spec["docker"].get("user_id"):
