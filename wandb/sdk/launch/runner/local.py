import logging
import os
import signal
import subprocess
import sys

import wandb
from wandb.errors import LaunchException

from .abstract import AbstractRun, AbstractRunner
from ..docker import (
    build_docker_image,
    generate_docker_image,
    get_docker_command,
    pull_docker_image,
    validate_docker_env,
    validate_docker_installation,
)
from ..utils import (
    get_entry_point_command,
    PROJECT_DOCKER_ARGS,
    PROJECT_SYNCHRONOUS,
)


_logger = logging.getLogger(__name__)


class LocalSubmittedRun(AbstractRun):
    """
    Instance of ``AbstractRun`` corresponding to a subprocess launched to run an entry point
    command locally.
    """

    def __init__(self, command_proc):
        super().__init__()
        self.command_proc = command_proc

    @property
    def id(self):
        return self.command_proc.pid

    def wait(self):
        return self.command_proc.wait() == 0

    def cancel(self):
        # Interrupt child process if it hasn't already exited
        if self.command_proc.poll() is None:
            # Kill the the process tree rooted at the child if it's the leader of its own process
            # group, otherwise just kill the child
            try:
                if self.command_proc.pid == os.getpgid(self.command_proc.pid):
                    os.killpg(self.command_proc.pid, signal.SIGTERM)
                else:
                    self.command_proc.terminate()
            except OSError:
                # The child process may have exited before we attempted to terminate it, so we
                # ignore OSErrors raised during child process termination
                _logger.info(
                    "Failed to terminate child process (PID %s). The process may have already exited.",
                    self.command_proc.pid,
                )
            self.command_proc.wait()

    def get_status(self):
        exit_code = self.command_proc.poll()
        if exit_code is None:
            return "running"
        if exit_code == 0:
            return "finished"
        return "failed"


class LocalRunner(AbstractRunner):
    def run(self, project, backend_config):
        synchronous = backend_config[PROJECT_SYNCHRONOUS]
        docker_args = backend_config[PROJECT_DOCKER_ARGS]

        entry_point = project.get_single_entry_point()

        entry_cmd = entry_point.command
<<<<<<< HEAD
        validate_docker_installation()

        project.docker_env["image"] = generate_docker_image(project, entry_cmd)
=======
        copy_code = False
        if project.docker_env.get("image"):
            pull_docker_image(project.docker_env["image"])
            copy_code = True
        else:
            project.docker_env["image"] = generate_docker_image(project, entry_cmd)
>>>>>>> 2533060e

        command_args = []
        command_separator = " "
        validate_docker_env(project)
        image = build_docker_image(
            project=project,
            base_image=project.docker_env.get("image"),
            api=self._api,
            copy_code=copy_code,
        )
        command_args += get_docker_command(image=image, docker_args=docker_args,)
        if backend_config.get("runQueueItemId"):
            self._api.ack_run_queue_item(
                backend_config["runQueueItemId"], project.run_id
            )
        # In synchronous mode, run the entry point command in a blocking fashion, sending status
        # updates to the tracking server when finished. Note that the run state may not be
        # persisted to the tracking server if interrupted
        if synchronous:
            command_args += get_entry_point_command(
                project, entry_point, project.parameters
            )
            command_str = command_separator.join(command_args)

            print("Launching run in docker with command: {}".format(command_str))
            wandb.termlog(
                "Launching run in docker with command: {}".format(command_str)
            )
            run = _run_entry_point(command_str, project.dir)
            run.wait()
            return run
        # Otherwise, invoke `wandb launch` in a subprocess
        raise LaunchException("asynchrnous mode not yet available")


def _run_launch_cmd(cmd):
    """
    Invoke ``wandb launch`` in a subprocess, which in turn runs the entry point in a child process.
    Returns a handle to the subprocess. Popen launched to invoke ``wandb launch``.
    """
    final_env = os.environ.copy()
    # Launch `wandb launch` command as the leader of its own process group so that we can do a
    # best-effort cleanup of all its descendant processes if needed
    if sys.platform == "win32":
        return subprocess.Popen(
            cmd,
            env=final_env,
            universal_newlines=True,
            creationflags=subprocess.CREATE_NEW_PROCESS_GROUP,
        )
    else:
        return subprocess.Popen(
            cmd, env=final_env, universal_newlines=True, preexec_fn=os.setsid
        )


def _run_entry_point(command, work_dir):
    """
    Run an entry point command in a subprocess, returning a SubmittedRun that can be used to
    query the run's status.
    :param command: Entry point command to run
    :param work_dir: Working directory in which to run the command
    :param run: SubmittedRun object associated with the entry point execution.
    """
    env = os.environ.copy()
    if os.name == "nt":
        # we are running on windows
        process = subprocess.Popen(
            ["cmd", "/c", command], close_fds=True, cwd=work_dir, env=env
        )
    else:
        process = subprocess.Popen(
            ["bash", "-c", command], close_fds=True, cwd=work_dir, env=env,
        )

    return LocalSubmittedRun(process)<|MERGE_RESOLUTION|>--- conflicted
+++ resolved
@@ -79,22 +79,17 @@
         entry_point = project.get_single_entry_point()
 
         entry_cmd = entry_point.command
-<<<<<<< HEAD
-        validate_docker_installation()
-
-        project.docker_env["image"] = generate_docker_image(project, entry_cmd)
-=======
         copy_code = False
         if project.docker_env.get("image"):
             pull_docker_image(project.docker_env["image"])
             copy_code = True
         else:
             project.docker_env["image"] = generate_docker_image(project, entry_cmd)
->>>>>>> 2533060e
 
         command_args = []
         command_separator = " "
         validate_docker_env(project)
+        validate_docker_installation()
         image = build_docker_image(
             project=project,
             base_image=project.docker_env.get("image"),
