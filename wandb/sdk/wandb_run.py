#
# -*- coding: utf-8 -*-

from __future__ import print_function

import atexit
from datetime import timedelta
import glob
import json
import logging
import numbers
import os
import platform
import sys
import threading
import time
import traceback

import click
from six import iteritems, string_types
from six.moves import _thread as thread
from six.moves.collections_abc import Mapping
from six.moves.urllib.parse import quote as url_quote
from six.moves.urllib.parse import urlencode
import wandb
from wandb import trigger
from wandb._globals import _datatypes_set_callback
from wandb.apis import internal, public
from wandb.errors import Error
from wandb.util import add_import_hook, sentry_set_scope, to_forward_slash_path
from wandb.viz import (
    create_custom_chart,
    custom_chart_panel_config,
    CustomChart,
    Visualize,
)

from . import wandb_artifacts
from . import wandb_config
from . import wandb_history
from . import wandb_metric
from . import wandb_summary
from .lib import (
    apikey,
    config_util,
    filenames,
    filesystem,
    ipython,
    module,
    proto_util,
    redirect,
    sparkline,
    telemetry,
)


if wandb.TYPE_CHECKING:  # type: ignore
    from typing import (
        Any,
        Dict,
        List,
        Optional,
        Sequence,
        TextIO,
        Tuple,
        Union,
        Type,
        Callable,
    )
    from types import TracebackType
    from .wandb_settings import Settings, SettingsConsole
    from .interface.summary_record import SummaryRecord
    from .interface.artifacts import Artifact as ArtifactInterface
    from .interface.interface import BackendSender
    from .lib.reporting import Reporter
    from wandb.proto.wandb_internal_pb2 import (
        RunRecord,
        FilePusherStats,
        PollExitResponse,
        MetricRecord,
    )
    from .wandb_setup import _WandbSetup
<<<<<<< HEAD
    from wandb.apis.public import Api as PublicApi, Artifact as PublicArtifact
=======
    from .wandb_artifacts import Artifact
    from wandb.apis.public import Api as PublicApi
>>>>>>> c6f622b1

    from typing import TYPE_CHECKING

    if TYPE_CHECKING:
        from typing import NoReturn

logger = logging.getLogger("wandb")
EXIT_TIMEOUT = 60
RUN_NAME_COLOR = "#cdcd00"


class ExitHooks(object):

    exception: Optional[BaseException] = None

    def __init__(self) -> None:
        self.exit_code = 0
        self.exception = None

    def hook(self) -> None:
        self._orig_exit = sys.exit
        sys.exit = self.exit
        sys.excepthook = self.exc_handler

    def exit(self, code: object = 0) -> "NoReturn":
        orig_code = code
        if code is None:
            code = 0
        elif not isinstance(code, int):
            code = 1
        self.exit_code = code
        self._orig_exit(orig_code)

    def was_ctrl_c(self) -> bool:
        return isinstance(self.exception, KeyboardInterrupt)

    def exc_handler(
        self, exc_type: Type[BaseException], exc: BaseException, tb: TracebackType
    ) -> None:
        self.exit_code = 1
        self.exception = exc
        if issubclass(exc_type, Error):
            wandb.termerror(str(exc))

        if self.was_ctrl_c():
            self.exit_code = 255

        traceback.print_exception(exc_type, exc, tb)


class RunStatusChecker(object):
    """Periodically polls the background process for relevant updates.

    For now, we just use this to figure out if the user has requested a stop.
    """

    def __init__(self, interface: BackendSender, polling_interval: int = 15) -> None:
        self._interface = interface
        self._polling_interval = polling_interval

        self._join_event = threading.Event()
        self._thread = threading.Thread(target=self.check_status)
        self._thread.daemon = True
        self._thread.start()

    def check_status(self) -> None:
        join_requested = False
        while not join_requested:
            status_response = self._interface.communicate_status(check_stop_req=True)
            if status_response and status_response.run_should_stop:
                # TODO(frz): This check is required
                # until WB-3606 is resolved on server side.
                if not wandb.agents.pyagent.is_running():
                    thread.interrupt_main()
                    return
            join_requested = self._join_event.wait(self._polling_interval)

    def stop(self) -> None:
        self._join_event.set()

    def join(self) -> None:
        self.stop()
        self._thread.join()


class Run(object):
    """
    The run object corresponds to a single execution of your script,
    typically this is an ML experiment. Create a run with `wandb.init()`.

    In distributed training, use `wandb.init()` to create a run for each process,
    and set the group argument to organize runs into a larger experiment.

    Currently there is a parallel Run object in the wandb.Api. Eventually these
    two objects will be merged.

    Attributes:
        history: (History) Time series values, created with `wandb.log()`.
            History can contain scalar values, rich media, or even custom plots
            across multiple steps.
        summary: (Summary) Single values set for each `wandb.log()` key. By
            default, summary is set to the last value logged. You can manually
            set summary to the best value, like max accuracy, instead of the
            final value.
    """

    _telemetry_obj: telemetry.TelemetryRecord
    _teardown_hooks: List[Callable[[], None]]
    _tags: Optional[Tuple[Any, ...]]

    _entity: Optional[str]
    _project: Optional[str]
    _group: Optional[str]
    _job_type: Optional[str]
    _name: Optional[str]
    _notes: Optional[str]

    _run_obj: Optional[RunRecord]
    _run_obj_offline: Optional[RunRecord]
    # Use string literal anotation because of type reference loop
    _backend: Optional["wandb.sdk.backend.backend.Backend"]
    _wl: Optional[_WandbSetup]

    _upgraded_version_message: Optional[str]
    _deleted_version_message: Optional[str]
    _yanked_version_message: Optional[str]

    _out_redir: Optional[redirect.RedirectBase]
    _err_redir: Optional[redirect.RedirectBase]
    _redirect_cb: Optional[Callable[[str, str], None]]
    _output_writer: Optional["filesystem.CRDedupedFile"]

    _atexit_cleanup_called: bool
    _hooks: Optional[ExitHooks]
    _exit_code: Optional[int]

    _run_status_checker: Optional[RunStatusChecker]
    _poll_exit_response: Optional[PollExitResponse]

    _sampled_history: Optional[Dict[str, Union[List[int], List[float]]]]

    _use_redirect: bool
    _stdout_slave_fd: Optional[int]
    _stderr_slave_fd: Optional[int]

    def __init__(
        self,
        settings: Settings,
        config: Optional[Dict[str, Any]] = None,
        sweep_config: Optional[Dict[str, Any]] = None,
    ) -> None:
        self._config = wandb_config.Config()
        self._config._set_callback(self._config_callback)
        self._config._set_settings(settings)
        self._backend = None
        self.summary = wandb_summary.Summary(
            self._summary_get_current_summary_callback,
        )
        self.summary._set_update_callback(self._summary_update_callback)
        self.history = wandb_history.History(self)
        self.history._set_callback(self._history_callback)

        _datatypes_set_callback(self._datatypes_callback)

        self._settings = settings
        self._wl = None
        self._reporter: Optional[Reporter] = None

        self._entity = None
        self._project = None
        self._group = None
        self._job_type = None
        self._run_id = settings.run_id
        self._start_time = time.time()
        self._starting_step = 0
        self._name = None
        self._notes = None
        self._tags = None

        self._hooks = None
        self._teardown_hooks = []
        self._redirect_cb = None
        self._out_redir = None
        self._err_redir = None
        self.stdout_redirector = None
        self.stderr_redirector = None
        self._save_stdout = None
        self._save_stderr = None
        self._stdout_slave_fd = None
        self._stderr_slave_fd = None
        self._exit_code = None
        self._exit_result = None
        self._final_summary = None
        self._sampled_history = None
        self._jupyter_progress = None
        if self._settings._jupyter and ipython._get_python_type() == "jupyter":
            self._jupyter_progress = ipython.jupyter_progress_bar()

        self._output_writer = None
        self._upgraded_version_message = None
        self._deleted_version_message = None
        self._yanked_version_message = None

        # Pull info from settings
        self._init_from_settings(settings)

        # Initial scope setup for sentry. This might get changed when the
        # actual run comes back.
        sentry_set_scope(
            "user",
            entity=self._entity,
            project=self._project,
            email=self._settings.email,
        )

        # Returned from backend request_run(), set from wandb_init?
        self._run_obj = None
        self._run_obj_offline = None

        # Created when the run "starts".
        self._run_status_checker = None

        self._poll_exit_response = None

        # Initialize telemetry object
        self._telemetry_obj = telemetry.TelemetryRecord()

        # Populate config
        config = config or dict()
        wandb_key = "_wandb"
        config.setdefault(wandb_key, dict())
        if settings.save_code and settings.program_relpath:
            config[wandb_key]["code_path"] = to_forward_slash_path(
                os.path.join("code", settings.program_relpath)
            )
        if sweep_config:
            self._config.update_locked(
                sweep_config, user="sweep", _allow_val_change=True
            )
        self._config._update(config, ignore_locked=True)

        self._atexit_cleanup_called = False
        self._use_redirect = True
        self._progress_step = 0

    def _telemetry_callback(self, telem_obj: telemetry.TelemetryRecord) -> None:
        self._telemetry_obj.MergeFrom(telem_obj)

    def _freeze(self) -> None:
        self._frozen = True

    def __setattr__(self, attr: str, value: object) -> None:
        if getattr(self, "_frozen", None) and not hasattr(self, attr):
            raise Exception("Attribute {} is not supported on Run object.".format(attr))
        super(Run, self).__setattr__(attr, value)

    def _telemetry_imports(self, imp: telemetry.TelemetryImports) -> None:
        mods = sys.modules
        if mods.get("torch"):
            imp.torch = True
        if mods.get("keras"):
            imp.keras = True
        if mods.get("tensorflow"):
            imp.tensorflow = True
        if mods.get("sklearn"):
            imp.sklearn = True
        if mods.get("fastai"):
            imp.fastai = True
        if mods.get("xgboost"):
            imp.xgboost = True
        if mods.get("catboost"):
            imp.catboost = True
        if mods.get("lightgbm"):
            imp.lightgbm = True
        if mods.get("pytorch_lightning"):
            imp.pytorch_lightning = True
        if mods.get("ignite"):
            imp.pytorch_ignite = True
        if mods.get("transformers"):
            imp.transformers = True

    def _init_from_settings(self, settings: Settings) -> None:
        if settings.entity is not None:
            self._entity = settings.entity
        if settings.project is not None:
            self._project = settings.project
        if settings.run_group is not None:
            self._group = settings.run_group
        if settings.run_job_type is not None:
            self._job_type = settings.run_job_type
        if settings.run_name is not None:
            self._name = settings.run_name
        if settings.run_notes is not None:
            self._notes = settings.run_notes
        if settings.run_tags is not None:
            self._tags = settings.run_tags

    def _make_proto_run(self, run: RunRecord) -> None:
        """Populate protocol buffer RunData for interface/interface."""
        if self._entity is not None:
            run.entity = self._entity
        if self._project is not None:
            run.project = self._project
        if self._group is not None:
            run.run_group = self._group
        if self._job_type is not None:
            run.job_type = self._job_type
        if self._run_id is not None:
            run.run_id = self._run_id
        if self._name is not None:
            run.display_name = self._name
        if self._notes is not None:
            run.notes = self._notes
        if self._tags is not None:
            for tag in self._tags:
                run.tags.append(tag)
        if self._start_time is not None:
            run.start_time.FromSeconds(int(self._start_time))
        # Note: run.config is set in interface/interface:_make_run()

    def __getstate__(self) -> None:
        pass

    def __setstate__(self, state: Any) -> None:
        pass

    @property
    def dir(self) -> str:
        """
        Returns:
            (str): The directory where all of the files associated with the run are
                placed.
        """
        return self._settings.files_dir

    @property
    def config(self) -> wandb_config.Config:
        """
        Returns:
            (Config): A config object (similar to a nested dict) of key
                value pairs associated with the hyperparameters of the run.
        """
        return self._config

    @property
    def config_static(self) -> wandb_config.ConfigStatic:
        return wandb_config.ConfigStatic(self._config)

    @property
    def name(self) -> Optional[str]:
        """
        Returns:
            (str): the display name of the run. It does not need to be unique
                and ideally is descriptive.
        """
        if self._name:
            return self._name
        if not self._run_obj:
            return None
        return self._run_obj.display_name

    @name.setter
    def name(self, name: str) -> None:
        self._name = name
        if self._backend:
            self._backend.interface.publish_run(self)

    @property
    def notes(self) -> Optional[str]:
        r"""
        Returns:
            (str): notes associated with the run. Notes can be a multiline string
                and can also use markdown and latex equations inside $$ like $\\{x}"""
        if self._notes:
            return self._notes
        if not self._run_obj:
            return None
        return self._run_obj.notes

    @notes.setter
    def notes(self, notes: str) -> None:
        self._notes = notes
        if self._backend:
            self._backend.interface.publish_run(self)

    @property
    def tags(self) -> Optional[Tuple]:
        """
        Returns:
            (Tuple[str]): tags associated with the run
        """
        if self._tags:
            return self._tags
        run_obj = self._run_obj or self._run_obj_offline
        if run_obj:
            return tuple(run_obj.tags)
        return None

    @tags.setter
    def tags(self, tags: Sequence) -> None:
        self._tags = tuple(tags)
        if self._backend:
            self._backend.interface.publish_run(self)

    @property
    def id(self) -> str:
        """id property.

        Returns:
            (str): the run_id associated with the run
        """
        return self._run_id

    @property
    def sweep_id(self) -> Optional[str]:
        """
        Returns:
            (str, optional): the sweep id associated with the run or None
        """
        if not self._run_obj:
            return None
        return self._run_obj.sweep_id or None

    @property
    def path(self) -> str:
        """
        Returns:
            (str): the path to the run `[entity]/[project]/[run_id]`
        """
        parts = []
        for e in [self._entity, self._project, self._run_id]:
            if e is not None:
                parts.append(e)
        return "/".join(parts)

    @property
    def start_time(self) -> float:
        """
        Returns:
            (int): the unix time stamp in seconds when the run started
        """
        if not self._run_obj:
            return self._start_time
        else:
            return self._run_obj.start_time.ToSeconds()

    @property
    def starting_step(self) -> int:
        """
        Returns:
            (int): the first step of the run
        """
        if not self._run_obj:
            return self._starting_step
        else:
            return self._run_obj.starting_step

    @property
    def resumed(self) -> bool:
        """
        Returns:
            (bool): whether or not the run was resumed
        """
        if self._run_obj:
            return self._run_obj.resumed
        return False

    @property
    def step(self) -> int:
        """
        Every time you call wandb.log() it will by default increment the step
        counter.

        Returns:
            (int): step counter
        """
        return self.history._step

    def project_name(self) -> str:
        run_obj = self._run_obj or self._run_obj_offline
        return run_obj.project if run_obj else ""

    @property
    def mode(self) -> str:
        """For compatibility with `0.9.x` and earlier, deprecate eventually."""
        return "dryrun" if self._settings._offline else "run"

    @property
    def offline(self) -> bool:
        return self._settings._offline

    @property
    def disabled(self) -> bool:
        return self._settings._noop

    @property
    def group(self) -> str:
        """
        Setting a group helps the W&B UI organize runs in a sensible way.

        If you are doing a distributed training you should give all of the
            runs in the training the same group.
        If you are doing crossvalidation you should give all the crossvalidation
            folds the same group.

        Returns:
            (str): name of W&B group associated with run.
        """
        run_obj = self._run_obj or self._run_obj_offline
        return run_obj.run_group if run_obj else ""

    @property
    def job_type(self) -> str:
        run_obj = self._run_obj or self._run_obj_offline
        return run_obj.job_type if run_obj else ""

    @property
    def project(self) -> str:
        """
        Returns:
            (str): name of W&B project associated with run.
        """
        return self.project_name()

    def log_code(
        self,
        root: str = ".",
        name: str = None,
        include_fn: Callable[[str], bool] = lambda path: path.endswith(".py"),
        exclude_fn: Callable[[str], bool] = lambda path: os.sep + "wandb" + os.sep
        in path,
    ) -> Optional[Artifact]:
        """
        log_code() saves the current state of your code to a W&B artifact.  By
        default it walks the current directory and logs all files that end with ".py".

        Arguments:
            root (str, optional): The relative (to os.getcwd()) or absolute path to
                recursively find code from.
            name (str, optional): The name of our code artifact.  By default we'll name
                the artifact "source-$RUN_ID".  There may be scenarios where you want
                many runs to share the same artifact.  Specifying name allows you to achieve that.
            include_fn (callable, optional): A callable that accepts a file path and
                returns True when it should be included and False otherwise.  This
                defaults to: `lambda path: path.endswith(".py")`
            exclude_fn (callable, optional): A callable that accepts a file path and
                returns True when it should be excluded and False otherwise.  This
                defaults to: `lambda path: False`

        Examples:
            Basic usage
            ```
            run.log_code()
            ```

            Advanced usage
            ```
            run.log_code("../", include_fn=lambda path: path.endswith(".py") or path.endswith(".ipynb"))
            ```

        Returns:
            An `Artifact` object if code was logged
        """
        name = name or "{}-{}".format("source", self.id)
        art = wandb.Artifact(name, "code")
        files_added = False
        if root is not None:
            root = os.path.abspath(root)
            for file_path in filenames.filtered_dir(root, include_fn, exclude_fn):
                files_added = True
                save_name = os.path.relpath(file_path, root)
                art.add_file(file_path, name=save_name)
        # Add any manually staged files such is ipynb notebooks
        for dirpath, _, files in os.walk(self._settings._tmp_code_dir):
            for fname in files:
                file_path = os.path.join(dirpath, fname)
                save_name = os.path.relpath(file_path, self._settings._tmp_code_dir)
                files_added = True
                art.add_file(file_path, name=save_name)
        if not files_added:
            return None
        return self.log_artifact(art)

    def get_url(self) -> Optional[str]:
        """
        Returns:
            (str, optional): url for the W&B run or None if the run
                is offline
        """
        if not self._run_obj:
            wandb.termwarn("URL not available in offline run")
            return None
        return self._get_run_url()

    def get_project_url(self) -> Optional[str]:
        """
        Returns:
            (str, optional): url for the W&B project associated with
                the run or None if the run is offline
        """
        if not self._run_obj:
            wandb.termwarn("URL not available in offline run")
            return None
        return self._get_project_url()

    def get_sweep_url(self) -> Optional[str]:
        """
        Returns:
            (str, optional): url for the sweep associated with the run
                or None if there is no associated sweep or the run is offline.
        """
        if not self._run_obj:
            wandb.termwarn("URL not available in offline run")
            return None
        return self._get_sweep_url()

    @property
    def url(self) -> Optional[str]:
        """
        Returns:
            (str): name of W&B url associated with run.
        """
        return self.get_url()

    @property
    def entity(self) -> str:
        """
        Returns:
            (str): name of W&B entity associated with run. Entity is either
                a user name or an organization name.
        """
        return self._entity or ""

    def _repr_mimebundle_(
        self, include: Any = None, exclude: Any = None
    ) -> Dict[str, str]:
        url = self._get_run_url()
        style = "border:none;width:100%;height:400px"
        s = '<h1>Run({})</h1><iframe src="{}" style="{}"></iframe>'.format(
            self._run_id, url, style
        )
        return {"text/html": s}

    def _config_callback(
        self, key: str = None, val: object = None, data: Dict[str, object] = None
    ) -> None:
        logger.info("config_cb %s %s %s", key, val, data)
        if not self._backend or not self._backend.interface:
            return
        self._backend.interface.publish_config(key=key, val=val, data=data)

    def _summary_update_callback(self, summary_record: SummaryRecord) -> None:
        if self._backend:
            self._backend.interface.publish_summary(summary_record)

    def _summary_get_current_summary_callback(self) -> Dict[str, Any]:
        if not self._backend:
            return {}
        ret = self._backend.interface.communicate_summary()
        return proto_util.dict_from_proto_list(ret.item)

    def _metric_callback(self, metric_record: MetricRecord) -> None:
        if self._backend:
            self._backend.interface._publish_metric(metric_record)

    def _datatypes_callback(self, fname: str) -> None:
        if not self._backend:
            return
        files = dict(files=[(fname, "now")])
        self._backend.interface.publish_files(files)

    # TODO(jhr): codemod add: PEP 3102 -- Keyword-Only Arguments
    def _history_callback(self, row: Dict[str, Any], step: int) -> None:

        # TODO(jhr): move visualize hack somewhere else
        visualize_persist_config = False
        custom_charts = {}
        for k in row:
            if isinstance(row[k], Visualize):
                if "viz" not in self._config["_wandb"]:
                    self._config["_wandb"]["viz"] = dict()
                self._config["_wandb"]["viz"][k] = {
                    "id": row[k].viz_id,
                    "historyFieldSettings": {"key": k, "x-axis": "_step"},
                }
                row[k] = row[k].value
                visualize_persist_config = True
            elif isinstance(row[k], CustomChart):
                custom_charts[k] = row[k]
                custom_chart = row[k]

        for k, custom_chart in custom_charts.items():
            # remove the chart key from the row
            # TODO: is this really the right move? what if the user logs
            #     a non-custom chart to this key?
            row.pop(k)
            # add the table under a different key
            table_key = k + "_table"
            row[table_key] = custom_chart.table
            # add the panel
            panel_config = custom_chart_panel_config(custom_chart, k, table_key)
            self._add_panel(k, "Vega2", panel_config)
            visualize_persist_config = True

        if visualize_persist_config:
            self._config_callback(data=self._config._as_dict())

        if self._backend:
            not_using_tensorboard = len(wandb.patched["tensorboard"]) == 0
            self._backend.interface.publish_history(
                row, step, publish_step=not_using_tensorboard
            )

    def _console_callback(self, name: str, data: str) -> None:
        # logger.info("console callback: %s, %s", name, data)
        if self._backend:
            self._backend.interface.publish_output(name, data)

    def _tensorboard_callback(
        self, logdir: str, save: bool = None, root_logdir: str = None
    ) -> None:
        logger.info("tensorboard callback: %s, %s", logdir, save)
        save = True if save is None else save
        if self._backend:
            self._backend.interface.publish_tbdata(logdir, save, root_logdir)

    def _set_library(self, library: _WandbSetup) -> None:
        self._wl = library

    def _set_backend(self, backend: "wandb.sdk.backend.backend.Backend") -> None:
        self._backend = backend

    def _set_reporter(self, reporter: Reporter) -> None:
        self._reporter = reporter

    def _set_teardown_hooks(self, hooks: List[Callable[[], None]]) -> None:
        self._teardown_hooks = hooks

    def _set_run_obj(self, run_obj: RunRecord) -> None:
        self._run_obj = run_obj
        self._entity = run_obj.entity
        self._project = run_obj.project
        # Grab the config from resuming
        if run_obj.config:
            c_dict = config_util.dict_no_value_from_proto_list(run_obj.config.update)
            # TODO: Windows throws a wild error when this is set...
            if "_wandb" in c_dict:
                del c_dict["_wandb"]
            # We update the config object here without triggering the callback
            self.config._update(c_dict, allow_val_change=True, ignore_locked=True)
        # Update the summary, this will trigger an un-needed graphql request :(
        if run_obj.summary:
            summary_dict = {}
            for orig in run_obj.summary.update:
                summary_dict[orig.key] = json.loads(orig.value_json)
            self.summary.update(summary_dict)
        self.history._update_step()
        # TODO: It feels weird to call this twice..
        sentry_set_scope(
            "user",
            entity=run_obj.entity,
            project=run_obj.project,
            email=self._settings.email,
            url=self._get_run_url(),
        )

    def _set_run_obj_offline(self, run_obj: RunRecord) -> None:
        self._run_obj_offline = run_obj

    def _add_singleton(
        self, data_type: str, key: str, value: Dict[Union[int, str], str]
    ) -> None:
        """Stores a singleton item to wandb config.

        A singleton in this context is a piece of data that is continually
        logged with the same value in each history step, but represented
        as a single item in the config.

        We do this to avoid filling up history with a lot of repeated uneccessary data

        Add singleton can be called many times in one run and it will only be
        updated when the value changes. The last value logged will be the one
        persisted to the server"""
        value_extra = {"type": data_type, "key": key, "value": value}

        if data_type not in self.config["_wandb"]:
            self.config["_wandb"][data_type] = {}

        if data_type in self.config["_wandb"][data_type]:
            old_value = self.config["_wandb"][data_type][key]
        else:
            old_value = None

        if value_extra != old_value:
            self.config["_wandb"][data_type][key] = value_extra
            self.config.persist()

    def log(
        self,
        data: Dict[str, Any],
        step: int = None,
        commit: bool = None,
        sync: bool = None,
    ) -> None:
        """Log a dict to the global run's history.

        `wandb.log` can be used to log everything from scalars to histograms, media
        and matplotlib plots.

        The most basic usage is `wandb.log({'train-loss': 0.5, 'accuracy': 0.9})`.
        This will save a history row associated with the run with train-loss=0.5
        and `accuracy=0.9`. The history values can be plotted on app.wandb.ai or
        on a local server. The history values can also be downloaded through
        the wandb API.

        Logging a value will update the summary values for any metrics logged.
        The summary values will appear in the run table at app.wandb.ai or
        a local server. If a summary value is manually set with for example
        `wandb.run.summary["accuracy"] = 0.9` `wandb.log` will no longer automatically
        update the run's accuracy.

        Logging values don't have to be scalars. Logging any wandb object is supported.
        For example `wandb.log({"example": wandb.Image("myimage.jpg")})` will log an
        example image which will be displayed nicely in the wandb UI. See
        https://docs.wandb.com/library/reference/data_types for all of the different
        supported types.

        Logging nested metrics is encouraged and is supported in the wandb API, so
        you could log multiple accuracy values with `wandb.log({'dataset-1':
        {'acc': 0.9, 'loss': 0.3} ,'dataset-2': {'acc': 0.8, 'loss': 0.2}})`
        and the metrics will be organized in the wandb UI.

        W&B keeps track of a global step so logging related metrics together is
        encouraged, so by default each time wandb.log is called a global step
        is incremented. If it's inconvenient to log related metrics together
        calling `wandb.log({'train-loss': 0.5, commit=False})` and then
        `wandb.log({'accuracy': 0.9})` is equivalent to calling
        `wandb.log({'train-loss': 0.5, 'accuracy': 0.9})`

        wandb.log is not intended to be called more than a few times per second.
        If you want to log more frequently than that it's better to aggregate
        the data on the client side or you may get degraded performance.

        Arguments:
            row (dict, optional): A dict of serializable python objects i.e `str`,
                `ints`, `floats`, `Tensors`, `dicts`, or `wandb.data_types`.
            commit (boolean, optional): Save the metrics dict to the wandb server
                and increment the step.  If false `wandb.log` just updates the current
                metrics dict with the row argument and metrics won't be saved until
                `wandb.log` is called with `commit=True`.
            step (integer, optional): The global step in processing. This persists
                any non-committed earlier steps but defaults to not committing the
                specified step.
            sync (boolean, True): This argument is deprecated and currently doesn't
                change the behaviour of `wandb.log`.

        Examples:
            Basic usage
            ```python
            wandb.log({'accuracy': 0.9, 'epoch': 5})
            ```

            Incremental logging
            ```python
            wandb.log({'loss': 0.2}, commit=False)
            # Somewhere else when I'm ready to report this step:
            wandb.log({'accuracy': 0.8})
            ```

            Histogram
            ```python
            wandb.log({"gradients": wandb.Histogram(numpy_array_or_sequence)})
            ```

            Image
            ```python
            wandb.log({"examples": [wandb.Image(numpy_array_or_pil, caption="Label")]})
            ```

            Video
            ```python
            wandb.log({"video": wandb.Video(numpy_array_or_video_path, fps=4,
                format="gif")})
            ```

            Matplotlib Plot
            ```python
            wandb.log({"chart": plt})
            ```

            PR Curve
            ```python
            wandb.log({'pr': wandb.plots.precision_recall(y_test, y_probas, labels)})
            ```

            3D Object
            ```python
            wandb.log({"generated_samples":
            [wandb.Object3D(open("sample.obj")),
                wandb.Object3D(open("sample.gltf")),
                wandb.Object3D(open("sample.glb"))]})
            ```

            For more examples, see https://docs.wandb.com/library/log

        Raises:
            wandb.Error - if called before `wandb.init`
            ValueError - if invalid data is passed

        """
        # TODO(cling): sync is a noop for now
        if not isinstance(data, Mapping):
            raise ValueError("wandb.log must be passed a dictionary")

        if any(not isinstance(key, string_types) for key in data.keys()):
            raise ValueError("Key values passed to `wandb.log` must be strings.")

        if step is not None:
            # if step is passed in when tensorboard_sync is used we honor the step passed
            # to make decisions about how to close out the history record, but will strip
            # this history later on in publish_history()
            using_tensorboard = len(wandb.patched["tensorboard"]) > 0
            if using_tensorboard:
                wandb.termwarn(
                    "Step cannot be set when using syncing with tensorboard. Please log your step values as a metric such as 'global_step'",
                    repeat=False,
                )
            if self.history._step > step:
                wandb.termwarn(
                    (
                        "Step must only increase in log calls.  "
                        "Step {} < {}; dropping {}.".format(
                            step, self.history._step, data
                        )
                    )
                )
                return
            elif step > self.history._step:
                self.history._flush()
                self.history._step = step
        elif commit is None:
            commit = True
        if commit:
            self.history._row_add(data)
        else:
            self.history._row_update(data)

    def save(
        self,
        glob_str: Optional[str] = None,
        base_path: Optional[str] = None,
        policy: str = "live",
    ) -> Union[bool, List[str]]:
        """ Ensure all files matching *glob_str* are synced to wandb with the policy specified.

        Arguments:
            glob_str (string): a relative or absolute path to a unix glob or regular
                path.  If this isn't specified the method is a noop.
            base_path (string): the base path to run the glob relative to
            policy (string): on of `live`, `now`, or `end`
                - live: upload the file as it changes, overwriting the previous version
                - now: upload the file once now
                - end: only upload file when the run ends
        """
        if glob_str is None:
            # noop for historical reasons, run.save() may be called in legacy code
            wandb.termwarn(
                (
                    "Calling run.save without any arguments is deprecated."
                    "Changes to attributes are automatically persisted."
                )
            )
            return True
        if policy not in ("live", "end", "now"):
            raise ValueError(
                'Only "live" "end" and "now" policies are currently supported.'
            )
        if isinstance(glob_str, bytes):
            glob_str = glob_str.decode("utf-8")
        if not isinstance(glob_str, string_types):
            raise ValueError("Must call wandb.save(glob_str) with glob_str a str")

        if base_path is None:
            if os.path.isabs(glob_str):
                base_path = os.path.dirname(glob_str)
                wandb.termwarn(
                    (
                        "Saving files without folders. If you want to preserve "
                        "sub directories pass base_path to wandb.save, i.e. "
                        'wandb.save("/mnt/folder/file.h5", base_path="/mnt")'
                    )
                )
            else:
                base_path = "."
        wandb_glob_str = os.path.relpath(glob_str, base_path)
        if ".." + os.sep in wandb_glob_str:
            raise ValueError("globs can't walk above base_path")

        with telemetry.context(run=self) as tel:
            tel.feature.save = True

        if glob_str.startswith("gs://") or glob_str.startswith("s3://"):
            wandb.termlog(
                "%s is a cloud storage url, can't save file to wandb." % glob_str
            )
            return []
        files = glob.glob(os.path.join(self.dir, wandb_glob_str))
        warn = False
        if len(files) == 0 and "*" in wandb_glob_str:
            warn = True
        for path in glob.glob(glob_str):
            file_name = os.path.relpath(path, base_path)
            abs_path = os.path.abspath(path)
            wandb_path = os.path.join(self.dir, file_name)
            wandb.util.mkdir_exists_ok(os.path.dirname(wandb_path))
            # We overwrite symlinks because namespaces can change in Tensorboard
            if os.path.islink(wandb_path) and abs_path != os.readlink(wandb_path):
                os.remove(wandb_path)
                os.symlink(abs_path, wandb_path)
            elif not os.path.exists(wandb_path):
                os.symlink(abs_path, wandb_path)
            files.append(wandb_path)
        if warn:
            file_str = "%i file" % len(files)
            if len(files) > 1:
                file_str += "s"
            wandb.termwarn(
                (
                    "Symlinked %s into the W&B run directory, "
                    "call wandb.save again to sync new files."
                )
                % file_str
            )
        files_dict = dict(files=[(wandb_glob_str, policy)])
        if self._backend:
            self._backend.interface.publish_files(files_dict)
        return files

    def restore(
        self,
        name: str,
        run_path: Optional[str] = None,
        replace: bool = False,
        root: Optional[str] = None,
    ) -> Union[None, TextIO]:
        return restore(name, run_path or self.path, replace, root or self.dir)

    def finish(self, exit_code: int = None) -> None:
        """Marks a run as finished, and finishes uploading all data.  This is
        used when creating multiple runs in the same process.  We automatically
        call this method when your script exits.
        """
        with telemetry.context(run=self) as tel:
            tel.feature.finish = True
        # detach logger, other setup cleanup
        logger.info("finishing run %s", self.path)
        for hook in self._teardown_hooks:
            hook()
        self._teardown_hooks = []
        self._atexit_cleanup(exit_code=exit_code)
        if self._wl and len(self._wl._global_run_stack) > 0:
            self._wl._global_run_stack.pop()
        module.unset_globals()

    def join(self, exit_code: int = None) -> None:
        """Deprecated alias for `finish()` - please use finish"""
        self.finish(exit_code=exit_code)

    # TODO(jhr): annotate this
    def plot_table(self, vega_spec_name, data_table, fields, string_fields=None):  # type: ignore
        """Creates a custom plot on a table.
        Arguments:
            vega_spec_name: the name of the spec for the plot
            table_key: the key used to log the data table
            data_table: a wandb.Table object containing the data to
                be used on the visualization
            fields: a dict mapping from table keys to fields that the custom
                visualization needs
            string_fields: a dict that provides values for any string constants
                the custom visualization needs
        """
        visualization = create_custom_chart(
            vega_spec_name, data_table, fields, string_fields or {}
        )
        return visualization

    def _set_upgraded_version_message(self, msg: str) -> None:
        self._upgraded_version_message = msg

    def _set_deleted_version_message(self, msg: str) -> None:
        self._deleted_version_message = msg

    def _set_yanked_version_message(self, msg: str) -> None:
        self._yanked_version_message = msg

    def _add_panel(
        self, visualize_key: str, panel_type: str, panel_config: dict
    ) -> None:
        if "visualize" not in self._config["_wandb"]:
            self._config["_wandb"]["visualize"] = dict()
        self._config["_wandb"]["visualize"][visualize_key] = {
            "panel_type": panel_type,
            "panel_config": panel_config,
        }

        self._config_callback(data=self._config._as_dict())

    def _get_url_query_string(self) -> str:
        s = self._settings

        # TODO(jhr): migrate to new settings, but for now this is safer
        api = internal.Api()
        if api.settings().get("anonymous") != "true":
            return ""

        api_key = apikey.api_key(settings=s)
        return "?" + urlencode({"apiKey": api_key})

    def _get_project_url(self) -> str:
        s = self._settings
        r = self._run_obj
        if not r:
            return ""
        app_url = wandb.util.app_url(s.base_url)
        qs = self._get_url_query_string()
        url = "{}/{}/{}{}".format(
            app_url, url_quote(r.entity), url_quote(r.project), qs
        )
        return url

    def _get_run_url(self) -> str:
        s = self._settings
        r = self._run_obj
        if not r:
            return ""
        app_url = wandb.util.app_url(s.base_url)
        qs = self._get_url_query_string()
        url = "{}/{}/{}/runs/{}{}".format(
            app_url, url_quote(r.entity), url_quote(r.project), url_quote(r.run_id), qs
        )
        return url

    def _get_sweep_url(self) -> str:
        """Generate a url for a sweep.

        Returns:
            (str): url if the run is part of a sweep
            (None): if the run is not part of the sweep
        """

        r = self._run_obj
        if not r:
            return ""
        sweep_id = r.sweep_id
        if not sweep_id:
            return ""

        app_url = wandb.util.app_url(self._settings.base_url)
        qs = self._get_url_query_string()

        return "{base}/{entity}/{project}/sweeps/{sweepid}{qs}".format(
            base=app_url,
            entity=url_quote(r.entity),
            project=url_quote(r.project),
            sweepid=url_quote(sweep_id),
            qs=qs,
        )

    def _get_run_name(self) -> str:
        r = self._run_obj
        if not r:
            return ""
        return r.display_name

    def _display_run(self) -> None:
        project_url = self._get_project_url()
        run_url = self._get_run_url()
        sweep_url = self._get_sweep_url()
        version_str = "Tracking run with wandb version {}".format(wandb.__version__)
        if self.resumed:
            run_state_str = "Resuming run"
        else:
            run_state_str = "Syncing run"
        run_name = self._get_run_name()
        app_url = wandb.util.app_url(self._settings.base_url)

        sync_dir = self._settings._sync_dir
        if self._settings._jupyter:
            sync_dir = "<code>{}</code>".format(sync_dir)
        dir_str = "Run data is saved locally in {}".format(sync_dir)
        if self._settings._jupyter and ipython._get_python_type() == "jupyter":
            sweep_line = (
                'Sweep page: <a href="{}" target="_blank">{}</a><br/>\n'.format(
                    sweep_url, sweep_url
                )
                if sweep_url
                else ""
            )
            docs_html = '<a href="https://docs.wandb.com/integrations/jupyter.html" target="_blank">(Documentation)</a>'  # noqa: E501
            ipython.display_html(
                """
                {}<br/>
                {} <strong style="color:{}">{}</strong> to <a href="{}" target="_blank">Weights & Biases</a> {}.<br/>
                Project page: <a href="{}" target="_blank">{}</a><br/>
                {}Run page: <a href="{}" target="_blank">{}</a><br/>
                {}<br/><br/>
            """.format(  # noqa: E501
                    version_str,
                    run_state_str,
                    RUN_NAME_COLOR,
                    run_name,
                    app_url,
                    docs_html,
                    project_url,
                    project_url,
                    sweep_line,
                    run_url,
                    run_url,
                    dir_str,
                )
            )
        else:
            wandb.termlog(version_str)
            wandb.termlog(
                "{} {}".format(run_state_str, click.style(run_name, fg="yellow"))
            )
            emojis = dict(star="", broom="", rocket="")
            if platform.system() != "Windows":
                emojis = dict(star="⭐️", broom="🧹", rocket="🚀")

            wandb.termlog(
                "{} View project at {}".format(
                    emojis.get("star", ""),
                    click.style(project_url, underline=True, fg="blue"),
                )
            )
            if sweep_url:
                wandb.termlog(
                    "{} View sweep at {}".format(
                        emojis.get("broom", ""),
                        click.style(sweep_url, underline=True, fg="blue"),
                    )
                )
            wandb.termlog(
                "{} View run at {}".format(
                    emojis.get("rocket", ""),
                    click.style(run_url, underline=True, fg="blue"),
                )
            )
            wandb.termlog(dir_str)
            if not self._settings._offline:
                wandb.termlog("Run `wandb offline` to turn off syncing.")
            print("")

    def _redirect(
        self,
        stdout_slave_fd: Optional[int],
        stderr_slave_fd: Optional[int],
        console: SettingsConsole = None,
    ) -> None:
        if console is None:
            console = self._settings._console
        logger.info("redirect: %s", console)

        out_redir: redirect.RedirectBase
        err_redir: redirect.RedirectBase
        if console == self._settings.Console.REDIRECT:
            logger.info("Redirecting console.")
            # out_cap = redirect.Capture(
            #     name="stdout", cb=self._redirect_cb, output_writer=self._output_writer
            # )
            # err_cap = redirect.Capture(
            #     name="stderr", cb=self._redirect_cb, output_writer=self._output_writer
            # )
            out_redir = redirect.Redirect(
                src="stdout",
                cbs=[
                    lambda data: self._redirect_cb("stdout", data),  # type: ignore
                    self._output_writer.write,  # type: ignore
                ],
            )
            err_redir = redirect.Redirect(
                src="stderr",
                cbs=[
                    lambda data: self._redirect_cb("stderr", data),  # type: ignore
                    self._output_writer.write,  # type: ignore
                ],
            )
            if os.name == "nt":

                def wrap_fallback() -> None:
                    if self._out_redir:
                        self._out_redir.uninstall()
                    if self._err_redir:
                        self._err_redir.uninstall()
                    msg = (
                        "Tensorflow detected. Stream redirection is not supported "
                        "on Windows when tensorflow is imported. Falling back to "
                        "wrapping stdout/err."
                    )
                    wandb.termlog(msg)
                    self._redirect(None, None, console=self._settings.Console.WRAP)

                add_import_hook("tensorflow", wrap_fallback)
        elif console == self._settings.Console.WRAP:
            logger.info("Wrapping output streams.")
            out_redir = redirect.StreamWrapper(
                src="stdout",
                cbs=[
                    lambda data: self._redirect_cb("stdout", data),  # type: ignore
                    self._output_writer.write,  # type: ignore
                ],
            )
            err_redir = redirect.StreamWrapper(
                src="stderr",
                cbs=[
                    lambda data: self._redirect_cb("stderr", data),  # type: ignore
                    self._output_writer.write,  # type: ignore
                ],
            )
        elif console == self._settings.Console.OFF:
            return
        else:
            raise ValueError("unhandled console")
        try:
            out_redir.install()
            err_redir.install()
            self._out_redir = out_redir
            self._err_redir = err_redir
            logger.info("Redirects installed.")
        except Exception as e:
            print(e)
            logger.error("Failed to redirect.", exc_info=e)
        return

        # TODO(jhr): everything below here is not executed as we only support redir mode
        #
        # from wandb.lib import console as lib_console
        # from wandb.old import io_wrap
        #
        # redirect stdout
        # if platform.system() == "Windows":
        #     lib_console.win32_redirect(stdout_slave_fd, stderr_slave_fd)
        # else:
        #     self._save_stdout = sys.stdout
        #     self._save_stderr = sys.stderr
        #     stdout_slave = os.fdopen(stdout_slave_fd, "wb")
        #     stderr_slave = os.fdopen(stderr_slave_fd, "wb")
        #     stdout_redirector = io_wrap.FileRedirector(sys.stdout, stdout_slave)
        #     stderr_redirector = io_wrap.FileRedirector(sys.stderr, stderr_slave)
        #     stdout_redirector.redirect()
        #     stderr_redirector.redirect()
        #     self.stdout_redirector = stdout_redirector
        #     self.stderr_redirector = stderr_redirector
        # logger.info("redirect done")

    def _restore(self) -> None:
        logger.info("restore")
        # TODO(jhr): drain and shutdown all threads
        if self._use_redirect:
            if self._out_redir:
                self._out_redir.uninstall()
            if self._err_redir:
                self._err_redir.uninstall()
            return

        if self.stdout_redirector:
            self.stdout_redirector.restore()
        if self.stderr_redirector:
            self.stderr_redirector.restore()
        if self._save_stdout:
            sys.stdout = self._save_stdout
        if self._save_stderr:
            sys.stderr = self._save_stderr
        logger.info("restore done")

    def _atexit_cleanup(self, exit_code: int = None) -> None:
        if self._backend is None:
            logger.warning("process exited without backend configured")
            return
        if self._atexit_cleanup_called:
            return
        self._atexit_cleanup_called = True

        exit_code = exit_code or self._hooks.exit_code if self._hooks else 0
        logger.info("got exitcode: %d", exit_code)
        if exit_code == 0:
            # Cleanup our resume file on a clean exit
            if os.path.exists(self._settings.resume_fname):
                os.remove(self._settings.resume_fname)

        self._exit_code = exit_code
        try:
            self._on_finish()
        except KeyboardInterrupt as ki:
            if wandb.wandb_agent._is_running():
                raise ki
            wandb.termerror("Control-C detected -- Run data was not synced")
            if ipython._get_python_type() == "python":
                os._exit(-1)
        except Exception as e:
            self._console_stop()
            self._backend.cleanup()
            logger.error("Problem finishing run", exc_info=e)
            wandb.termerror("Problem finishing run")
            traceback.print_exception(*sys.exc_info())
            if ipython._get_python_type() == "python":
                os._exit(-1)
        else:
            # if silent, skip this as it is used to output stuff
            if self._settings._silent:
                return
            self._on_final()

    def _console_start(self) -> None:
        logger.info("atexit reg")
        self._hooks = ExitHooks()
        self._hooks.hook()
        atexit.register(lambda: self._atexit_cleanup())

        if self._use_redirect:
            # setup fake callback
            self._redirect_cb = self._console_callback

        output_log_path = os.path.join(self.dir, filenames.OUTPUT_FNAME)
        self._output_writer = filesystem.CRDedupedFile(open(output_log_path, "wb"))
        self._redirect(self._stdout_slave_fd, self._stderr_slave_fd)

    def _console_stop(self) -> None:
        self._restore()
        if self._output_writer:
            self._output_writer.close()
            self._output_writer = None

    def _on_init(self) -> None:
        self._show_version_info()

    def _on_start(self) -> None:
        # TODO: make offline mode in jupyter use HTML
        if self._settings._offline:
            wandb.termlog(
                (
                    "W&B syncing is set to `offline` in this directory.  "
                    "Run `wandb online` or set WANDB_MODE=online to enable cloud syncing."
                )
            )
        if self._settings.save_code and self._settings.code_dir is not None:
            self.log_code(self._settings.code_dir)
        if self._run_obj and not self._settings._silent:
            self._display_run()
        if self._backend and not self._settings._offline:
            self._run_status_checker = RunStatusChecker(self._backend.interface)
        self._console_start()

    def _pusher_print_status(
        self,
        progress: FilePusherStats,
        prefix: bool = True,
        done: Optional[bool] = False,
    ) -> None:
        if self._settings._offline:
            return

        line = " %.2fMB of %.2fMB uploaded (%.2fMB deduped)\r" % (
            progress.uploaded_bytes / 1048576.0,
            progress.total_bytes / 1048576.0,
            progress.deduped_bytes / 1048576.0,
        )

        if self._jupyter_progress:
            percent_done: float
            if progress.total_bytes == 0:
                percent_done = 1
            else:
                percent_done = progress.uploaded_bytes / progress.total_bytes
            self._jupyter_progress.update(percent_done, line)
            if done:
                self._jupyter_progress.close()
        elif not self._settings._jupyter:
            spinner_states = ["-", "\\", "|", "/"]

            line = spinner_states[self._progress_step % 4] + line
            self._progress_step += 1
            wandb.termlog(line, newline=False, prefix=prefix)

            if done:
                dedupe_fraction = (
                    progress.deduped_bytes / float(progress.total_bytes)
                    if progress.total_bytes > 0
                    else 0
                )
                if dedupe_fraction > 0.01:
                    wandb.termlog(
                        "W&B sync reduced upload amount by %.1f%%             "
                        % (dedupe_fraction * 100),
                        prefix=prefix,
                    )
                # clear progress line.
                wandb.termlog(" " * 79, prefix=prefix)

    def _on_finish_progress(self, progress: FilePusherStats, done: bool = None) -> None:
        self._pusher_print_status(progress, done=done)

    def _wait_for_finish(self) -> PollExitResponse:
        while True:
            if self._backend:
                poll_exit_resp = self._backend.interface.communicate_poll_exit()
            logger.info("got exit ret: %s", poll_exit_resp)

            if poll_exit_resp:
                done = poll_exit_resp.done
                pusher_stats = poll_exit_resp.pusher_stats
                if pusher_stats:
                    self._on_finish_progress(pusher_stats, done)
                if done:
                    return poll_exit_resp
            time.sleep(2)

    def _on_finish(self) -> None:
        trigger.call("on_finished")

        # populate final import telemetry
        with telemetry.context(run=self) as tel:
            self._telemetry_imports(tel.imports_finish)

        if self._run_status_checker:
            self._run_status_checker.stop()

        # make sure all uncommitted history is flushed
        self.history._flush()

        self._console_stop()  # TODO: there's a race here with jupyter console logging
        if not self._settings._silent:
            if self._backend:
                pid = self._backend._internal_pid
                status_str = "Waiting for W&B process to finish, PID {}".format(pid)
            if not self._exit_code:
                status_str += "\nProgram ended successfully."
            else:
                status_str += "\nProgram failed with code {}. ".format(self._exit_code)
                if not self._settings._offline:
                    status_str += " Press ctrl-c to abort syncing."
            if self._settings._jupyter and ipython._get_python_type() == "jupyter":
                ipython.display_html("<br/>" + status_str.replace("\n", "<br/>"))
            else:
                print("")
                wandb.termlog(status_str)

        # telemetry could have changed, publish final data
        if self._backend:
            self._backend.interface.publish_telemetry(self._telemetry_obj)

        # TODO: we need to handle catastrophic failure better
        # some tests were timing out on sending exit for reasons not clear to me
        if self._backend:
            self._backend.interface.publish_exit(self._exit_code)

        # Wait for data to be synced
        self._poll_exit_response = self._wait_for_finish()

        if self._backend:
            ret = self._backend.interface.communicate_summary()
            self._final_summary = proto_util.dict_from_proto_list(ret.item)

        if self._backend:
            ret = self._backend.interface.communicate_sampled_history()
            d = {item.key: item.values_float or item.values_int for item in ret.item}
            self._sampled_history = d

        if self._backend:
            self._backend.cleanup()

        if self._run_status_checker:
            self._run_status_checker.join()

    def _on_final(self) -> None:
        # check for warnings and errors, show log file locations
        if self._reporter:
            # TODO: handle warnings and errors nicely in jupyter
            warning_lines = self._reporter.warning_lines
            if warning_lines:
                wandb.termlog("Warnings:")
                for line in warning_lines:
                    wandb.termlog(line)
                if len(warning_lines) < self._reporter.warning_count:
                    wandb.termlog("More warnings")

            error_lines = self._reporter.error_lines
            if error_lines:
                wandb.termlog("Errors:")
                for line in error_lines:
                    wandb.termlog(line)
                if len(error_lines) < self._reporter.error_count:
                    wandb.termlog("More errors")
        if self._settings.log_user:
            log_user = self._settings.log_user
            if self._settings._jupyter:
                log_user = "<code>{}</code>".format(log_user)
            log_str = "Find user logs for this run at: {}".format(log_user)
            if self._settings._jupyter and ipython._get_python_type() == "jupyter":
                ipython.display_html(log_str)
            else:
                wandb.termlog(log_str)
        if self._settings.log_internal:
            log_internal = self._settings.log_internal
            if self._settings._jupyter:
                log_internal = "<code>{}</code>".format(log_internal)
            log_str = "Find internal logs for this run at: {}".format(log_internal)
            if self._settings._jupyter and ipython._get_python_type() == "jupyter":
                ipython.display_html(log_str)
            else:
                wandb.termlog(log_str)

        self._show_summary()
        self._show_history()
        self._show_files()

        if self._run_obj:
            run_url = self._get_run_url()
            run_name = self._get_run_name()
            if self._settings._jupyter and ipython._get_python_type() == "jupyter":
                ipython.display_html(
                    """
                    <br/>Synced <strong style="color:{}">{}</strong>: <a href="{}" target="_blank">{}</a><br/>
                """.format(
                        RUN_NAME_COLOR, run_name, run_url, run_url
                    )
                )
            else:
                wandb.termlog(
                    "\nSynced {}: {}".format(
                        click.style(run_name, fg="yellow"),
                        click.style(run_url, fg="blue"),
                    )
                )

        if self._settings._offline:
            # TODO: handle jupyter offline messages
            wandb.termlog("You can sync this run to the cloud by running:")
            wandb.termlog(
                click.style(
                    "wandb sync {}".format(self._settings._sync_dir), fg="yellow"
                )
            )

        self._show_version_info(footer=True)

    def _show_version_info(self, footer: bool = None) -> None:
        package_problem = False
        if self._deleted_version_message:
            wandb.termerror(self._deleted_version_message)
            package_problem = True
        elif self._yanked_version_message:
            wandb.termwarn(self._yanked_version_message)
            package_problem = True
        # only display upgrade message if packages are bad or in header
        if not footer or package_problem:
            if self._upgraded_version_message:
                wandb.termlog(self._upgraded_version_message)

    def _show_summary(self) -> None:
        if self._final_summary:
            logger.info("rendering summary")
            max_len = max([len(k) for k in self._final_summary.keys()])
            format_str = "  {:>%s} {}" % max_len
            summary_rows = []
            for k, v in iteritems(self._final_summary):
                # arrays etc. might be too large. for now we just don't print them
                if isinstance(v, string_types):
                    if len(v) >= 20:
                        v = v[:20] + "..."
                    summary_rows.append((k, v))
                elif isinstance(v, numbers.Number):
                    if isinstance(v, float):
                        v = round(v, 5)
                    summary_rows.append((k, v))
            if self._settings._jupyter and ipython._get_python_type() == "jupyter":
                summary_table = ipython.STYLED_TABLE_HTML
                for row in summary_rows:
                    summary_table += "<tr><td>{}</td><td>{}</td></tr>".format(*row)
                summary_table += "</table>"
                ipython.display_html("<h3>Run summary:</h3><br/>" + summary_table)
            else:
                summary_lines = "\n".join(
                    [format_str.format(k, v) for k, v in summary_rows]
                )
                wandb.termlog("Run summary:")
                wandb.termlog(summary_lines)

    def _show_history(self) -> None:
        if not self._sampled_history:
            return

        # Only print sparklines if the terminal is utf-8
        # In some python 2.7 tests sys.stdout is a 'cStringIO.StringO' object
        #   which doesn't have the attribute 'encoding'
        encoding = getattr(sys.stdout, "encoding", None)
        if not encoding or encoding.upper() not in ("UTF_8", "UTF-8",):
            return

        logger.info("rendering history")
        max_len = max([len(k) for k in self._sampled_history])
        history_rows = []
        for key in self._sampled_history:
            vals = wandb.util.downsample(self._sampled_history[key], 40)
            if any((not isinstance(v, numbers.Number) for v in vals)):
                continue
            line = sparkline.sparkify(vals)
            history_rows.append((key, line))
        if self._settings._jupyter and ipython._get_python_type() == "jupyter":
            history_table = ipython.STYLED_TABLE_HTML
            for row in history_rows:
                history_table += "<tr><td>{}</td><td>{}</td></tr>".format(*row)
            history_table += "</table>"
            ipython.display_html("<h3>Run history:</h3><br/>" + history_table + "<br/>")
        else:
            wandb.termlog("Run history:")
            history_lines = ""
            format_str = "  {:>%s} {}\n" % max_len
            for row in history_rows:
                history_lines += format_str.format(*row)
            wandb.termlog(history_lines)

    def _show_files(self) -> None:
        if not self._poll_exit_response or not self._poll_exit_response.file_counts:
            return
        if self._settings._offline:
            return

        logger.info("logging synced files")

        if self._settings._silent:
            return

        file_str = "Synced {} W&B file(s), {} media file(s), {} artifact file(s) and {} other file(s)".format(  # noqa:E501
            self._poll_exit_response.file_counts.wandb_count,
            self._poll_exit_response.file_counts.media_count,
            self._poll_exit_response.file_counts.artifact_count,
            self._poll_exit_response.file_counts.other_count,
        )
        if self._settings._jupyter and ipython._get_python_type() == "jupyter":
            ipython.display_html(file_str)
        else:
            wandb.termlog(file_str)

    def _save_job_spec(self) -> None:
        envdict = dict(python="python3.6", requirements=[],)
        varsdict = {"WANDB_DISABLE_CODE": "True"}
        source = dict(
            git="git@github.com:wandb/examples.git", branch="master", commit="bbd8d23",
        )
        execdict = dict(
            program="train.py",
            directory="keras-cnn-fashion",
            envvars=varsdict,
            args=[],
        )
        configdict = (dict(self._config),)
        artifactsdict = dict(dataset="v1",)
        inputdict = dict(config=configdict, artifacts=artifactsdict,)
        job_spec = {
            "kind": "WandbJob",
            "version": "v0",
            "environment": envdict,
            "source": source,
            "exec": execdict,
            "input": inputdict,
        }

        s = json.dumps(job_spec, indent=4)
        spec_filename = filenames.JOBSPEC_FNAME
        with open(spec_filename, "w") as f:
            print(s, file=f)
        self.save(spec_filename)

    def _define_metric(
        self,
        name: str,
        step_metric: Union[str, wandb_metric.Metric, None] = None,
        step_sync: bool = None,
        hidden: bool = None,
        summary: str = None,
        goal: str = None,
        overwrite: bool = None,
        **kwargs: Any
    ) -> wandb_metric.Metric:
        """Define metric properties which will later be logged with `wandb.log()`.

        Arguments:
            name: Name of the metric.
            step_metric: Independent variable associated with the metric.
            step_sync: Automatically add `step_metric` to history if needed.
            hidden: Hide this metric from automatic plots.
            summary: Specify aggregate metrics added to summary.
                Supported aggregations: "min,max,mean,best"
                (best defaults to goal==minimize)
            goal: Specify direction for optimizing the metric.
                Supported direections: "minimize,maximize"

        Returns:
            A metric object is returned that can be further specified.

        """
        if not name:
            raise wandb.Error("define_metric() requires non-empty name argument")
        for k in kwargs:
            wandb.termwarn("Unhandled define_metric() arg: {}".format(k))
        if isinstance(step_metric, wandb_metric.Metric):
            step_metric = step_metric.name
        for arg_name, arg_val, exp_type in (
            ("name", name, string_types),
            ("step_metric", step_metric, string_types),
            ("step_sync", step_sync, bool),
            ("hidden", hidden, bool),
            ("summary", summary, string_types),
            ("goal", goal, string_types),
            ("overwrite", overwrite, bool),
        ):
            # NOTE: type checking is broken for isinstance and string_types
            if arg_val is not None and not isinstance(arg_val, exp_type):  # type: ignore
                arg_type = type(arg_val).__name__
                raise wandb.Error(
                    "Unhandled define_metric() arg: {} type: {}".format(
                        arg_name, arg_type
                    )
                )
        stripped = name[:-1] if name.endswith("*") else name
        if "*" in stripped:
            raise wandb.Error(
                "Unhandled define_metric() arg: name (glob suffixes only): {}".format(
                    name
                )
            )
        summary_ops: Optional[Sequence[str]] = None
        if summary:
            summary_items = [s.lower() for s in summary.split(",")]
            summary_ops = []
            valid = {"min", "max", "mean", "best"}
            for i in summary_items:
                if i not in valid:
                    raise wandb.Error(
                        "Unhandled define_metric() arg: summary op: {}".format(i)
                    )
                summary_ops.append(i)
        goal_cleaned: Optional[str] = None
        if goal is not None:
            goal_cleaned = goal[:3].lower()
            valid_goal = {"min", "max"}
            if goal_cleaned not in valid_goal:
                raise wandb.Error(
                    "Unhandled define_metric() arg: goal: {}".format(goal)
                )
        m = wandb_metric.Metric(
            name=name,
            step_metric=step_metric,
            step_sync=step_sync,
            summary=summary_ops,
            hidden=hidden,
            goal=goal_cleaned,
            overwrite=overwrite,
        )
        m._set_callback(self._metric_callback)
        m._commit()
        with telemetry.context(run=self) as tel:
            tel.feature.metric = True
        return m

    # TODO(jhr): annotate this
    def watch(self, models, criterion=None, log="gradients", log_freq=100, idx=None) -> None:  # type: ignore
        wandb.watch(models, criterion, log, log_freq, idx)

    # TODO(jhr): annotate this
    def use_artifact(self, artifact_or_name, type=None, aliases=None):  # type: ignore
        """ Declare an artifact as an input to a run, call `download` or `file` on
        the returned object to get the contents locally.

        Arguments:
            artifact_or_name (str or Artifact): An artifact name.
                May be prefixed with entity/project. Valid names
                can be in the following forms:
                - name:version
                - name:alias
                - digest
                You can also pass an Artifact object created by calling `wandb.Artifact`
            type (str, optional): The type of artifact to use.
            aliases (list, optional): Aliases to apply to this artifact
        Returns:
            An `Artifact` object.
        """
        r = self._run_obj
        api = internal.Api(default_settings={"entity": r.entity, "project": r.project})
        api.set_current_run_id(self.id)

        if isinstance(artifact_or_name, str):
            name = artifact_or_name
            public_api = self._public_api()
            artifact = public_api.artifact(type=type, name=name)
            if type is not None and type != artifact.type:
                raise ValueError(
                    "Supplied type {} does not match type {} of artifact {}".format(
                        type, artifact.type, artifact.name
                    )
                )
            api.use_artifact(artifact.id)
            return artifact
        else:
            artifact = artifact_or_name
            if aliases is None:
                aliases = []
            elif isinstance(aliases, str):
                aliases = [aliases]
            if isinstance(artifact_or_name, wandb.Artifact):
                self._log_artifact(
                    artifact, aliases, is_user_created=True, use_after_commit=True
                )
                return artifact
            elif isinstance(artifact, public.Artifact):
                api.use_artifact(artifact.id)
                return artifact
            else:
                raise ValueError(
                    'You must pass an artifact name (e.g. "pedestrian-dataset:v1"), an instance of wandb.Artifact, or wandb.Api().artifact() to use_artifact'  # noqa: E501
                )

    def log_artifact(
        self,
        artifact_or_path: Union[wandb_artifacts.Artifact, str],
        name: Optional[str] = None,
        type: Optional[str] = None,
        aliases: Optional[List[str]] = None,
    ) -> wandb_artifacts.Artifact:
        """ Declare an artifact as output of a run.

        Arguments:
            artifact_or_path (str or Artifact): A path to the contents of this artifact,
                can be in the following forms:
                - `/local/directory`
                - `/local/directory/file.txt`
                - `s3://bucket/path`
                You can also pass an Artifact object created by calling
                `wandb.Artifact`.
            name (str, optional): An artifact name. May be prefixed with entity/project.
                Valid names can be in the following forms:
                - name:version
                - name:alias
                - digest
                This will default to the basename of the path prepended with the current
                run id  if not specified.
            type (str): The type of artifact to log, examples include `dataset`, `model`
            aliases (list, optional): Aliases to apply to this artifact,
                defaults to `["latest"]`

        Returns:
            An `Artifact` object.
        """
        return self._log_artifact(artifact_or_path, name, type, aliases)

    def upsert_artifact(
        self,
        artifact_or_path: Union[wandb_artifacts.Artifact, str],
        name: Optional[str] = None,
        type: Optional[str] = None,
        aliases: Optional[List[str]] = None,
        distributed_id: Optional[str] = None,
    ) -> wandb_artifacts.Artifact:
        """ Declare (or append tp) a non-finalized artifact as output of a run. Note that you must call
        run.finish_artifact() to finalize the artifact. This is useful when distributed jobs
        need to all contribute to the same artifact.

        Arguments:
            artifact_or_path (str or Artifact): A path to the contents of this artifact,
                can be in the following forms:
                - `/local/directory`
                - `/local/directory/file.txt`
                - `s3://bucket/path`
                You can also pass an Artifact object created by calling
                `wandb.Artifact`.
            name (str, optional): An artifact name. May be prefixed with entity/project.
                Valid names can be in the following forms:
                - name:version
                - name:alias
                - digest
                This will default to the basename of the path prepended with the current
                run id  if not specified.
            type (str): The type of artifact to log, examples include `dataset`, `model`
            aliases (list, optional): Aliases to apply to this artifact,
                defaults to `["latest"]`
            distributed_id (string, optional): Unique string that all distributed jobs share. If None,
                defaults to the run's group name.

        Returns:
            An `Artifact` object.
        """
        if self.group == "" and distributed_id is None:
            raise TypeError(
                "Cannot upsert artifact unless run is in a group or distributed_id is provided"
            )
        if distributed_id is None:
            distributed_id = self.group
        return self._log_artifact(
            artifact_or_path,
            name,
            type,
            aliases,
            distributed_id=distributed_id,
            finalize=False,
        )

    def finish_artifact(
        self,
        artifact_or_path: Union[wandb_artifacts.Artifact, str],
        name: Optional[str] = None,
        type: Optional[str] = None,
        aliases: Optional[List[str]] = None,
        distributed_id: Optional[str] = None,
    ) -> wandb_artifacts.Artifact:
        """ Finish a non-finalized artifact as output of a run. Subsequent "upserts" with
        the same distributed ID will result in a new version

        Arguments:
            artifact_or_path (str or Artifact): A path to the contents of this artifact,
                can be in the following forms:
                - `/local/directory`
                - `/local/directory/file.txt`
                - `s3://bucket/path`
                You can also pass an Artifact object created by calling
                `wandb.Artifact`.
            name (str, optional): An artifact name. May be prefixed with entity/project.
                Valid names can be in the following forms:
                - name:version
                - name:alias
                - digest
                This will default to the basename of the path prepended with the current
                run id  if not specified.
            type (str): The type of artifact to log, examples include `dataset`, `model`
            aliases (list, optional): Aliases to apply to this artifact,
                defaults to `["latest"]`
            distributed_id (string, optional): Unique string that all distributed jobs share. If None,
                defaults to the run's group name.

        Returns:
            An `Artifact` object.
        """
        if self.group == "" and distributed_id is None:
            raise TypeError(
                "Cannot finish artifact unless run is in a group or distributed_id is provided"
            )
        if distributed_id is None:
            distributed_id = self.group

        return self._log_artifact(
            artifact_or_path,
            name,
            type,
            aliases,
            distributed_id=distributed_id,
            finalize=True,
        )

    def _log_artifact(
        self,
        artifact_or_path: Union[wandb_artifacts.Artifact, str],
        name: Optional[str] = None,
        type: Optional[str] = None,
        aliases: Optional[List[str]] = None,
        distributed_id: Optional[str] = None,
        finalize: bool = True,
        is_user_created: bool = False,
        use_after_commit: bool = False,
    ) -> wandb_artifacts.Artifact:
        if not finalize and distributed_id is None:
            raise TypeError("Must provide distributed_id if artifact is not finalize")
        artifact, aliases = self._prepare_artifact(
            artifact_or_path, name, type, aliases
        )
        artifact.distributed_id = distributed_id
        self._assert_can_log_artifact(artifact)
        if self._backend:
            if not self._settings._offline:
                future = self._backend.interface.communicate_artifact(
                    self,
                    artifact,
                    aliases,
                    finalize=finalize,
                    is_user_created=is_user_created,
                    use_after_commit=use_after_commit,
                )
                artifact._logged_artifact = _LazyArtifact(self._public_api(), future)
            else:
                self._backend.interface.publish_artifact(
                    self,
                    artifact,
                    aliases,
                    finalize=finalize,
                    is_user_created=is_user_created,
                    use_after_commit=use_after_commit,
                )
        return artifact

    def _public_api(self) -> PublicApi:
        overrides = {"run": self.id}
        run_obj = self._run_obj
        if run_obj is not None:
            overrides["entity"] = run_obj.entity
            overrides["project"] = run_obj.project
        return public.Api(overrides)

    # TODO(jhr): annotate this
    def _assert_can_log_artifact(self, artifact) -> None:  # type: ignore
        if not self._settings._offline:
            public_api = self._public_api()
            expected_type = public.Artifact.expected_type(
                public_api.client,
                artifact.name,
                public_api.settings["entity"],
                public_api.settings["project"],
            )
            if expected_type is not None and artifact.type != expected_type:
                raise ValueError(
                    "Expected artifact type {}, got {}".format(
                        expected_type, artifact.type
                    )
                )

    def _prepare_artifact(
        self,
        artifact_or_path: Union[wandb_artifacts.Artifact, str],
        name: Optional[str] = None,
        type: Optional[str] = None,
        aliases: Optional[List[str]] = None,
    ) -> Tuple[wandb_artifacts.Artifact, List[str]]:
        aliases = aliases or ["latest"]
        if isinstance(artifact_or_path, str):
            if name is None:
                name = "run-%s-%s" % (self.id, os.path.basename(artifact_or_path))
            artifact = wandb.Artifact(name, type)
            if os.path.isfile(artifact_or_path):
                artifact.add_file(artifact_or_path)
            elif os.path.isdir(artifact_or_path):
                artifact.add_dir(artifact_or_path)
            elif "://" in artifact_or_path:
                artifact.add_reference(artifact_or_path)
            else:
                raise ValueError(
                    "path must be a file, directory or external"
                    "reference like s3://bucket/path"
                )
        else:
            artifact = artifact_or_path
        if not isinstance(artifact, wandb.Artifact):
            raise ValueError(
                "You must pass an instance of wandb.Artifact or a "
                "valid file path to log_artifact"
            )
        if isinstance(aliases, str):
            aliases = [aliases]
        artifact.finalize()
        return artifact, aliases

    def alert(
        self,
        title: str,
        text: str,
        level: Union[str, None] = None,
        wait_duration: Union[int, float, timedelta, None] = None,
    ) -> None:
        """Launch an alert with the given title and text.

        Arguments:
            title: (str) The title of the alert, must be less than 64 characters long.
            text: (str) The text body of the alert.
            level: (str or wandb.AlertLevel, optional) The alert level to use, either: `INFO`, `WARN`, or `ERROR`.
            wait_duration: (int, float, or timedelta, optional) The time to wait (in seconds) before sending another
                alert with this title.
        """
        level = level or wandb.AlertLevel.INFO
        if isinstance(level, wandb.AlertLevel):
            level = level.value
        if level not in (
            wandb.AlertLevel.INFO.value,
            wandb.AlertLevel.WARN.value,
            wandb.AlertLevel.ERROR.value,
        ):
            raise ValueError("level must be one of 'INFO', 'WARN', or 'ERROR'")

        wait_duration = wait_duration or timedelta(minutes=1)
        if isinstance(wait_duration, int) or isinstance(wait_duration, float):
            wait_duration = timedelta(seconds=wait_duration)
        elif not callable(getattr(wait_duration, "total_seconds", None)):
            raise ValueError(
                "wait_duration must be an int, float, or datetime.timedelta"
            )
        wait_duration = int(wait_duration.total_seconds() * 1000)

        if self._backend:
            self._backend.interface.publish_alert(title, text, level, wait_duration)

    def __enter__(self) -> "Run":
        return self

    def __exit__(
        self,
        exc_type: Type[BaseException],
        exc_val: BaseException,
        exc_tb: TracebackType,
    ) -> bool:
        exit_code = 0 if exc_type is None else 1
        self.finish(exit_code)
        return exc_type is None


# We define this outside of the run context to support restoring before init
def restore(
    name: str,
    run_path: Optional[str] = None,
    replace: bool = False,
    root: Optional[str] = None,
) -> Union[None, TextIO]:
    """ Downloads the specified file from cloud storage into the current directory
        or run directory.  By default this will only download the file if it doesn't
        already exist.

        Arguments:
            name: the name of the file
            run_path: optional path to a run to pull files from, i.e. `username/project_name/run_id`
                if wandb.init has not been called, this is required.
            replace: whether to download the file even if it already exists locally
            root: the directory to download the file to.  Defaults to the current
                directory or the run directory if wandb.init was called.

        Returns:
            None if it can't find the file, otherwise a file object open for reading

        Raises:
            wandb.CommError: if we can't connect to the wandb backend
            ValueError: if the file is not found or can't find run_path
    """

    is_disabled = wandb.run is not None and wandb.run.disabled
    run = None if is_disabled else wandb.run
    if run_path is None:
        if run is not None:
            run_path = run.path
        else:
            raise ValueError(
                "run_path required when calling wandb.restore before wandb.init"
            )
    if root is None:
        if run is not None:
            root = run.dir
    api = public.Api()
    api_run = api.run(run_path)
    if root is None:
        root = os.getcwd()
    path = os.path.join(root, name)
    if os.path.exists(path) and replace is False:
        return open(path, "r")
    if is_disabled:
        return None
    files = api_run.files([name])
    if len(files) == 0:
        return None
    # if the file does not exist, the file has an md5 of 0
    if files[0].md5 == "0":
        raise ValueError("File {} not found in {}.".format(name, run_path or root))
    return files[0].download(root=root, replace=True)


def finish(exit_code: int = None) -> None:
    """
    Marks a run as finished, and finishes uploading all data.

    This is used when creating multiple runs in the same process.
    We automatically call this method when your script exits.
    """
    if wandb.run:
        wandb.run.finish(exit_code=exit_code)


# propagate our doc string to the runs restore method
try:
    Run.restore.__doc__ = restore.__doc__
# py2 doesn't let us set a doc string, just pass
except AttributeError:
    pass


class _LazyArtifact(wandb_artifacts.Artifact):

    _api: PublicApi
    _instance: Optional[ArtifactInterface] = None
    _future: Any

    def __init__(self, api: PublicApi, future: Any):
        self._api = api
        self._future = future

    def __getattr__(self, item: str) -> Any:
        if not self._instance:
            raise ValueError(
                "Must call wait() before accessing logged artifact properties"
            )
        return getattr(self._instance, item)

    def wait(self) -> ArtifactInterface:
        if not self._instance:
            resp = self._future.get().response.log_artifact_response
            if resp.error_message:
                raise ValueError(resp.error_message)
            self._instance = PublicArtifact.from_id(resp.artifact_id, self._api.client)
        assert isinstance(self._instance, ArtifactInterface)
        return self._instance<|MERGE_RESOLUTION|>--- conflicted
+++ resolved
@@ -80,12 +80,8 @@
         MetricRecord,
     )
     from .wandb_setup import _WandbSetup
-<<<<<<< HEAD
     from wandb.apis.public import Api as PublicApi, Artifact as PublicArtifact
-=======
     from .wandb_artifacts import Artifact
-    from wandb.apis.public import Api as PublicApi
->>>>>>> c6f622b1
 
     from typing import TYPE_CHECKING
 
