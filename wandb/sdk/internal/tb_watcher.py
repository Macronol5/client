--- conflicted
+++ resolved
@@ -398,7 +398,6 @@
     #         row[chart_key + '_table'] = table
 
     def _save_row(self, row: "HistoryDict") -> None:
-<<<<<<< HEAD
         chart_keys = []
         for key, item in row.items():
             if isinstance(item, CustomChart):
@@ -416,15 +415,10 @@
         for chart_key in chart_keys:
             row.pop(chart_key)
             row[chart_key + "_table"] = table
-            print(row)
-
-        #row["_step"] = 0
-        self._tbwatcher._interface.publish_history(row, run=self._internal_run)
-=======
+
         self._tbwatcher._interface.publish_history(
             row, run=self._internal_run, publish_step=False
         )
->>>>>>> 3acb7ec3
 
 
 class TBHistory(object):
