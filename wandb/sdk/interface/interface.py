#
# -*- coding: utf-8 -*-
"""Backend Sender - Send to internal process

Manage backend sender.

"""

from abc import abstractmethod
import json
import logging
from multiprocessing.process import BaseProcess
import os
from typing import Any, Iterable, Optional, Tuple, Union
from typing import cast
from typing import TYPE_CHECKING

import six
import wandb
from wandb import data_types
from wandb.proto import wandb_internal_pb2 as pb
from wandb.proto import wandb_telemetry_pb2 as tpb
from wandb.util import (
    get_h5_typename,
    json_dumps_safer,
    json_dumps_safer_history,
    json_friendly,
    json_friendly_val,
    maybe_compress_summary,
    WandBJSONEncoderOld,
)

from . import summary_record as sr
from .artifacts import ArtifactManifest
from .router import MessageFuture, MessageRouter
from ..wandb_artifacts import Artifact

if TYPE_CHECKING:
    from ..wandb_run import Run
    from six.moves.queue import Queue


logger = logging.getLogger("wandb")


def file_policy_to_enum(policy: str) -> "pb.FilesItem.PolicyType.V":
    if policy == "now":
        enum = pb.FilesItem.PolicyType.NOW
    elif policy == "end":
        enum = pb.FilesItem.PolicyType.END
    elif policy == "live":
        enum = pb.FilesItem.PolicyType.LIVE
    return enum


def file_enum_to_policy(enum: "pb.FilesItem.PolicyType.V") -> str:
    if enum == pb.FilesItem.PolicyType.NOW:
        policy = "now"
    elif enum == pb.FilesItem.PolicyType.END:
        policy = "end"
    elif enum == pb.FilesItem.PolicyType.LIVE:
        policy = "live"
    return policy


class BackendSenderBase(object):
    _run: Optional["Run"]

    def __init__(self) -> None:
        self._run = None

    def _hack_set_run(self, run: "Run") -> None:
        self._run = run
        current_pid = os.getpid()
        self._run._set_iface_pid(current_pid)

    def publish_header(self) -> None:
        header = pb.HeaderRecord()
        self._publish_header(header)

    @abstractmethod
    def _publish_header(self, header: pb.HeaderRecord) -> None:
        raise NotImplementedError

    def communicate_check_version(
        self, current_version: str = None
    ) -> Optional[pb.CheckVersionResponse]:
        check_version = pb.CheckVersionRequest()
        if current_version:
            check_version.current_version = current_version
        ret = self._communicate_check_version(check_version)
        return ret

    @abstractmethod
    def _communicate_check_version(
        self, current_version: pb.CheckVersionRequest
    ) -> Optional[pb.CheckVersionResponse]:
        raise NotImplementedError

    def communicate_status(self) -> Optional[pb.StatusResponse]:
        status = pb.StatusRequest()
        resp = self._communicate_status(status)
        return resp

    @abstractmethod
    def _communicate_status(
        self, status: pb.StatusRequest
    ) -> Optional[pb.StatusResponse]:
        raise NotImplementedError

    def communicate_stop_status(self) -> Optional[pb.StopStatusResponse]:
        status = pb.StopStatusRequest()
        resp = self._communicate_stop_status(status)
        return resp

    @abstractmethod
    def _communicate_stop_status(
        self, status: pb.StopStatusRequest
    ) -> Optional[pb.StopStatusResponse]:
        raise NotImplementedError

    def communicate_network_status(self) -> Optional[pb.NetworkStatusResponse]:
        status = pb.NetworkStatusRequest()
        resp = self._communicate_network_status(status)
        return resp

    @abstractmethod
    def _communicate_network_status(
        self, status: pb.NetworkStatusRequest
    ) -> Optional[pb.NetworkStatusResponse]:
        raise NotImplementedError

    def _make_config(
        self,
        data: dict = None,
        key: Union[Tuple[str, ...], str] = None,
        val: Any = None,
        obj: pb.ConfigRecord = None,
    ) -> pb.ConfigRecord:
        config = obj or pb.ConfigRecord()
        if data:
            for k, v in six.iteritems(data):
                update = config.update.add()
                update.key = k
                update.value_json = json_dumps_safer(json_friendly(v)[0])  # type: ignore
        if key:
            update = config.update.add()
            if isinstance(key, tuple):
                for k in key:
                    update.nested_key.append(k)
            else:
                update.key = key
            update.value_json = json_dumps_safer(json_friendly(val)[0])  # type: ignore
        return config

    def _make_run(self, run: "Run") -> pb.RunRecord:
        proto_run = pb.RunRecord()
        run._make_proto_run(proto_run)
        if run._settings.host:
            proto_run.host = run._settings.host
        if run._config is not None:
            config_dict = run._config._as_dict()  # type: ignore
            self._make_config(data=config_dict, obj=proto_run.config)
        if run._telemetry_obj:
            proto_run.telemetry.MergeFrom(run._telemetry_obj)
        return proto_run

    def publish_run(self, run_obj: "Run") -> None:
        run = self._make_run(run_obj)
        self._publish_run(run)

    @abstractmethod
    def _publish_run(self, run: pb.RunRecord) -> None:
        raise NotImplementedError

    def publish_config(
        self,
        data: dict = None,
        key: Union[Tuple[str, ...], str] = None,
        val: Any = None,
    ) -> None:
        cfg = self._make_config(data=data, key=key, val=val)

        self._publish_config(cfg)

    @abstractmethod
    def _publish_config(self, cfg: pb.ConfigRecord) -> None:
        raise NotImplementedError

    @abstractmethod
    def _publish_metric(self, metric: pb.MetricRecord) -> None:
        raise NotImplementedError

    def communicate_attach(self, attach_id: str) -> Optional[pb.AttachResponse]:
        attach = pb.AttachRequest(attach_id=attach_id)
        resp = self._communicate_attach(attach)
        return resp

    @abstractmethod
    def _communicate_attach(
        self, attach: pb.AttachRequest
    ) -> Optional[pb.AttachResponse]:
        raise NotImplementedError

    def communicate_run(
        self, run_obj: "Run", timeout: int = None
    ) -> Optional[pb.RunUpdateResult]:
        run = self._make_run(run_obj)
        return self._communicate_run(run, timeout=timeout)

    @abstractmethod
    def _communicate_run(
        self, run: pb.RunRecord, timeout: int = None
    ) -> Optional[pb.RunUpdateResult]:
        raise NotImplementedError

    def communicate_run_start(self, run_pb: pb.RunRecord) -> bool:
        run_start = pb.RunStartRequest()
        run_start.run.CopyFrom(run_pb)
        result = self._communicate_run_start(run_start)
        return result is not None

    @abstractmethod
    def _communicate_run_start(
        self, run_start: pb.RunStartRequest
    ) -> Optional[pb.RunStartResponse]:
        raise NotImplementedError

    def _make_summary_from_dict(self, summary_dict: dict) -> pb.SummaryRecord:
        summary = pb.SummaryRecord()
        for k, v in six.iteritems(summary_dict):
            update = summary.update.add()
            update.key = k
            update.value_json = json.dumps(v)
        return summary

    def _summary_encode(self, value: Any, path_from_root: str) -> dict:
        """Normalize, compress, and encode sub-objects for backend storage.

        value: Object to encode.
        path_from_root: `str` dot separated string from the top-level summary to the
            current `value`.

        Returns:
            A new tree of dict's with large objects replaced with dictionaries
            with "_type" entries that say which type the original data was.
        """

        # Constructs a new `dict` tree in `json_value` that discards and/or
        # encodes objects that aren't JSON serializable.

        if isinstance(value, dict):
            json_value = {}
            for key, value in six.iteritems(value):
                json_value[key] = self._summary_encode(
                    value, path_from_root + "." + key
                )
            return json_value
        else:
            friendly_value, converted = json_friendly(  # type: ignore
                data_types.val_to_json(
                    self._run, path_from_root, value, namespace="summary"
                )
            )
            json_value, compressed = maybe_compress_summary(  # type: ignore
                friendly_value, get_h5_typename(value)  # type: ignore
            )
            if compressed:
                # TODO(jhr): impleement me
                pass
                # self.write_h5(path_from_root, friendly_value)

            return json_value

    def _make_summary(self, summary_record: sr.SummaryRecord) -> pb.SummaryRecord:
        pb_summary_record = pb.SummaryRecord()

        for item in summary_record.update:
            pb_summary_item = pb_summary_record.update.add()
            key_length = len(item.key)

            assert key_length > 0

            if key_length > 1:
                pb_summary_item.nested_key.extend(item.key)
            else:
                pb_summary_item.key = item.key[0]

            path_from_root = ".".join(item.key)
            json_value = self._summary_encode(item.value, path_from_root)
            json_value, _ = json_friendly(json_value)  # type: ignore

            pb_summary_item.value_json = json.dumps(
                json_value, cls=WandBJSONEncoderOld,
            )

        for item in summary_record.remove:
            pb_summary_item = pb_summary_record.remove.add()
            key_length = len(item.key)

            assert key_length > 0

            if key_length > 1:
                pb_summary_item.nested_key.extend(item.key)
            else:
                pb_summary_item.key = item.key[0]

        return pb_summary_record

    def publish_summary(self, summary_record: sr.SummaryRecord) -> None:
        pb_summary_record = self._make_summary(summary_record)
        self._publish_summary(pb_summary_record)

    @abstractmethod
    def _publish_summary(self, summary: pb.SummaryRecord) -> None:
        raise NotImplementedError

    def communicate_get_summary(self) -> Optional[pb.GetSummaryResponse]:
        get_summary = pb.GetSummaryRequest()
        return self._communicate_get_summary(get_summary)

    @abstractmethod
    def _communicate_get_summary(
        self, get_summary: pb.GetSummaryRequest
    ) -> Optional[pb.GetSummaryResponse]:
        raise NotImplementedError

    def communicate_sampled_history(self) -> Optional[pb.SampledHistoryResponse]:
        sampled_history = pb.SampledHistoryRequest()
        resp = self._communicate_sampled_history(sampled_history)
        return resp

    @abstractmethod
    def _communicate_sampled_history(
        self, sampled_history: pb.SampledHistoryRequest
    ) -> Optional[pb.SampledHistoryResponse]:
        raise NotImplementedError

    def _make_files(self, files_dict: dict) -> pb.FilesRecord:
        files = pb.FilesRecord()
        for path, policy in files_dict["files"]:
            f = files.files.add()
            f.path = path
            f.policy = file_policy_to_enum(policy)
        return files

    def publish_files(self, files_dict: dict) -> None:
        files = self._make_files(files_dict)
        self._publish_files(files)

    @abstractmethod
    def _publish_files(self, files: pb.FilesRecord) -> None:
        raise NotImplementedError

    def _make_artifact(self, artifact: Artifact) -> pb.ArtifactRecord:
        proto_artifact = pb.ArtifactRecord()
        proto_artifact.type = artifact.type
        proto_artifact.name = artifact.name
        proto_artifact.client_id = artifact._client_id
        proto_artifact.sequence_client_id = artifact._sequence_client_id
        proto_artifact.digest = artifact.digest
        if artifact.distributed_id:
            proto_artifact.distributed_id = artifact.distributed_id
        if artifact.description:
            proto_artifact.description = artifact.description
        if artifact.metadata:
            proto_artifact.metadata = json.dumps(json_friendly_val(artifact.metadata))  # type: ignore
        proto_artifact.incremental_beta1 = artifact.incremental
        self._make_artifact_manifest(artifact.manifest, obj=proto_artifact.manifest)
        return proto_artifact

    def _make_artifact_manifest(
        self, artifact_manifest: ArtifactManifest, obj: pb.ArtifactManifest = None
    ) -> pb.ArtifactManifest:
        proto_manifest = obj or pb.ArtifactManifest()
        proto_manifest.version = artifact_manifest.version()  # type: ignore
        proto_manifest.storage_policy = artifact_manifest.storage_policy.name()

        for k, v in artifact_manifest.storage_policy.config().items() or {}.items():
            cfg = proto_manifest.storage_policy_config.add()
            cfg.key = k
            cfg.value_json = json.dumps(v)

        for entry in sorted(artifact_manifest.entries.values(), key=lambda k: k.path):  # type: ignore
            proto_entry = proto_manifest.contents.add()
            proto_entry.path = entry.path
            proto_entry.digest = entry.digest
            if entry.size:
                proto_entry.size = entry.size
            if entry.birth_artifact_id:
                proto_entry.birth_artifact_id = entry.birth_artifact_id
            if entry.ref:
                proto_entry.ref = entry.ref
            if entry.local_path:
                proto_entry.local_path = entry.local_path
            for k, v in entry.extra.items():
                proto_extra = proto_entry.extra.add()
                proto_extra.key = k
                proto_extra.value_json = json.dumps(v)
        return proto_manifest

    def communicate_artifact(
        self,
        run: "Run",
        artifact: Artifact,
        aliases: Iterable[str],
        is_user_created: bool = False,
        use_after_commit: bool = False,
        finalize: bool = True,
    ) -> MessageFuture:
        proto_run = self._make_run(run)
        proto_artifact = self._make_artifact(artifact)
        proto_artifact.run_id = proto_run.run_id
        proto_artifact.project = proto_run.project
        proto_artifact.entity = proto_run.entity
        proto_artifact.user_created = is_user_created
        proto_artifact.use_after_commit = use_after_commit
        proto_artifact.finalize = finalize
        for alias in aliases:
            proto_artifact.aliases.append(alias)

        log_artifact = pb.LogArtifactRequest()
        log_artifact.artifact.CopyFrom(proto_artifact)
        resp = self._communicate_artifact(log_artifact)
        return resp

    @abstractmethod
    def _communicate_artifact(
        self, log_artifact: pb.LogArtifactRequest
    ) -> MessageFuture:
        raise NotImplementedError

    def publish_artifact(
        self,
        run: "Run",
        artifact: Artifact,
        aliases: Iterable[str],
        is_user_created: bool = False,
        use_after_commit: bool = False,
        finalize: bool = True,
    ) -> None:
        proto_run = self._make_run(run)
        proto_artifact = self._make_artifact(artifact)
        proto_artifact.run_id = proto_run.run_id
        proto_artifact.project = proto_run.project
        proto_artifact.entity = proto_run.entity
        proto_artifact.user_created = is_user_created
        proto_artifact.use_after_commit = use_after_commit
        proto_artifact.finalize = finalize
        for alias in aliases:
            proto_artifact.aliases.append(alias)
        self._publish_artifact(proto_artifact)

    @abstractmethod
    def _publish_artifact(self, proto_artifact: pb.ArtifactRecord) -> None:
        raise NotImplementedError

    def publish_tbdata(
        self, log_dir: str, save: bool, root_logdir: Optional[str]
    ) -> None:
        tbrecord = pb.TBRecord()
        tbrecord.log_dir = log_dir
        tbrecord.save = save
        tbrecord.root_dir = root_logdir or ""
        self._publish_tbdata(tbrecord)

    @abstractmethod
    def _publish_tbdata(self, tbrecord: pb.TBRecord) -> None:
        raise NotImplementedError

    @abstractmethod
    def _publish_telemetry(self, telem: tpb.TelemetryRecord) -> None:
        raise NotImplementedError

    def publish_history(
        self, data: dict, step: int = None, run: "Run" = None, publish_step: bool = True
    ) -> None:
        run = run or self._run
        data = data_types.history_dict_to_json(run, data, step=step)
        history = pb.HistoryRecord()
        if publish_step:
            assert step is not None
            history.step.num = step
        data.pop("_step", None)
        for k, v in six.iteritems(data):
            item = history.item.add()
            item.key = k
            item.value_json = json_dumps_safer_history(v)  # type: ignore
        self._publish_history(history)

    @abstractmethod
    def _publish_history(self, history: pb.HistoryRecord) -> None:
        raise NotImplementedError

    def publish_preempting(self) -> None:
        preempt_rec = pb.RunPreemptingRecord()
        self._publish_preempting(preempt_rec)

    @abstractmethod
    def _publish_preempting(self, preempt_rec: pb.RunPreemptingRecord) -> None:
        raise NotImplementedError

    def publish_output(self, name: str, data: str) -> None:
        # from vendor.protobuf import google3.protobuf.timestamp
        # ts = timestamp.Timestamp()
        # ts.GetCurrentTime()
        # now = datetime.now()
        if name == "stdout":
            otype = pb.OutputRecord.OutputType.STDOUT
        elif name == "stderr":
            otype = pb.OutputRecord.OutputType.STDERR
        else:
            # TODO(jhr): throw error?
            print("unknown type")
        o = pb.OutputRecord(output_type=otype, line=data)
        o.timestamp.GetCurrentTime()
        self._publish_output(o)

    @abstractmethod
    def _publish_output(self, outdata: pb.OutputRecord) -> None:
        raise NotImplementedError

    def publish_pause(self) -> None:
        pause = pb.PauseRequest()
        self._publish_pause(pause)

    @abstractmethod
    def _publish_pause(self, pause: pb.PauseRequest) -> None:
        raise NotImplementedError

    def publish_resume(self) -> None:
        resume = pb.ResumeRequest()
        self._publish_resume(resume)

    @abstractmethod
    def _publish_resume(self, resume: pb.ResumeRequest) -> None:
        raise NotImplementedError

    def publish_alert(
        self, title: str, text: str, level: str, wait_duration: int
    ) -> None:
        proto_alert = pb.AlertRecord()
        proto_alert.title = title
        proto_alert.text = text
        proto_alert.level = level
        proto_alert.wait_duration = wait_duration
        self._publish_alert(proto_alert)

    @abstractmethod
    def _publish_alert(self, alert: pb.AlertRecord) -> None:
        raise NotImplementedError

    def _make_exit(self, exit_code: Optional[int]) -> pb.RunExitRecord:
        exit = pb.RunExitRecord()
        if exit_code is not None:
            exit.exit_code = exit_code
        return exit

    def publish_exit(self, exit_code: Optional[int]) -> None:
        exit_data = self._make_exit(exit_code)
        self._publish_exit(exit_data)

    @abstractmethod
    def _publish_exit(self, exit_data: pb.RunExitRecord) -> None:
        raise NotImplementedError

    def communicate_poll_exit(self) -> Optional[pb.PollExitResponse]:
        poll_exit = pb.PollExitRequest()
        resp = self._communicate_poll_exit(poll_exit)
        return resp

    @abstractmethod
    def _communicate_poll_exit(
        self, poll_exit: pb.PollExitRequest
    ) -> Optional[pb.PollExitResponse]:
        raise NotImplementedError

    def join(self) -> None:
        self._communicate_shutdown()

    @abstractmethod
    def _communicate_shutdown(self) -> None:
        raise NotImplementedError


class BackendSender(BackendSenderBase):
    record_q: Optional["Queue[pb.Record]"]
    result_q: Optional["Queue[pb.Result]"]
    process: Optional[BaseProcess]
    _router: Optional[MessageRouter]
    _process_check: bool

    def __init__(
        self,
        record_q: "Queue[pb.Record]" = None,
        result_q: "Queue[pb.Result]" = None,
        process: BaseProcess = None,
        process_check: bool = True,
    ) -> None:
        super(BackendSender, self).__init__()
        self.record_q = record_q
        self.result_q = result_q
        self._process = process
        self._router = None
        self._process_check = process_check

        self._init_router()

    def _init_router(self) -> None:
        if self.record_q and self.result_q:
            self._router = MessageRouter(self.record_q, self.result_q)

    def _publish_output(self, outdata: pb.OutputRecord) -> None:
        rec = pb.Record()
        rec.output.CopyFrom(outdata)
        self._publish(rec)

    def _publish_tbdata(self, tbrecord: pb.TBRecord) -> None:
        rec = self._make_record(tbrecord=tbrecord)
        self._publish(rec)

    def _publish_history(self, history: pb.HistoryRecord) -> None:
        rec = self._make_record(history=history)
        self._publish(rec)

    def _publish_preempting(self, preempt_rec: pb.RunPreemptingRecord) -> None:
        rec = self._make_record(preempting=preempt_rec)
        self._publish(rec)

    def _publish_telemetry(self, telem: tpb.TelemetryRecord) -> None:
        rec = self._make_record(telemetry=telem)
        self._publish(rec)

    def _make_stats(self, stats_dict: dict) -> pb.StatsRecord:
        stats = pb.StatsRecord()
        stats.stats_type = pb.StatsRecord.StatsType.SYSTEM
        stats.timestamp.GetCurrentTime()
        for k, v in six.iteritems(stats_dict):
            item = stats.item.add()
            item.key = k
            item.value_json = json_dumps_safer(json_friendly(v)[0])  # type: ignore
        return stats

    def _make_login(self, api_key: str = None) -> pb.LoginRequest:
        login = pb.LoginRequest()
        if api_key:
            login.api_key = api_key
        return login

    def _make_request(
        self,
        login: pb.LoginRequest = None,
        get_summary: pb.GetSummaryRequest = None,
        pause: pb.PauseRequest = None,
        resume: pb.ResumeRequest = None,
        status: pb.StatusRequest = None,
        stop_status: pb.StopStatusRequest = None,
        network_status: pb.NetworkStatusRequest = None,
        poll_exit: pb.PollExitRequest = None,
        sampled_history: pb.SampledHistoryRequest = None,
        run_start: pb.RunStartRequest = None,
        check_version: pb.CheckVersionRequest = None,
        log_artifact: pb.LogArtifactRequest = None,
        defer: pb.DeferRequest = None,
        attach: pb.AttachRequest = None,
    ) -> pb.Record:
        request = pb.Request()
        if login:
            request.login.CopyFrom(login)
        elif get_summary:
            request.get_summary.CopyFrom(get_summary)
        elif pause:
            request.pause.CopyFrom(pause)
        elif resume:
            request.resume.CopyFrom(resume)
        elif status:
            request.status.CopyFrom(status)
        elif stop_status:
            request.stop_status.CopyFrom(stop_status)
        elif network_status:
            request.network_status.CopyFrom(network_status)
        elif poll_exit:
            request.poll_exit.CopyFrom(poll_exit)
        elif sampled_history:
            request.sampled_history.CopyFrom(sampled_history)
        elif run_start:
            request.run_start.CopyFrom(run_start)
        elif check_version:
            request.check_version.CopyFrom(check_version)
        elif log_artifact:
            request.log_artifact.CopyFrom(log_artifact)
        elif defer:
            request.defer.CopyFrom(defer)
        elif attach:
            request.attach.CopyFrom(attach)
        else:
            raise Exception("Invalid request")
        record = self._make_record(request=request)
        # All requests do not get persisted
        record.control.local = True
        return record

    def _make_record(  # noqa C901
        self,
        run: pb.RunRecord = None,
        config: pb.ConfigRecord = None,
        files: pb.FilesRecord = None,
        summary: pb.SummaryRecord = None,
        history: pb.HistoryRecord = None,
        stats: pb.StatsRecord = None,
        exit: pb.RunExitRecord = None,
        artifact: pb.ArtifactRecord = None,
        tbrecord: pb.TBRecord = None,
        alert: pb.AlertRecord = None,
        final: pb.FinalRecord = None,
        metric: pb.MetricRecord = None,
        header: pb.HeaderRecord = None,
        footer: pb.FooterRecord = None,
        request: pb.Request = None,
        telemetry: tpb.TelemetryRecord = None,
        preempting: pb.RunPreemptingRecord = None,
        checkpoint: pb.CheckpointRecord = None,
        # resume_checkpoint: pb.ResumeCheckpointRecord = None,
    ) -> pb.Record:
        record = pb.Record()
        if run:
            record.run.CopyFrom(run)
        elif config:
            record.config.CopyFrom(config)
        elif summary:
            record.summary.CopyFrom(summary)
        elif history:
            record.history.CopyFrom(history)
        elif files:
            record.files.CopyFrom(files)
        elif stats:
            record.stats.CopyFrom(stats)
        elif exit:
            record.exit.CopyFrom(exit)
        elif artifact:
            record.artifact.CopyFrom(artifact)
        elif tbrecord:
            record.tbrecord.CopyFrom(tbrecord)
        elif alert:
            record.alert.CopyFrom(alert)
        elif final:
            record.final.CopyFrom(final)
        elif header:
            record.header.CopyFrom(header)
        elif footer:
            record.footer.CopyFrom(footer)
        elif request:
            record.request.CopyFrom(request)
        elif telemetry:
            record.telemetry.CopyFrom(telemetry)
        elif metric:
            record.metric.CopyFrom(metric)
        elif preempting:
            record.preempting.CopyFrom(preempting)
        elif checkpoint:
            record.checkpoint.CopyFrom(checkpoint)
            """
            elif resume_checkpoint:
                record.resume_checkpoint.CopyFrom(resume_checkpoint)
            """
        else:
            raise Exception("Invalid record")
        return record

    def _publish(self, record: pb.Record, local: bool = None) -> None:
        if self._process_check and self._process and not self._process.is_alive():
            raise Exception("The wandb backend process has shutdown")
        if local:
            record.control.local = local
        if self.record_q:
            self.record_q.put(record)

    def _communicate(
        self, rec: pb.Record, timeout: Optional[int] = 5, local: bool = None
    ) -> Optional[pb.Result]:
        return self._communicate_async(rec, local=local).get(timeout=timeout)

    def _communicate_async(self, rec: pb.Record, local: bool = None) -> MessageFuture:
        assert self._router
        if self._process_check and self._process and not self._process.is_alive():
            raise Exception("The wandb backend process has shutdown")
        future = self._router.send_and_receive(rec, local=local)
        return future

    def communicate_login(
        self, api_key: str = None, timeout: Optional[int] = 15
    ) -> pb.LoginResponse:
        login = self._make_login(api_key)
        rec = self._make_request(login=login)
        result = self._communicate(rec, timeout=timeout)
        if result is None:
            # TODO: friendlier error message here
            raise wandb.Error(
                "Couldn't communicate with backend after %s seconds" % timeout
            )
        login_response = result.response.login_response
        assert login_response
        return login_response

    def _publish_defer(self, state: "pb.DeferRequest.DeferState.V") -> None:
        defer = pb.DeferRequest(state=state)
        rec = self._make_request(defer=defer)
        self._publish(rec, local=True)

    def publish_defer(self, state: int = 0) -> None:
        self._publish_defer(cast("pb.DeferRequest.DeferState.V", state))

    def _publish_header(self, header: pb.HeaderRecord) -> None:
        rec = self._make_record(header=header)
        self._publish(rec)

    def publish_footer(self) -> None:
        footer = pb.FooterRecord()
        rec = self._make_record(footer=footer)
        self._publish(rec)

    def publish_final(self) -> None:
        final = pb.FinalRecord()
        rec = self._make_record(final=final)
        self._publish(rec)

    def publish_login(self, api_key: str = None) -> None:
        login = self._make_login(api_key)
        rec = self._make_request(login=login)
        self._publish(rec)

    def _publish_pause(self, pause: pb.PauseRequest) -> None:
        rec = self._make_request(pause=pause)
        self._publish(rec)

    def _publish_resume(self, resume: pb.ResumeRequest) -> None:
        rec = self._make_request(resume=resume)
        self._publish(rec)

    def _publish_run(self, run: pb.RunRecord) -> None:
        rec = self._make_record(run=run)
        self._publish(rec)

    def _publish_config(self, cfg: pb.ConfigRecord) -> None:
        rec = self._make_record(config=cfg)
        self._publish(rec)

    def publish_summary(self, summary_record: sr.SummaryRecord) -> None:
        pb_summary_record = self._make_summary(summary_record)
        self._publish_summary(pb_summary_record)

    def _publish_summary(self, summary: pb.SummaryRecord) -> None:
        rec = self._make_record(summary=summary)
        self._publish(rec)

    def _publish_metric(self, metric: pb.MetricRecord) -> None:
        rec = self._make_record(metric=metric)
        self._publish(rec)

    def _communicate_attach(
        self, attach: pb.AttachRequest
    ) -> Optional[pb.AttachResponse]:
        req = self._make_request(attach=attach)
        resp = self._communicate(req)
        if resp is None:
            return None
        return resp.response.attach_response

    def _communicate_run(
        self, run: pb.RunRecord, timeout: int = None
    ) -> Optional[pb.RunUpdateResult]:
        """Send synchronous run object waiting for a response.

        Arguments:
            run: RunRecord object
            timeout: number of seconds to wait

        Returns:
            RunRecord object
        """

        req = self._make_record(run=run)
        resp = self._communicate(req, timeout=timeout)
        if resp is None:
            logger.info("couldn't get run from backend")
            # Note: timeouts handled by callers: wandb_init.py
            return None
        assert resp.HasField("run_result")
        return resp.run_result

    def publish_stats(self, stats_dict: dict) -> None:
        stats = self._make_stats(stats_dict)
        rec = self._make_record(stats=stats)
        self._publish(rec)

    def _publish_files(self, files: pb.FilesRecord) -> None:
        rec = self._make_record(files=files)
        self._publish(rec)

    def _communicate_artifact(self, log_artifact: pb.LogArtifactRequest) -> Any:
        rec = self._make_request(log_artifact=log_artifact)
        return self._communicate_async(rec)

    def _publish_artifact(self, proto_artifact: pb.ArtifactRecord) -> None:
        rec = self._make_record(artifact=proto_artifact)
        self._publish(rec)

    def _publish_alert(self, proto_alert: pb.AlertRecord) -> None:
        rec = self._make_record(alert=proto_alert)
        self._publish(rec)

    def _communicate_status(
        self, status: pb.StatusRequest
    ) -> Optional[pb.StatusResponse]:
        req = self._make_request(status=status)
        resp = self._communicate(req, local=True)
        if resp is None:
            return None
        assert resp.response.status_response
        return resp.response.status_response

    def _communicate_stop_status(
        self, status: pb.StopStatusRequest
    ) -> Optional[pb.StopStatusResponse]:
        req = self._make_request(stop_status=status)
        resp = self._communicate(req, local=True)
        if resp is None:
            return None
        assert resp.response.stop_status_response
        return resp.response.stop_status_response

    def _communicate_network_status(
        self, status: pb.NetworkStatusRequest
    ) -> Optional[pb.NetworkStatusResponse]:
        req = self._make_request(network_status=status)
        resp = self._communicate(req, local=True)
        if resp is None:
            return None
        assert resp.response.network_status_response
        return resp.response.network_status_response

    def _publish_exit(self, exit_data: pb.RunExitRecord) -> None:
        rec = self._make_record(exit=exit_data)
        self._publish(rec)

    def _communicate_poll_exit(
        self, poll_exit: pb.PollExitRequest
    ) -> Optional[pb.PollExitResponse]:
        rec = self._make_request(poll_exit=poll_exit)
        result = self._communicate(rec)
        if result is None:
            return None
        poll_exit_response = result.response.poll_exit_response
        assert poll_exit_response
        return poll_exit_response

    def _communicate_check_version(
        self, check_version: pb.CheckVersionRequest
    ) -> Optional[pb.CheckVersionResponse]:
        rec = self._make_request(check_version=check_version)
        result = self._communicate(rec)
        if result is None:
            # Note: timeouts handled by callers: wandb_init.py
            return None
        return result.response.check_version_response

    def _communicate_run_start(
        self, run_start: pb.RunStartRequest
    ) -> Optional[pb.RunStartResponse]:
        rec = self._make_request(run_start=run_start)
        result = self._communicate(rec)
        if result is None:
            return None
        run_start_response = result.response.run_start_response
        return run_start_response

    def _communicate_get_summary(
        self, get_summary: pb.GetSummaryRequest
    ) -> Optional[pb.GetSummaryResponse]:
        record = self._make_request(get_summary=get_summary)
        result = self._communicate(record, timeout=10)
        if result is None:
            return None
        get_summary_response = result.response.get_summary_response
        assert get_summary_response
        return get_summary_response

    def _communicate_sampled_history(
        self, sampled_history: pb.SampledHistoryRequest
    ) -> Optional[pb.SampledHistoryResponse]:
        record = self._make_request(sampled_history=sampled_history)
        result = self._communicate(record)
        if result is None:
            return None
        sampled_history_response = result.response.sampled_history_response
        assert sampled_history_response
        return sampled_history_response

<<<<<<< HEAD
    def publish_checkpoint(self, name: str) -> None:
        checkpoint_rec = pb.CheckpointRecord(name=name)
        rec = self._make_record(checkpoint=checkpoint_rec)
        self._publish(rec)

    """
    def communicate_intent_to_resume(
        self, checkpoint_name: str
    ) -> Optional[pb.ResumeCheckpointResult]:
        resume_checkpoint_record = pb.ResumeCheckpointRecord(name=checkpoint_name)
        rec = self._make_record(resume_checkpoint=resume_checkpoint_record)
        result = self._communicate(rec)
        if result is None:
            return None
        resume_checkpoint_result = result.resume_checkpoint_result
        assert resume_checkpoint_result
        return resume_checkpoint_result
    """

    def join(self) -> None:
=======
    def _communicate_shutdown(self) -> None:
>>>>>>> a0472257
        # shutdown
        request = pb.Request(shutdown=pb.ShutdownRequest())
        record = self._make_record(request=request)
        _ = self._communicate(record)

    def join(self) -> None:
        super(BackendSender, self).join()

        if self._router:
            self._router.join()<|MERGE_RESOLUTION|>--- conflicted
+++ resolved
@@ -996,30 +996,12 @@
         assert sampled_history_response
         return sampled_history_response
 
-<<<<<<< HEAD
     def publish_checkpoint(self, name: str) -> None:
         checkpoint_rec = pb.CheckpointRecord(name=name)
         rec = self._make_record(checkpoint=checkpoint_rec)
         self._publish(rec)
 
-    """
-    def communicate_intent_to_resume(
-        self, checkpoint_name: str
-    ) -> Optional[pb.ResumeCheckpointResult]:
-        resume_checkpoint_record = pb.ResumeCheckpointRecord(name=checkpoint_name)
-        rec = self._make_record(resume_checkpoint=resume_checkpoint_record)
-        result = self._communicate(rec)
-        if result is None:
-            return None
-        resume_checkpoint_result = result.resume_checkpoint_result
-        assert resume_checkpoint_result
-        return resume_checkpoint_result
-    """
-
-    def join(self) -> None:
-=======
     def _communicate_shutdown(self) -> None:
->>>>>>> a0472257
         # shutdown
         request = pb.Request(shutdown=pb.ShutdownRequest())
         record = self._make_record(request=request)
