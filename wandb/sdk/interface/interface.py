#
# -*- coding: utf-8 -*-
"""Backend Sender - Send to internal process

Manage backend sender.

"""

import json
import logging
import threading
import uuid

import psutil
import six
from six.moves import queue
import wandb
from wandb import data_types
from wandb.proto import wandb_internal_pb2 as pb
from wandb.proto import wandb_telemetry_pb2 as tpb
from wandb.util import (
    get_h5_typename,
    json_dumps_safer,
    json_dumps_safer_history,
    json_friendly,
    maybe_compress_summary,
    WandBJSONEncoderOld,
)

from .artifacts import ArtifactManifest
from ..wandb_artifacts import Artifact

if wandb.TYPE_CHECKING:
    import typing as t
    from . import summary_record as sr
    from typing import Any, Dict, Iterable, Optional, Tuple, Union
    from multiprocessing import Process
    from typing import cast
    from typing import TYPE_CHECKING

    if TYPE_CHECKING:
        from ..wandb_run import Run
        from six.moves.queue import Queue
else:

    def cast(_, val):
        return val


logger = logging.getLogger("wandb")


def file_policy_to_enum(policy: str) -> "pb.FilesItem.PolicyTypeValue":
    if policy == "now":
        enum = pb.FilesItem.PolicyType.NOW
    elif policy == "end":
        enum = pb.FilesItem.PolicyType.END
    elif policy == "live":
        enum = pb.FilesItem.PolicyType.LIVE
    return enum


def file_enum_to_policy(enum: "pb.FilesItem.PolicyTypeValue") -> str:
    if enum == pb.FilesItem.PolicyType.NOW:
        policy = "now"
    elif enum == pb.FilesItem.PolicyType.END:
        policy = "end"
    elif enum == pb.FilesItem.PolicyType.LIVE:
        policy = "live"
    return policy


class _Future(object):
    _object: Optional[pb.Result]

    def __init__(self) -> None:
        self._object = None
        self._object_ready = threading.Event()
        self._lock = threading.Lock()

    def get(self, timeout: int = None) -> Optional[pb.Result]:
        is_set = self._object_ready.wait(timeout)
        if is_set and self._object:
            return self._object
        return None

    def _set_object(self, obj: pb.Result) -> None:
        self._object = obj
        self._object_ready.set()


class MessageRouter(object):
    _pending_reqs: Dict[str, _Future]
    _request_queue: "Queue[pb.Record]"
    _response_queue: "Queue[pb.Result]"

    def __init__(
        self, request_queue: "Queue[pb.Record]", response_queue: "Queue[pb.Result]"
    ) -> None:
        self._request_queue = request_queue
        self._response_queue = response_queue

        self._pending_reqs = {}
        self._lock = threading.Lock()

        self._join_event = threading.Event()
        self._thread = threading.Thread(target=self.message_loop)
        self._thread.daemon = True
        self._thread.start()

    def message_loop(self) -> None:
        while not self._join_event.is_set():
            try:
                msg = self._response_queue.get(timeout=1)
            except queue.Empty:
                continue
            self._handle_msg_rcv(msg)

    def send_and_receive(self, rec: pb.Record, local: Optional[bool] = None) -> _Future:
        rec.control.req_resp = True
        if local:
            rec.control.local = local
        rec.uuid = uuid.uuid4().hex
        future = _Future()
        with self._lock:
            self._pending_reqs[rec.uuid] = future

        self._request_queue.put(rec)

        return future

    def join(self) -> None:
        self._join_event.set()
        self._thread.join()

    def _handle_msg_rcv(self, msg: pb.Result) -> None:
        with self._lock:
            future = self._pending_reqs.pop(msg.uuid, None)
        if future is None:
            logger.warning("No listener found for msg with uuid %s (%s)", msg.uuid, msg)
            return
        future._set_object(msg)


class BackendSender(object):
    class ExceptionTimeout(Exception):
        pass

    record_q: Optional["Queue[pb.Record]"]
    result_q: Optional["Queue[pb.Result]"]
    process: Optional[Process]
    _run: Optional["Run"]
    _router: Optional[MessageRouter]

    def __init__(
        self,
        record_q: "Queue[pb.Record]" = None,
        result_q: "Queue[pb.Result]" = None,
        process: Process = None,
    ) -> None:
        self.record_q = record_q
        self.result_q = result_q
        self._process = process
        self._run = None
        self._router = None

        if record_q and result_q:
            self._router = MessageRouter(record_q, result_q)

    def _hack_set_run(self, run: "Run") -> None:
        self._run = run

    def publish_output(self, name: str, data: str) -> None:
        # from vendor.protobuf import google3.protobuf.timestamp
        # ts = timestamp.Timestamp()
        # ts.GetCurrentTime()
        # now = datetime.now()
        if name == "stdout":
            otype = pb.OutputRecord.OutputType.STDOUT
        elif name == "stderr":
            otype = pb.OutputRecord.OutputType.STDERR
        else:
            # TODO(jhr): throw error?
            print("unknown type")
        o = pb.OutputRecord(output_type=otype, line=data)
        o.timestamp.GetCurrentTime()
        self._publish_output(o)

    def _publish_output(self, outdata: pb.OutputRecord) -> None:
        rec = pb.Record()
        rec.output.CopyFrom(outdata)
        self._publish(rec)

    def publish_tbdata(
        self, log_dir: str, save: bool, root_logdir: Optional[str]
    ) -> None:
        tbrecord = pb.TBRecord()
        tbrecord.log_dir = log_dir
        tbrecord.save = save
        tbrecord.root_dir = root_logdir or ""
        rec = self._make_record(tbrecord=tbrecord)
        self._publish(rec)

    def _publish_history(self, history: pb.HistoryRecord) -> None:
        rec = self._make_record(history=history)
        self._publish(rec)

    def publish_history(
        self, data: dict, step: int = None, run: "Run" = None, publish_step: bool = True
    ) -> None:
        run = run or self._run
        data = data_types.history_dict_to_json(run, data, step=step)
        history = pb.HistoryRecord()
        if publish_step:
            assert step is not None
            history.step.num = step
        data.pop("_step", None)
        for k, v in six.iteritems(data):
            item = history.item.add()
            item.key = k
            item.value_json = json_dumps_safer_history(v)  # type: ignore
        self._publish_history(history)

    def publish_telemetry(self, telem: tpb.TelemetryRecord) -> None:
        rec = self._make_record(telemetry=telem)
        self._publish(rec)

    def _make_run(self, run: "Run") -> pb.RunRecord:
        proto_run = pb.RunRecord()
        run._make_proto_run(proto_run)
        if run._settings.host:
            proto_run.host = run._settings.host
        if run._config is not None:
            config_dict = run._config._as_dict()  # type: ignore
            self._make_config(data=config_dict, obj=proto_run.config)
        if run._telemetry_obj:
            proto_run.telemetry.MergeFrom(run._telemetry_obj)
        return proto_run

    def _make_artifact(self, artifact: Artifact) -> pb.ArtifactRecord:
        proto_artifact = pb.ArtifactRecord()
        proto_artifact.type = artifact.type
        proto_artifact.name = artifact.name
        proto_artifact.digest = artifact.digest
        if artifact.distributed_id:
            proto_artifact.distributed_id = artifact.distributed_id
        if artifact.description:
            proto_artifact.description = artifact.description
        if artifact.metadata:
            proto_artifact.metadata = json.dumps(artifact.metadata)
        self._make_artifact_manifest(artifact.manifest, obj=proto_artifact.manifest)
        return proto_artifact

    def _make_artifact_manifest(
        self, artifact_manifest: ArtifactManifest, obj: pb.ArtifactManifest = None
    ) -> pb.ArtifactManifest:
        proto_manifest = obj or pb.ArtifactManifest()
        proto_manifest.version = artifact_manifest.version()  # type: ignore
        proto_manifest.storage_policy = artifact_manifest.storage_policy.name()

        for k, v in artifact_manifest.storage_policy.config().items() or {}.items():
            cfg = proto_manifest.storage_policy_config.add()
            cfg.key = k
            cfg.value_json = json.dumps(v)

        for entry in sorted(artifact_manifest.entries.values(), key=lambda k: k.path):  # type: ignore
            proto_entry = proto_manifest.contents.add()
            proto_entry.path = entry.path
            proto_entry.digest = entry.digest
            proto_entry.size = entry.size
            if entry.birth_artifact_id:
                proto_entry.birth_artifact_id = entry.birth_artifact_id
            if entry.ref:
                proto_entry.ref = entry.ref
            if entry.local_path:
                proto_entry.local_path = entry.local_path
            for k, v in entry.extra.items():
                proto_extra = proto_entry.extra.add()
                proto_extra.key = k
                proto_extra.value_json = json.dumps(v)
        return proto_manifest

    def _make_exit(self, exit_code: int) -> pb.RunExitRecord:
        exit = pb.RunExitRecord()
        exit.exit_code = exit_code
        return exit

    def _make_config(
        self,
        data: dict = None,
        key: Union[Tuple[str, ...], str] = None,
        val: Any = None,
        obj: pb.ConfigRecord = None,
    ) -> pb.ConfigRecord:
        config = obj or pb.ConfigRecord()
        if data:
            for k, v in six.iteritems(data):
                update = config.update.add()
                update.key = k
                update.value_json = json_dumps_safer(json_friendly(v)[0])  # type: ignore
        if key:
            update = config.update.add()
            if isinstance(key, tuple):
                for k in key:
                    update.nested_key.append(k)
            else:
                update.key = key
            update.value_json = json_dumps_safer(json_friendly(val)[0])  # type: ignore
        return config

    def _make_stats(self, stats_dict: dict) -> pb.StatsRecord:
        stats = pb.StatsRecord()
        stats.stats_type = pb.StatsRecord.StatsType.SYSTEM
        stats.timestamp.GetCurrentTime()
        for k, v in six.iteritems(stats_dict):
            item = stats.item.add()
            item.key = k
            item.value_json = json_dumps_safer(json_friendly(v)[0])  # type: ignore
        return stats

    def _summary_encode(self, value: t.Any, path_from_root: str) -> dict:
        """Normalize, compress, and encode sub-objects for backend storage.

        value: Object to encode.
        path_from_root: `str` dot separated string from the top-level summary to the
            current `value`.

        Returns:
            A new tree of dict's with large objects replaced with dictionaries
            with "_type" entries that say which type the original data was.
        """

        # Constructs a new `dict` tree in `json_value` that discards and/or
        # encodes objects that aren't JSON serializable.

        if isinstance(value, dict):
            json_value = {}
            for key, value in six.iteritems(value):
                json_value[key] = self._summary_encode(
                    value, path_from_root + "." + key
                )
            return json_value
        else:
            friendly_value, converted = json_friendly(  # type: ignore
                data_types.val_to_json(
                    self._run, path_from_root, value, namespace="summary"
                )
            )
            json_value, compressed = maybe_compress_summary(  # type: ignore
                friendly_value, get_h5_typename(value)  # type: ignore
            )
            if compressed:
                # TODO(jhr): impleement me
                pass
                # self.write_h5(path_from_root, friendly_value)

            return json_value

    def _make_summary_from_dict(self, summary_dict: dict) -> pb.SummaryRecord:
        summary = pb.SummaryRecord()
        for k, v in six.iteritems(summary_dict):
            update = summary.update.add()
            update.key = k
            update.value_json = json.dumps(v)
        return summary

    def _make_summary(self, summary_record: sr.SummaryRecord) -> pb.SummaryRecord:
        pb_summary_record = pb.SummaryRecord()

        for item in summary_record.update:
            pb_summary_item = pb_summary_record.update.add()
            key_length = len(item.key)

            assert key_length > 0

            if key_length > 1:
                pb_summary_item.nested_key.extend(item.key)
            else:
                pb_summary_item.key = item.key[0]

            path_from_root = ".".join(item.key)
            json_value = self._summary_encode(item.value, path_from_root)
            json_value, _ = json_friendly(json_value)  # type: ignore

            pb_summary_item.value_json = json.dumps(
                json_value, cls=WandBJSONEncoderOld,
            )

        for item in summary_record.remove:
            pb_summary_item = pb_summary_record.remove.add()
            key_length = len(item.key)

            assert key_length > 0

            if key_length > 1:
                pb_summary_item.nested_key.extend(item.key)
            else:
                pb_summary_item.key = item.key[0]

        return pb_summary_record

    def _make_files(self, files_dict: dict) -> pb.FilesRecord:
        files = pb.FilesRecord()
        for path, policy in files_dict["files"]:
            f = files.files.add()
            f.path = path
            f.policy = file_policy_to_enum(policy)
        return files

    def _make_login(self, api_key: str = None) -> pb.LoginRequest:
        login = pb.LoginRequest()
        if api_key:
            login.api_key = api_key
        return login

    def _make_request(
        self,
        login: pb.LoginRequest = None,
        get_summary: pb.GetSummaryRequest = None,
        pause: pb.PauseRequest = None,
        resume: pb.ResumeRequest = None,
        status: pb.StatusRequest = None,
        poll_exit: pb.PollExitRequest = None,
        sampled_history: pb.SampledHistoryRequest = None,
        run_start: pb.RunStartRequest = None,
        check_version: pb.CheckVersionRequest = None,
        defer: pb.DeferRequest = None,
    ) -> pb.Record:
        request = pb.Request()
        if login:
            request.login.CopyFrom(login)
        elif get_summary:
            request.get_summary.CopyFrom(get_summary)
        elif pause:
            request.pause.CopyFrom(pause)
        elif resume:
            request.resume.CopyFrom(resume)
        elif status:
            request.status.CopyFrom(status)
        elif poll_exit:
            request.poll_exit.CopyFrom(poll_exit)
        elif sampled_history:
            request.sampled_history.CopyFrom(sampled_history)
        elif run_start:
            request.run_start.CopyFrom(run_start)
        elif check_version:
            request.check_version.CopyFrom(check_version)
        elif defer:
            request.defer.CopyFrom(defer)
        else:
            raise Exception("Invalid request")
        record = self._make_record(request=request)
        # All requests do not get persisted
        record.control.local = True
        return record

    def _make_record(
        self,
        run: pb.RunRecord = None,
        config: pb.ConfigRecord = None,
        files: pb.FilesRecord = None,
        summary: pb.SummaryRecord = None,
        history: pb.HistoryRecord = None,
        stats: pb.StatsRecord = None,
        exit: pb.RunExitRecord = None,
        artifact: pb.ArtifactRecord = None,
        tbrecord: pb.TBRecord = None,
        alert: pb.AlertRecord = None,
        final: pb.FinalRecord = None,
        metric: pb.MetricRecord = None,
        header: pb.HeaderRecord = None,
        footer: pb.FooterRecord = None,
        request: pb.Request = None,
        telemetry: tpb.TelemetryRecord = None,
    ) -> pb.Record:
        record = pb.Record()
        if run:
            record.run.CopyFrom(run)
        elif config:
            record.config.CopyFrom(config)
        elif summary:
            record.summary.CopyFrom(summary)
        elif history:
            record.history.CopyFrom(history)
        elif files:
            record.files.CopyFrom(files)
        elif stats:
            record.stats.CopyFrom(stats)
        elif exit:
            record.exit.CopyFrom(exit)
        elif artifact:
            record.artifact.CopyFrom(artifact)
        elif tbrecord:
            record.tbrecord.CopyFrom(tbrecord)
        elif alert:
            record.alert.CopyFrom(alert)
        elif final:
            record.final.CopyFrom(final)
        elif header:
            record.header.CopyFrom(header)
        elif footer:
            record.footer.CopyFrom(footer)
        elif request:
            record.request.CopyFrom(request)
        elif telemetry:
            record.telemetry.CopyFrom(telemetry)
        elif metric:
            record.metric.CopyFrom(metric)
        else:
            raise Exception("Invalid record")
        return record

<<<<<<< HEAD
    def _is_process_alive(self):
        if not self._process:
            return True
        try:
            return self._process.is_alive()
        except Exception:
            return psutil.pid_exists(self._process.pid)

    def _publish(self, record, local=None):
        if not self._is_process_alive():
=======
    def _publish(self, record: pb.Record, local: bool = None) -> None:
        if self._process and not psutil.pid_exists(self._process.pid):
>>>>>>> 58878dac
            raise Exception("The wandb backend process has shutdown")
        if local:
            record.control.local = local
        if self.record_q:
            self.record_q.put(record)

    def _communicate(
        self, rec: pb.Record, timeout: Optional[int] = 5, local: bool = None
    ) -> Optional[pb.Result]:
        assert self._router
        future = self._router.send_and_receive(rec, local=local)
        f = future.get(timeout)
        return f

    def communicate_login(
        self, api_key: str = None, timeout: Optional[int] = 15
    ) -> pb.LoginResponse:
        login = self._make_login(api_key)
        rec = self._make_request(login=login)
        result = self._communicate(rec, timeout=timeout)
        if result is None:
            # TODO: friendlier error message here
            raise wandb.Error(
                "Couldn't communicate with backend after %s seconds" % timeout
            )
        login_response = result.response.login_response
        assert login_response
        return login_response

    def _publish_defer(self, state: "pb.DeferRequest.DeferStateValue") -> None:
        defer = pb.DeferRequest(state=state)
        rec = self._make_request(defer=defer)
        self._publish(rec, local=True)

    def publish_defer(self, state: int = 0) -> None:
        self._publish_defer(cast("pb.DeferRequest.DeferStateValue", state))

    def publish_header(self) -> None:
        header = pb.HeaderRecord()
        rec = self._make_record(header=header)
        self._publish(rec)

    def publish_footer(self) -> None:
        footer = pb.FooterRecord()
        rec = self._make_record(footer=footer)
        self._publish(rec)

    def publish_final(self) -> None:
        final = pb.FinalRecord()
        rec = self._make_record(final=final)
        self._publish(rec)

    def publish_login(self, api_key: str = None) -> None:
        login = self._make_login(api_key)
        rec = self._make_request(login=login)
        self._publish(rec)

    def publish_pause(self) -> None:
        pause = pb.PauseRequest()
        rec = self._make_request(pause=pause)
        self._publish(rec)

    def publish_resume(self) -> None:
        resume = pb.ResumeRequest()
        rec = self._make_request(resume=resume)
        self._publish(rec)

    def _publish_run(self, run: pb.RunRecord) -> None:
        rec = self._make_record(run=run)
        self._publish(rec)

    def publish_run(self, run_obj: "Run") -> None:
        run = self._make_run(run_obj)
        self._publish_run(run)

    def publish_config(
        self,
        data: dict = None,
        key: Union[Tuple[str, ...], str] = None,
        val: Any = None,
    ) -> None:
        cfg = self._make_config(data=data, key=key, val=val)
        self._publish_config(cfg)

    def _publish_config(self, cfg: pb.ConfigRecord) -> None:
        rec = self._make_record(config=cfg)
        self._publish(rec)

    def publish_summary(self, summary_record: sr.SummaryRecord) -> None:
        pb_summary_record = self._make_summary(summary_record)
        self._publish_summary(pb_summary_record)

    def _publish_summary(self, summary: pb.SummaryRecord) -> None:
        rec = self._make_record(summary=summary)
        self._publish(rec)

    def _publish_metric(self, metric: pb.MetricRecord) -> None:
        rec = self._make_record(metric=metric)
        self._publish(rec)

    def _communicate_run(
        self, run: pb.RunRecord, timeout: int = None
    ) -> Optional[pb.RunUpdateResult]:
        """Send synchronous run object waiting for a response.

        Arguments:
            run: RunRecord object
            timeout: number of seconds to wait

        Returns:
            RunRecord object
        """

        req = self._make_record(run=run)
        resp = self._communicate(req, timeout=timeout)
        if resp is None:
            logger.info("couldn't get run from backend")
            # Note: timeouts handled by callers: wandb_init.py
            return None
        assert resp.HasField("run_result")
        return resp.run_result

    def communicate_run(
        self, run_obj: "Run", timeout: int = None
    ) -> Optional[pb.RunUpdateResult]:
        run = self._make_run(run_obj)
        return self._communicate_run(run, timeout=timeout)

    def publish_stats(self, stats_dict: dict) -> None:
        stats = self._make_stats(stats_dict)
        rec = self._make_record(stats=stats)
        self._publish(rec)

    def publish_files(self, files_dict: dict) -> None:
        files = self._make_files(files_dict)
        rec = self._make_record(files=files)
        self._publish(rec)

    def publish_artifact(
        self,
        run: "Run",
        artifact: Artifact,
        aliases: Iterable[str],
        is_user_created: bool = False,
        use_after_commit: bool = False,
        finalize: bool = True,
    ) -> None:
        proto_run = self._make_run(run)
        proto_artifact = self._make_artifact(artifact)
        proto_artifact.run_id = proto_run.run_id
        proto_artifact.project = proto_run.project
        proto_artifact.entity = proto_run.entity
        proto_artifact.user_created = is_user_created
        proto_artifact.use_after_commit = use_after_commit
        proto_artifact.finalize = finalize
        for alias in aliases:
            proto_artifact.aliases.append(alias)
        rec = self._make_record(artifact=proto_artifact)
        self._publish(rec)

    def publish_alert(
        self, title: str, text: str, level: str, wait_duration: int
    ) -> None:
        proto_alert = pb.AlertRecord()
        proto_alert.title = title
        proto_alert.text = text
        proto_alert.level = level
        proto_alert.wait_duration = wait_duration
        rec = self._make_record(alert=proto_alert)
        self._publish(rec)

    def communicate_status(
        self, check_stop_req: bool, timeout: int = None
    ) -> Optional[pb.StatusResponse]:
        status = pb.StatusRequest()
        status.check_stop_req = check_stop_req
        req = self._make_request(status=status)

        resp = self._communicate(req, timeout=timeout, local=True)
        if resp is None:
            return None
        assert resp.response.status_response
        return resp.response.status_response

    def publish_exit(self, exit_code: int) -> None:
        exit_data = self._make_exit(exit_code)
        rec = self._make_record(exit=exit_data)
        self._publish(rec)

    def _communicate_exit(
        self, exit_data: pb.RunExitRecord, timeout: int = None
    ) -> pb.RunExitResult:
        req = self._make_record(exit=exit_data)

        result = self._communicate(req, timeout=timeout)
        if result is None:
            # TODO: friendlier error message here
            raise wandb.Error(
                "Couldn't communicate with backend after %s seconds" % timeout
            )
        assert result.exit_result
        return result.exit_result

    def communicate_poll_exit(
        self, timeout: int = None
    ) -> Optional[pb.PollExitResponse]:
        poll_request = pb.PollExitRequest()
        rec = self._make_request(poll_exit=poll_request)
        result = self._communicate(rec, timeout=timeout)
        if result is None:
            return None
        poll_exit_response = result.response.poll_exit_response
        assert poll_exit_response
        return poll_exit_response

    def communicate_check_version(
        self, current_version: str = None
    ) -> Optional[pb.CheckVersionResponse]:
        check_version = pb.CheckVersionRequest()
        if current_version:
            check_version.current_version = current_version
        rec = self._make_request(check_version=check_version)
        result = self._communicate(rec)
        if result is None:
            # Note: timeouts handled by callers: wandb_init.py
            return None
        return result.response.check_version_response

    def communicate_run_start(self, run_pb: pb.RunRecord) -> Optional[pb.Result]:
        run_start = pb.RunStartRequest()
        run_start.run.CopyFrom(run_pb)
        rec = self._make_request(run_start=run_start)
        result = self._communicate(rec)
        return result

    def communicate_exit(self, exit_code: int, timeout: int = None) -> pb.RunExitResult:
        exit_data = self._make_exit(exit_code)
        return self._communicate_exit(exit_data, timeout=timeout)

    def communicate_summary(self) -> Optional[pb.GetSummaryResponse]:
        record = self._make_request(get_summary=pb.GetSummaryRequest())
        result = self._communicate(record, timeout=10)
        if result is None:
            return None
        get_summary_response = result.response.get_summary_response
        assert get_summary_response
        return get_summary_response

    def communicate_sampled_history(self) -> Optional[pb.SampledHistoryResponse]:
        record = self._make_request(sampled_history=pb.SampledHistoryRequest())
        result = self._communicate(record)
        if result is None:
            return None
        sampled_history_response = result.response.sampled_history_response
        assert sampled_history_response
        return sampled_history_response

    def join(self) -> None:
        # shutdown
        request = pb.Request(shutdown=pb.ShutdownRequest())
        record = self._make_record(request=request)
        _ = self._communicate(record)

        if self._router:
            self._router.join()<|MERGE_RESOLUTION|>--- conflicted
+++ resolved
@@ -510,7 +510,6 @@
             raise Exception("Invalid record")
         return record
 
-<<<<<<< HEAD
     def _is_process_alive(self):
         if not self._process:
             return True
@@ -521,10 +520,6 @@
 
     def _publish(self, record, local=None):
         if not self._is_process_alive():
-=======
-    def _publish(self, record: pb.Record, local: bool = None) -> None:
-        if self._process and not psutil.pid_exists(self._process.pid):
->>>>>>> 58878dac
             raise Exception("The wandb backend process has shutdown")
         if local:
             record.control.local = local
