--- conflicted
+++ resolved
@@ -15,11 +15,6 @@
 import logging
 import os
 import pprint
-<<<<<<< HEAD
-import re
-import shutil
-=======
->>>>>>> 04b18cd0
 import sys
 import warnings
 
@@ -108,432 +103,6 @@
 # we put them into the Run directory to be uploaded.
 MEDIA_TMP = tempfile.TemporaryDirectory("wandb-media")
 
-<<<<<<< HEAD
-DATA_FRAMES_SUBDIR = os.path.join("media", "data_frames")
-
-
-# cling below
-_glob_datatypes_callback = None
-
-
-def _datatypes_set_callback(cb):
-    global _glob_datatypes_callback
-    _glob_datatypes_callback = cb
-
-
-def _datatypes_callback(fname):
-    if _glob_datatypes_callback:
-        _glob_datatypes_callback(fname)
-
-
-# cling above
-
-
-def wb_filename(key, step, id, extension):
-    return "{}_{}_{}{}".format(key, step, id, extension)
-
-
-class WBValue(object):
-    """
-    Abstract parent class for things that can be logged by `wandb.log()` and
-    visualized by wandb.
-
-    The objects will be serialized as JSON and always have a _type attribute
-    that indicates how to interpret the other fields.
-    """
-
-    _type_mapping = None
-    artifact_type = (
-        None  # override this value to indicate the type which the subclass deserializes
-    )
-
-    def __init__(self):
-        self._artifact_source = None
-
-    def to_json(self, run_or_artifact):
-        """Serializes the object into a JSON blob, using a run or artifact to store additional data.
-
-        Args:
-            run_or_artifact (wandb.Run | wandb.Artifact): the Run or Artifact for which this object should be generating
-            JSON for - this is useful to to store additional data if needed.
-
-        Returns:
-            dict: JSON representation
-        """
-        raise NotImplementedError
-
-    @classmethod
-    def from_json(cls, json_obj, source_artifact):
-        """Deserialize a `json_obj` into it's class representation. If additional resources were stored in the
-        `run_or_artifact` artifact during the `to_json` call, then those resources are expected to be in
-        the `source_artifact`.
-
-        Args:
-            json_obj (dict): A JSON dictionary to deserialize
-            source_artifact (wandb.Artifact): An artifact which will hold any additional resources which were stored
-            during the `to_json` function.
-        """
-        raise NotImplementedError
-
-    @classmethod
-    def with_suffix(cls, name, filetype="json"):
-        """Helper function to return the name with suffix added if not already
-
-        Args:
-            name (str): the name of the file
-            filetype (str, optional): the filetype to use. Defaults to "json".
-
-        Returns:
-            str: a filename which is suffixed with it's `artifact_type` followed by the filetype
-        """
-        if cls.artifact_type is not None:
-            suffix = cls.artifact_type + "." + filetype
-        else:
-            suffix = filetype
-        if not name.endswith(suffix):
-            return name + "." + suffix
-        return name
-
-    @staticmethod
-    def init_from_json(json_obj, source_artifact):
-        """Looks through all subclasses and tries to match the json obj with the class which created it. It will then
-        call that subclass' `from_json` method. Importantly, this function will set the return object's `source_artifact`
-        attribute to the passed in source artifact. This is critical for artifact bookkeeping. If you choose to create
-        a wandb.Value via it's `from_json` method, make sure to properly set this `artifact_source` to avoid data duplication.
-
-        Args:
-            json_obj (dict): A JSON dictionary to deserialize. It must contain a `_type` key. The value of
-            this key is used to lookup the correct subclass to use.
-            source_artifact (wandb.Artifact): An artifact which will hold any additional resources which were stored
-            during the `to_json` function.
-
-        Returns:
-            wandb.Value: a newly created instance of a subclass of wandb.Value
-        """
-        class_option = WBValue.type_mapping().get(json_obj["_type"])
-        if class_option is not None:
-            obj = class_option.from_json(json_obj, source_artifact)
-            obj.artifact_source = {"artifact": source_artifact}
-            return obj
-
-        return None
-
-    @staticmethod
-    def type_mapping():
-        """Returns a map from `artifact_type` to subclass. Used to lookup correct types for deserialization.
-
-        Returns:
-            dict: dictionary of str:class
-        """
-        if WBValue._type_mapping is None:
-            WBValue._type_mapping = {}
-            frontier = [WBValue]
-            explored = set([])
-            while len(frontier) > 0:
-                class_option = frontier.pop()
-                explored.add(class_option)
-                if class_option.artifact_type is not None:
-                    WBValue._type_mapping[class_option.artifact_type] = class_option
-                for subclass in class_option.__subclasses__():
-                    if subclass not in explored:
-                        frontier.append(subclass)
-        return WBValue._type_mapping
-
-    def __eq__(self, other):
-        return super(WBValue, self).__eq__(other)
-
-    def __ne__(self, other):
-        return not self.__eq__(other)
-
-    @property
-    def artifact_source(self):
-        """Getter which returns the object's artifact source
-
-        Returns:
-            dict: {"artifact": wandb.Artifact, "name": str} the artifact from which this object was originally
-            stored as well as the name (optional)
-        """
-        return self._artifact_source
-
-    @artifact_source.setter
-    def artifact_source(self, artifact_source):
-        """Setter for artifact source
-
-        Args:
-            dict: {"artifact": wandb.Artifact, "name": str} the artifact from which this object was originally
-            stored as well as the name (optional)
-        """
-        self._artifact_source = artifact_source
-
-
-class Histogram(WBValue):
-    """wandb class for histograms.
-
-    This object works just like numpy's histogram function
-    https://docs.scipy.org/doc/numpy/reference/generated/numpy.histogram.html
-
-    Examples:
-        Generate histogram from a sequence
-        ```
-        wandb.Histogram([1,2,3])
-        ```
-
-        Efficiently initialize from np.histogram.
-        ```
-        hist = np.histogram(data)
-        wandb.Histogram(np_histogram=hist)
-        ```
-
-    Arguments:
-        sequence: (array_like) input data for histogram
-        np_histogram: (numpy histogram) alternative input of a precoomputed histogram
-        num_bins: (int) Number of bins for the histogram.  The default number of bins
-            is 64.  The maximum number of bins is 512
-
-    Attributes:
-        bins: ([float]) edges of bins
-        histogram: ([int]) number of elements falling in each bin
-    """
-
-    MAX_LENGTH = 512
-
-    def __init__(self, sequence=None, np_histogram=None, num_bins=64):
-
-        if np_histogram:
-            if len(np_histogram) == 2:
-                self.histogram = (
-                    np_histogram[0].tolist()
-                    if hasattr(np_histogram[0], "tolist")
-                    else np_histogram[0]
-                )
-                self.bins = (
-                    np_histogram[1].tolist()
-                    if hasattr(np_histogram[1], "tolist")
-                    else np_histogram[1]
-                )
-            else:
-                raise ValueError(
-                    "Expected np_histogram to be a tuple of (values, bin_edges) or sequence to be specified"
-                )
-        else:
-            np = util.get_module(
-                "numpy", required="Auto creation of histograms requires numpy"
-            )
-
-            self.histogram, self.bins = np.histogram(sequence, bins=num_bins)
-            self.histogram = self.histogram.tolist()
-            self.bins = self.bins.tolist()
-        if len(self.histogram) > self.MAX_LENGTH:
-            raise ValueError(
-                "The maximum length of a histogram is %i" % self.MAX_LENGTH
-            )
-        if len(self.histogram) + 1 != len(self.bins):
-            raise ValueError("len(bins) must be len(histogram) + 1")
-
-    def to_json(self, run=None):
-        return {"_type": "histogram", "values": self.histogram, "bins": self.bins}
-
-
-class Media(WBValue):
-    """A WBValue that we store as a file outside JSON and show in a media panel
-    on the front end.
-
-    If necessary, we move or copy the file into the Run's media directory so that it gets
-    uploaded.
-    """
-
-    def __init__(self, caption=None):
-        super(Media, self).__init__()
-        self._path = None
-        # The run under which this object is bound, if any.
-        self._run = None
-        self._caption = caption
-
-    def _set_file(self, path, is_tmp=False, extension=None):
-        self._path = path
-        self._is_tmp = is_tmp
-        self._extension = extension
-        if extension is not None and not path.endswith(extension):
-            raise ValueError(
-                'Media file extension "{}" must occur at the end of path "{}".'.format(
-                    extension, path
-                )
-            )
-
-        with open(self._path, "rb") as f:
-            self._sha256 = hashlib.sha256(f.read()).hexdigest()
-        self._size = os.path.getsize(self._path)
-
-    @classmethod
-    def get_media_subdir(cls):
-        raise NotImplementedError
-
-    @classmethod
-    def captions(cls, media_items):
-        if media_items[0]._caption is not None:
-            return [m._caption for m in media_items]
-        else:
-            return False
-
-    def is_bound(self):
-        return self._run is not None
-
-    def file_is_set(self):
-        return self._path is not None
-
-    def bind_to_run(self, run, key, step, id_=None):
-        """Bind this object to a particular Run.
-
-        Calling this function is necessary so that we have somewhere specific to
-        put the file associated with this object, from which other Runs can
-        refer to it.
-        """
-        if not self.file_is_set():
-            raise AssertionError("bind_to_run called before _set_file")
-        if run is None:
-            raise TypeError('Argument "run" must not be None.')
-        self._run = run
-
-        base_path = os.path.join(self._run.dir, self.get_media_subdir())
-
-        if self._extension is None:
-            _, extension = os.path.splitext(os.path.basename(self._path))
-        else:
-            extension = self._extension
-
-        if id_ is None:
-            id_ = self._sha256[:8]
-
-        file_path = wb_filename(key, step, id_, extension)
-        media_path = os.path.join(self.get_media_subdir(), file_path)
-        new_path = os.path.join(base_path, file_path)
-        util.mkdir_exists_ok(os.path.dirname(new_path))
-
-        if self._is_tmp:
-            shutil.move(self._path, new_path)
-            self._path = new_path
-            self._is_tmp = False
-            _datatypes_callback(media_path)
-        else:
-            shutil.copy(self._path, new_path)
-            self._path = new_path
-            _datatypes_callback(media_path)
-
-    def to_json(self, run):
-        """Serializes the object into a JSON blob, using a run or artifact to store additional data. If `run_or_artifact`
-        is a wandb.Run then `self.bind_to_run()` must have been previously been called.
-
-        Args:
-            run_or_artifact (wandb.Run | wandb.Artifact): the Run or Artifact for which this object should be generating
-            JSON for - this is useful to to store additional data if needed.
-
-        Returns:
-            dict: JSON representation
-        """
-        json_obj = {}
-        wandb_run, wandb_artifacts = _safe_sdk_import()
-        if isinstance(run, wandb_run.Run):
-            if not self.is_bound():
-                raise RuntimeError(
-                    "Value of type {} must be bound to a run with bind_to_run() before being serialized to JSON.".format(
-                        type(self).__name__
-                    )
-                )
-
-            assert (
-                self._run is run
-            ), "We don't support referring to media files across runs."
-
-            json_obj.update(
-                {
-                    "_type": "file",  # TODO(adrian): This isn't (yet) a real media type we support on the frontend.
-                    "path": util.to_forward_slash_path(
-                        os.path.relpath(self._path, self._run.dir)
-                    ),
-                    "sha256": self._sha256,
-                    "size": self._size,
-                }
-            )
-        elif isinstance(run, wandb_artifacts.Artifact):
-            if self.file_is_set():
-                artifact = run
-                # Checks if the concrete image has already been added to this artifact
-                name = artifact.get_added_local_path_name(self._path)
-                if name is None:
-                    if self._is_tmp:
-                        name = os.path.join(
-                            self.get_media_subdir(), os.path.basename(self._path)
-                        )
-                    else:
-                        # If the files is not temporary, include the first 8 characters of the file's SHA256 to
-                        # avoid name collisions. This way, if there are two images `dir1/img.png` and `dir2/img.png`
-                        # we end up with a unique path for each.
-                        name = os.path.join(
-                            self.get_media_subdir(),
-                            self._sha256[:8],
-                            os.path.basename(self._path),
-                        )
-
-                    # if not, check to see if there is a source artifact for this object
-                    if (
-                        self.artifact_source is not None
-                        and self.artifact_source["artifact"] != artifact
-                    ):
-                        default_root = self.artifact_source["artifact"]._default_root()
-                        # if there is, get the name of the entry (this might make sense to move to a helper off artifact)
-                        if self._path.startswith(default_root):
-                            name = self._path[len(default_root) :]
-                            name = name.lstrip(os.sep)
-
-                        # Add this image as a reference
-                        path = self.artifact_source["artifact"].get_path(name)
-                        artifact.add_reference(path.ref_url(), name=name)
-                    elif isinstance(self, Audio) and Audio.path_is_reference(
-                        self._path
-                    ):
-                        artifact.add_reference(self._path, name=name)
-                    else:
-                        entry = artifact.add_file(
-                            self._path, name=name, is_tmp=self._is_tmp
-                        )
-                        name = entry.path
-
-                json_obj["path"] = name
-            json_obj["_type"] = self.artifact_type
-        return json_obj
-
-    @classmethod
-    def from_json(cls, json_obj, source_artifact):
-        """Likely will need to override for any more complicated media objects"""
-        return cls(source_artifact.get_path(json_obj["path"]).download())
-
-    def __eq__(self, other):
-        """Likely will need to override for any more complicated media objects"""
-        return (
-            self.__class__ == other.__class__
-            and hasattr(self, "_sha256")
-            and hasattr(other, "_sha256")
-            and self._sha256 == other._sha256
-        )
-
-
-class BatchableMedia(Media):
-    """Parent class for Media we treat specially in batches, like images and
-    thumbnails.
-
-    Apart from images, we just use these batches to help organize files by name
-    in the media directory.
-    """
-
-    def __init__(self):
-        super(BatchableMedia, self).__init__()
-
-    @classmethod
-    def seq_to_json(cls, seq, run, key, step):
-        raise NotImplementedError
-
-=======
->>>>>>> 04b18cd0
 
 class Table(Media):
     """This is a table designed to display sets of records.
