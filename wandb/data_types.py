"""
Wandb has special data types for logging rich visualizations.

All of the special data types are subclasses of WBValue. All of the data types
serialize to JSON, since that is what wandb uses to save the objects locally
and upload them to the W&B server.
"""

from __future__ import print_function

import base64
import binascii
import codecs
import hashlib
import json
import logging
import os
import pprint
import re
import sys
import warnings

import six
import wandb
from wandb import util
from wandb.compat import tempfile
<<<<<<< HEAD

_PY3 = sys.version_info.major == 3 and sys.version_info.minor >= 6

if _PY3:
    from wandb.sdk.interface import _dtypes
    from wandb.sdk.data_types import (
        WBValue,
        Histogram,
        Media,
        BatchableMedia,
        Object3D,
        Molecule,
        Html,
        Video,
        ImageMask,
        BoundingBoxes2D,
        Classes,
        _ClassesIdType,
        Image,
        Plotly,
        history_dict_to_json,
        val_to_json,
        _numpy_arrays_to_lists,
    )
else:
    from wandb.sdk_py27.interface import _dtypes
    from wandb.sdk_py27.data_types import (
        WBValue,
        Histogram,
        Media,
        BatchableMedia,
        Object3D,
        Molecule,
        Html,
        Video,
        ImageMask,
        BoundingBoxes2D,
        Classes,
        _ClassesIdType,
        Image,
        Plotly,
        history_dict_to_json,
        val_to_json,
        _numpy_arrays_to_lists,
    )
=======
from wandb.sdk.data_types import (
    _numpy_arrays_to_lists,
    BatchableMedia,
    BoundingBoxes2D,
    Classes,
    Histogram,
    history_dict_to_json,
    Html,
    Image,
    ImageMask,
    Media,
    Molecule,
    Object3D,
    Plotly,
    val_to_json,
    Video,
    WBValue,
)
from wandb.sdk.interface import _dtypes
>>>>>>> 4cd9693e

__all__ = [
    "Audio",
    "Histogram",
    "Object3D",
    "Molecule",
    "Html",
    "Video",
    "ImageMask",
    "BoundingBoxes2D",
    "Classes",
    "Image",
    "Plotly",
    "history_dict_to_json",
    "val_to_json",
]


# Get rid of cleanup warnings in Python 2.7.
warnings.filterwarnings(
    "ignore", "Implicitly cleaning up", RuntimeWarning, "wandb.compat.tempfile"
)

# Staging directory so we can encode raw data into files, then hash them before
# we put them into the Run directory to be uploaded.
MEDIA_TMP = tempfile.TemporaryDirectory("wandb-media")


class _TableLinkMixin(object):
    def set_table(self, table):
        self._table = table


class _TableKey(str, _TableLinkMixin):
    def set_table(self, table, col_name):
        assert col_name in table.columns
        self._table = table
        self._col_name = col_name


class _TableIndex(int, _TableLinkMixin):
    def get_row(self):
        row = {}
        if self._table:
            row = {
                c: self._table.data[self][i] for i, c in enumerate(self._table.columns)
            }

        return row


def _json_helper(val, artifact):
    if isinstance(val, WBValue):
        return val.to_json(artifact)
    elif val.__class__ == dict:
        res = {}
        for key in val:
            res[key] = _json_helper(val[key], artifact)
        return res
    elif hasattr(val, "tolist"):
        return util.json_friendly(val.tolist())[0]
    else:
        return util.json_friendly(val)[0]


class Table(Media):
    """The Table class is used to display and analyze tabular data.

    This class is the primary class used to generate the Table Visualizer
    in the UI: https://docs.wandb.ai/guides/data-vis/tables.

    Tables can be constructed with initial data using the `data` or
    `dataframe` parameters. Additionally, users can add data to Tables
    incrementally by using the `add_data`, `add_column`, and
    `add_computed_column` functions for adding rows, columns, and computed
    columns, respectively.

    Tables can be logged directly to runs using `run.log({"my_table": table})`
    or added to artifacts using `artifact.add(table, "my_table")`. Tables added
    directly to runs will produce a corresponding Table Visualizer in the
    Workspace which can be used for further analysis and exporting to reports.
    Tables added to artifacts can be viewed in the Artifact Tab and will render
    an equivalent Table Visualizer directly in the artifact browser.

    Note that Tables support numerous types of data: traditional scalar values,
    numpy arrays, and most subclasses of wandb.data_types.Media. This means you
    can embed Images, Video, Audio, and other sorts of rich, annotated media
    directly in Tables, alongside other traditional scalar values. Tables expect
    each value for a column to be of the same type. By default, a column supports
    optional values, but not mixed values. If you absolutely need to mix types,
    you can enable the `allow_mixed_types` flag which will disable type checking
    on the data. This will result in some table analytics features being disabled
    due to lack of consistent typing.

    Arguments:
        columns: (List[str]) Names of the columns in the table.
            Defaults to ["Input", "Output", "Expected"].
        data: (List[List[any]]) 2D row-oriented array of values.
        dataframe: (pandas.DataFrame) DataFrame object used to create the table.
            When set, `data` and `columns` arguments are ignored.
        optional: (Union[bool,List[bool]]) Determines if `None` values are allowed. Default to True
            - If a singular bool value, then the optionality is enforced for all
            columns specified at construction time
            - If a list of bool values, then the optionality is applied to each
            column - should be the same length as `columns`
            applies to all columns. A list of bool values applies to each respective column.
        allow_mixed_types: (bool) Determines if columns are allowed to have mixed types
            (disables type validation). Defaults to False
    """

    MAX_ROWS = 10000
    MAX_ARTIFACT_ROWS = 200000
    _log_type = "table"

    def __init__(
        self,
        columns=None,
        data=None,
        rows=None,
        dataframe=None,
        dtype=None,
        optional=True,
        allow_mixed_types=False,
    ):
        """rows is kept for legacy reasons, we use data to mimic the Pandas api"""
        super(Table, self).__init__()
        self._pk_col = None
        self._fk_cols = set()
        if allow_mixed_types:
            dtype = _dtypes.AnyType

        # This is kept for legacy reasons (tss: personally, I think we should remove this)
        if columns is None:
            columns = ["Input", "Output", "Expected"]

        # Explicit dataframe option
        if dataframe is not None:
            self._init_from_dataframe(dataframe, columns, optional, dtype)
        else:
            # Expected pattern
            if data is not None:
                if util.is_numpy_array(data):
                    self._init_from_ndarray(data, columns, optional, dtype)
                elif util.is_pandas_data_frame(data):
                    self._init_from_dataframe(data, columns, optional, dtype)
                else:
                    self._init_from_list(data, columns, optional, dtype)

            # legacy
            elif rows is not None:
                self._init_from_list(rows, columns, optional, dtype)

            # Default empty case
            else:
                self._init_from_list([], columns, optional, dtype)

    @staticmethod
    def _assert_valid_columns(columns):
        valid_col_types = [str, int]
        if sys.version_info.major < 3:
            valid_col_types.append(unicode)  # noqa: F821 (unicode is in py2)
        assert type(columns) is list, "columns argument expects a `list` object"
        assert len(columns) == 0 or all(
            [type(col) in valid_col_types for col in columns]
        ), "columns argument expects list of strings or ints"

    def _init_from_list(self, data, columns, optional=True, dtype=None):
        assert type(data) is list, "data argument expects a `list` object"
        self.data = []
        self._assert_valid_columns(columns)
        self.columns = columns
        self._make_column_types(dtype, optional)
        for row in data:
            self.add_data(*row)

    def _init_from_ndarray(self, ndarray, columns, optional=True, dtype=None):
        assert util.is_numpy_array(
            ndarray
        ), "ndarray argument expects a `numpy.ndarray` object"
        self.data = []
        self._assert_valid_columns(columns)
        self.columns = columns
        self._make_column_types(dtype, optional)
        for row in ndarray:
            self.add_data(*row)

    def _init_from_dataframe(self, dataframe, columns, optional=True, dtype=None):
        assert util.is_pandas_data_frame(
            dataframe
        ), "dataframe argument expects a `pandas.core.frame.DataFrame` object"
        self.data = []
        self.columns = list(dataframe.columns)
        self._make_column_types(dtype, optional)
        for row in range(len(dataframe)):
            self.add_data(*tuple(dataframe[col].values[row] for col in self.columns))

    def _make_column_types(self, dtype=None, optional=True):
        if dtype is None:
            dtype = _dtypes.UnknownType()

        if optional.__class__ != list:
            optional = [optional for _ in range(len(self.columns))]

        if dtype.__class__ != list:
            dtype = [dtype for _ in range(len(self.columns))]

        self._column_types = _dtypes.TypedDictType({})
        for col_name, opt, dt in zip(self.columns, optional, dtype):
            self.cast(col_name, dt, opt)

    def cast(self, col_name, dtype, optional=False):
        """Casts a column to a specific type

        Arguments:
            col_name: (str) - name of the column to cast
            dtype: (class, wandb.wandb_sdk.interface._dtypes.Type, any) - the target dtype. Can be one of
                normal python class, internal WB type, or an example object (eg. an instance of wandb.Image or wandb.Classes)
            optional: (bool) - if the column should allow Nones
        """
        assert col_name in self.columns

        wbtype = _dtypes.TypeRegistry.type_from_dtype(dtype)

        if optional:
            wbtype = _dtypes.OptionalType(wbtype)

        # Cast each value in the row, raising an error if there are invalid entries.
        col_ndx = self.columns.index(col_name)
        for row in self.data:
            result_type = wbtype.assign(row[col_ndx])
            if isinstance(result_type, _dtypes.InvalidType):
                raise TypeError(
                    "Existing data {}, of type {} cannot be cast to {}".format(
                        row[col_ndx],
                        _dtypes.TypeRegistry.type_of(row[col_ndx]),
                        wbtype,
                    )
                )
            wbtype = result_type

        # Assert valid options
        is_pk = isinstance(wbtype, _PrimaryKeyType)
        is_fk = isinstance(wbtype, _ForeignKeyType)
        is_fi = isinstance(wbtype, _ForeignIndexType)
        if is_pk or is_fk or is_fi:
            assert (
                not optional
            ), "Primary keys, foreign keys, and foreign indexes cannot be optional"

        if (is_fk or is_fk) and id(wbtype.params["table"]) == id(self):
            raise AssertionError("Cannot set a foreign table reference to same table")

        if is_pk:
            assert (
                self._pk_col is None
            ), "Cannot have multiple primary keys - {} is already set as the primary key.".format(
                self._pk_col
            )

        # Update the column type
        self._column_types.params["type_map"][col_name] = wbtype

        # Wrap the data if needed
        self._update_keys()
        return wbtype

    def __ne__(self, other):
        return not self.__eq__(other)

    def _eq_debug(self, other, should_assert=False):
        eq = isinstance(other, Table)
        assert not should_assert or eq, "Found type {}, expected {}".format(
            other.__class__, Table
        )
        eq = eq and len(self.data) == len(other.data)
        assert not should_assert or eq, "Found {} rows, expected {}".format(
            len(other.data), len(self.data)
        )
        eq = eq and self.columns == other.columns
        assert not should_assert or eq, "Found columns {}, expected {}".format(
            other.columns, self.columns
        )
        eq = eq and self._column_types == other._column_types
        assert (
            not should_assert or eq
        ), "Found column type {}, expected column type {}".format(
            other._column_types, self._column_types
        )
        if eq:
            for row_ndx in range(len(self.data)):
                for col_ndx in range(len(self.data[row_ndx])):
                    _eq = self.data[row_ndx][col_ndx] == other.data[row_ndx][col_ndx]
                    # equal if all are equal
                    if util.is_numpy_array(_eq):
                        _eq = ((_eq * -1) + 1).sum() == 0
                    eq = eq and _eq
                    assert (
                        not should_assert or eq
                    ), "Unequal data at row_ndx {} col_ndx {}: found {}, expected {}".format(
                        row_ndx,
                        col_ndx,
                        other.data[row_ndx][col_ndx],
                        self.data[row_ndx][col_ndx],
                    )
                    if not eq:
                        return eq
        return eq

    def __eq__(self, other):
        return self._eq_debug(other)

    def add_row(self, *row):
        logging.warning("add_row is deprecated, use add_data")
        self.add_data(*row)

    def add_data(self, *data):
        """Add a row of data to the table. Argument length should match column length"""
        if len(data) != len(self.columns):
            raise ValueError(
                "This table expects {} columns: {}, found {}".format(
                    len(self.columns), self.columns, len(data)
                )
            )

        # Special case to pre-emptively cast a column as a key.
        # Needed as String.assign(Key) is invalid
        for ndx, item in enumerate(data):
            if isinstance(item, _TableLinkMixin):
                self.cast(
                    self.columns[ndx],
                    _dtypes.TypeRegistry.type_of(item),
                    optional=False,
                )

        # Update the table's column types
        result_type = self._get_updated_result_type(data)
        self._column_types = result_type

        # rows need to be mutable
        if isinstance(data, tuple):
            data = list(data)
        # Add the new data
        self.data.append(data)

        # Update the wrapper values if needed
        self._update_keys(force_last=True)

    def _get_updated_result_type(self, row):
        """Returns an updated result type based on incoming row. Raises error if
        the assignment is invalid"""
        incoming_row_dict = {
            col_key: row[ndx] for ndx, col_key in enumerate(self.columns)
        }
        current_type = self._column_types
        result_type = current_type.assign(incoming_row_dict)
        if isinstance(result_type, _dtypes.InvalidType):
            raise TypeError(
                "Data row contained incompatible types:\n{}".format(
                    current_type.explain(incoming_row_dict)
                )
            )
        return result_type

    def _to_table_json(self, max_rows=None, warn=True):
        # separate this method for easier testing
        if max_rows is None:
            max_rows = Table.MAX_ROWS
        if len(self.data) > max_rows and warn:
            logging.warning("Truncating wandb.Table object to %i rows." % max_rows)
        return {"columns": self.columns, "data": self.data[:max_rows]}

    def bind_to_run(self, *args, **kwargs):
        # We set `warn=False` since Tables will now always be logged to both
        # files and artifacts. The file limit will never practically matter and
        # this code path will be ultimately removed. The 10k limit warning confuses
        # users given that we publically say 200k is the limit.
        data = self._to_table_json(warn=False)
        tmp_path = os.path.join(MEDIA_TMP.name, util.generate_id() + ".table.json")
        data = _numpy_arrays_to_lists(data)
        util.json_dump_safer(data, codecs.open(tmp_path, "w", encoding="utf-8"))
        self._set_file(tmp_path, is_tmp=True, extension=".table.json")
        super(Table, self).bind_to_run(*args, **kwargs)

    @classmethod
    def get_media_subdir(cls):
        return os.path.join("media", "table")

    @classmethod
    def from_json(cls, json_obj, source_artifact):
        data = []
        column_types = None
        np_deserialized_columns = {}
        if json_obj.get("column_types") is not None:
            column_types = _dtypes.TypeRegistry.type_from_dict(
                json_obj["column_types"], source_artifact
            )
            for col_name in column_types.params["type_map"]:
                col_type = column_types.params["type_map"][col_name]
                ndarray_type = None
                if isinstance(col_type, _dtypes.NDArrayType):
                    ndarray_type = col_type
                elif isinstance(col_type, _dtypes.UnionType):
                    for t in col_type.params["allowed_types"]:
                        if isinstance(t, _dtypes.NDArrayType):
                            ndarray_type = t
                if (
                    ndarray_type is not None
                    and ndarray_type._get_serialization_path() is not None
                ):
                    serialization_path = ndarray_type._get_serialization_path()
                    np = util.get_module(
                        "numpy",
                        required="Deserializing numpy columns requires numpy to be installed",
                    )
                    deserialized = np.load(
                        source_artifact.get_path(serialization_path["path"]).download()
                    )
                    np_deserialized_columns[
                        json_obj["columns"].index(col_name)
                    ] = deserialized[serialization_path["key"]]
                    ndarray_type._clear_serialization_path()

        for r_ndx, row in enumerate(json_obj["data"]):
            row_data = []
            for c_ndx, item in enumerate(row):
                cell = item
                if c_ndx in np_deserialized_columns:
                    cell = np_deserialized_columns[c_ndx][r_ndx]
                elif isinstance(item, dict) and "_type" in item:
                    obj = WBValue.init_from_json(item, source_artifact)
                    if obj is not None:
                        cell = obj
                row_data.append(cell)
            data.append(row_data)

        new_obj = cls(columns=json_obj["columns"], data=data)

        if column_types is not None:
            new_obj._column_types = column_types

        new_obj._update_keys()
        return new_obj

    def to_json(self, run_or_artifact):
        json_dict = super(Table, self).to_json(run_or_artifact)

        if isinstance(run_or_artifact, wandb.wandb_sdk.wandb_run.Run):
            json_dict.update(
                {
                    "_type": "table-file",
                    "ncols": len(self.columns),
                    "nrows": len(self.data),
                }
            )

        elif isinstance(run_or_artifact, wandb.wandb_sdk.wandb_artifacts.Artifact):
            artifact = run_or_artifact
            mapped_data = []
            data = self._to_table_json(Table.MAX_ARTIFACT_ROWS)["data"]

            ndarray_col_ndxs = set()
            for col_ndx, col_name in enumerate(self.columns):
                col_type = self._column_types.params["type_map"][col_name]
                ndarray_type = None
                if isinstance(col_type, _dtypes.NDArrayType):
                    ndarray_type = col_type
                elif isinstance(col_type, _dtypes.UnionType):
                    for t in col_type.params["allowed_types"]:
                        if isinstance(t, _dtypes.NDArrayType):
                            ndarray_type = t
                if ndarray_type is not None:
                    np = util.get_module(
                        "numpy",
                        required="Serializing numpy requires numpy to be installed",
                    )
                    file_name = "{}_{}.npz".format(
                        str(col_name), str(util.generate_id())
                    )
                    npz_file_name = os.path.join(MEDIA_TMP.name, file_name)
                    np.savez_compressed(
                        npz_file_name,
                        **{str(col_name): self.get_column(col_name, convert_to="numpy")}
                    )
                    entry = artifact.add_file(
                        npz_file_name, "media/serialized_data/" + file_name, is_tmp=True
                    )
                    ndarray_type._set_serialization_path(entry.path, str(col_name))
                    ndarray_col_ndxs.add(col_ndx)

            for row in data:
                mapped_row = []
                for ndx, v in enumerate(row):
                    if ndx in ndarray_col_ndxs:
                        mapped_row.append(None)
                    else:
                        mapped_row.append(_json_helper(v, artifact))
                mapped_data.append(mapped_row)

            json_dict.update(
                {
                    "_type": Table._log_type,
                    "columns": self.columns,
                    "data": mapped_data,
                    "ncols": len(self.columns),
                    "nrows": len(mapped_data),
                    "column_types": self._column_types.to_json(artifact),
                }
            )
        else:
            raise ValueError("to_json accepts wandb_run.Run or wandb_artifact.Artifact")

        return json_dict

    def iterrows(self):
        """Iterate over rows as (ndx, row)
        Yields
        ------
        index : int
            The index of the row. Using this value in other WandB tables
            will automatically build a relationship between the tables
        row : List[any]
            The data of the row
        """
        for ndx in range(len(self.data)):
            index = _TableIndex(ndx)
            index.set_table(self)
            yield index, self.data[ndx]

    def set_pk(self, col_name):
        # TODO: Docs
        assert col_name in self.columns
        self.cast(col_name, _PrimaryKeyType())

    def set_fk(self, col_name, table, table_col):
        # TODO: Docs
        assert col_name in self.columns
        assert col_name != self._pk_col
        self.cast(col_name, _ForeignKeyType(table, table_col))

    def _update_keys(self, force_last=False):
        """Updates the known key-like columns based on the current
        column types. If the state has been updated since
        the last update, we wrap the data appropriately in the Key classes

        Arguments:
        force_last: (bool) Determines wrapping the last column of data even if
        there are no key updates.
        """
        _pk_col = None
        _fk_cols = set()

        # Buildup the known keys from column types
        c_types = self._column_types.params["type_map"]
        for t in c_types:
            if isinstance(c_types[t], _PrimaryKeyType):
                _pk_col = t
            elif isinstance(c_types[t], _ForeignKeyType) or isinstance(
                c_types[t], _ForeignIndexType
            ):
                _fk_cols.add(t)

        # If there are updates to perform, safely update them
        has_update = _pk_col != self._pk_col or _fk_cols != self._fk_cols
        if has_update:
            # If we removed the PK
            if _pk_col is None and self._pk_col is not None:
                raise AssertionError(
                    "Cannot unset primary key (column {})".format(self._pk_col)
                )
            # If there is a removed FK
            if len(self._fk_cols - _fk_cols) > 0:
                raise AssertionError(
                    "Cannot unset foreign key. Attempted to unset ({})".format(
                        self._fk_cols - _fk_cols
                    )
                )

            self._pk_col = _pk_col
            self._fk_cols = _fk_cols

        # Apply updates to data only if there are update or the caller
        # requested the final row to be updated
        if has_update or force_last:
            self._apply_key_updates(not has_update)

    def _apply_key_updates(self, only_last=False):
        """Appropriately wraps the underlying data in special key classes.

        Arguments:
            only_last: only apply the updates to the last row (used for performance when
            the caller knows that the only new data is the last row and no updates were
            applied to the column types)
        """
        c_types = self._column_types.params["type_map"]

        # Define a helper function which will wrap the data of a single row
        # in the appropriate class wrapper.
        def update_row(row_ndx):
            for fk_col in self._fk_cols:
                col_ndx = self.columns.index(fk_col)

                # Wrap the Foreign Keys
                if isinstance(c_types[fk_col], _ForeignKeyType) and not isinstance(
                    self.data[row_ndx][col_ndx], _TableKey
                ):
                    self.data[row_ndx][col_ndx] = _TableKey(self.data[row_ndx][col_ndx])
                    self.data[row_ndx][col_ndx].set_table(
                        c_types[fk_col].params["table"],
                        c_types[fk_col].params["col_name"],
                    )

                # Wrap the Foreign Indexes
                elif isinstance(c_types[fk_col], _ForeignIndexType) and not isinstance(
                    self.data[row_ndx][col_ndx], _TableIndex
                ):
                    self.data[row_ndx][col_ndx] = _TableIndex(
                        self.data[row_ndx][col_ndx]
                    )
                    self.data[row_ndx][col_ndx].set_table(
                        c_types[fk_col].params["table"]
                    )

            # Wrap the Primary Key
            if self._pk_col is not None:
                col_ndx = self.columns.index(self._pk_col)
                self.data[row_ndx][col_ndx] = _TableKey(self.data[row_ndx][col_ndx])
                self.data[row_ndx][col_ndx].set_table(self, self._pk_col)

        if only_last:
            update_row(len(self.data) - 1)
        else:
            for row_ndx in range(len(self.data)):
                update_row(row_ndx)

    def add_column(self, name, data, optional=False):
        """Add a column of data to the table.

        Arguments
            name: (str) - the unique name of the column
            data: (list | np.array) - a column of homogenous data
            optional: (bool) - if null-like values are permitted
        """
        assert isinstance(name, str) and name not in self.columns
        is_np = util.is_numpy_array(data)
        assert isinstance(data, list) or is_np
        assert isinstance(optional, bool)
        is_first_col = len(self.columns) == 0
        assert is_first_col or len(data) == len(
            self.data
        ), "Expected length {}, found {}".format(len(self.data), len(data))

        # Add the new data
        for ndx in range(max(len(data), len(self.data))):
            if is_first_col:
                self.data.append([])
            if is_np:
                self.data[ndx].append(data[ndx])
            else:
                self.data[ndx].append(data[ndx])
        # add the column
        self.columns.append(name)

        try:
            self.cast(name, _dtypes.UnknownType(), optional=optional)
        except TypeError as err:
            # Undo the changes
            if is_first_col:
                self.data = []
                self.columns = []
            else:
                for ndx in range(len(self.data)):
                    self.data[ndx] = self.data[ndx][:-1]
                self.columns = self.columns[:-1]
            raise err

    def get_column(self, name, convert_to=None):
        """Retrieves a column of data from the table

        Arguments
            name: (str) - the name of the column
            convert_to: (str, optional)
                - "numpy": will convert the underlying data to numpy object
        """
        assert name in self.columns
        assert convert_to is None or convert_to == "numpy"
        if convert_to == "numpy":
            np = util.get_module(
                "numpy", required="Converting to numpy requires installing numpy"
            )
        col = []
        col_ndx = self.columns.index(name)
        for row in self.data:
            item = row[col_ndx]
            if convert_to is not None and isinstance(item, WBValue):
                item = item.to_data_array()
            col.append(item)
        if convert_to == "numpy":
            col = np.array(col)
        return col

    def get_index(self):
        """Returns an array of row indexes which can be used in other tables to create links"""
        ndxs = []
        for ndx in range(len(self.data)):
            index = _TableIndex(ndx)
            index.set_table(self)
            ndxs.append(index)
        return ndxs

    def index_ref(self, index):
        """Get a reference to a particular row index in the table"""
        assert index < len(self.data)
        _index = _TableIndex(index)
        _index.set_table(self)
        return _index

    def add_computed_columns(self, fn):
        """Adds one or more computed columns based on existing data

        Args:
            fn (function): A function which accepts one or two paramters: ndx (int) and row (dict)
                which is expected to return a dict representing new columns for that row, keyed
                by the new column names.
                    - `ndx` is an integer representing the index of the row. Only included if `include_ndx`
                        is set to true
                    - `row` is a dictionary keyed by existing columns
        """
        new_columns = {}
        for ndx, row in self.iterrows():
            row_dict = {self.columns[i]: row[i] for i in range(len(self.columns))}
            new_row_dict = fn(ndx, row_dict)
            assert isinstance(new_row_dict, dict)
            for key in new_row_dict:
                new_columns[key] = new_columns.get(key, [])
                new_columns[key].append(new_row_dict[key])
        for new_col_name in new_columns:
            self.add_column(new_col_name, new_columns[new_col_name])


class _PartitionTablePartEntry:
    """Helper class for PartitionTable to track its parts"""

    def __init__(self, entry, source_artifact):
        self.entry = entry
        self.source_artifact = source_artifact
        self._part = None

    def get_part(self):
        if self._part is None:
            self._part = self.source_artifact.get(self.entry.path)
        return self._part

    def free(self):
        self._part = None


class PartitionedTable(Media):
    """PartitionedTable represents a table which is composed
    by the union of multiple sub-tables. Currently, PartitionedTable
    is designed to point to a directory within an artifact.
    """

    _log_type = "partitioned-table"

    def __init__(self, parts_path):
        """
        Args:
            parts_path (str): path to a directory of tables in the artifact
        """
        super(PartitionedTable, self).__init__()
        self.parts_path = parts_path
        self._loaded_part_entries = {}

    def to_json(self, artifact_or_run):
        json_obj = {
            "_type": PartitionedTable._log_type,
        }
        if isinstance(artifact_or_run, wandb.wandb_sdk.wandb_run.Run):
            artifact_entry_url = self._get_artifact_entry_ref_url()
            if artifact_entry_url is None:
                raise ValueError(
                    "PartitionedTables must first be added to an Artifact before logging to a Run"
                )
            json_obj["artifact_path"] = artifact_entry_url
        else:
            json_obj["parts_path"] = self.parts_path
        return json_obj

    @classmethod
    def from_json(cls, json_obj, source_artifact):
        instance = cls(json_obj["parts_path"])
        entries = source_artifact.manifest.get_entries_in_directory(
            json_obj["parts_path"]
        )
        for entry in entries:
            instance._add_part_entry(entry, source_artifact)
        return instance

    def iterrows(self):
        """Iterate over rows as (ndx, row)
        Yields
        ------
        index : int
            The index of the row.
        row : List[any]
            The data of the row
        """
        columns = None
        ndx = 0
        for entry_path in self._loaded_part_entries:
            part = self._loaded_part_entries[entry_path].get_part()
            if columns is None:
                columns = part.columns
            elif columns != part.columns:
                raise ValueError(
                    "Table parts have non-matching columns. {} != {}".format(
                        columns, part.columns
                    )
                )
            for _, row in part.iterrows():
                yield ndx, row
                ndx += 1

            self._loaded_part_entries[entry_path].free()

    def _add_part_entry(self, entry, source_artifact):
        self._loaded_part_entries[entry.path] = _PartitionTablePartEntry(
            entry, source_artifact
        )

    def __ne__(self, other):
        return not self.__eq__(other)

    def __eq__(self, other):
        return isinstance(other, self.__class__) and self.parts_path == other.parts_path

    def bind_to_run(self, *args, **kwargs):
        raise ValueError("PartitionedTables cannot be bound to runs")


class Audio(BatchableMedia):
    """
    Wandb class for audio clips.

    Arguments:
        data_or_path: (string or numpy array) A path to an audio file
            or a numpy array of audio data.
        sample_rate: (int) Sample rate, required when passing in raw
            numpy array of audio data.
        caption: (string) Caption to display with audio.
    """

    _log_type = "audio-file"

    def __init__(self, data_or_path, sample_rate=None, caption=None):
        """Accepts a path to an audio file or a numpy array of audio data."""
        super(Audio, self).__init__()
        self._duration = None
        self._sample_rate = sample_rate
        self._caption = caption

        if isinstance(data_or_path, six.string_types):
            if Audio.path_is_reference(data_or_path):
                self._path = data_or_path
                self._sha256 = hashlib.sha256(data_or_path.encode("utf-8")).hexdigest()
                self._is_tmp = False
            else:
                self._set_file(data_or_path, is_tmp=False)
        else:
            if sample_rate is None:
                raise ValueError(
                    'Argument "sample_rate" is required when instantiating wandb.Audio with raw data.'
                )

            soundfile = util.get_module(
                "soundfile",
                required='Raw audio requires the soundfile package. To get it, run "pip install soundfile"',
            )

            tmp_path = os.path.join(MEDIA_TMP.name, util.generate_id() + ".wav")
            soundfile.write(tmp_path, data_or_path, sample_rate)
            self._duration = len(data_or_path) / float(sample_rate)

            self._set_file(tmp_path, is_tmp=True)

    @classmethod
    def path_is_reference(cls, path):
        return bool(re.match(r"^(gs|s3|https?)://", path))

    @classmethod
    def get_media_subdir(cls):
        return os.path.join("media", "audio")

    @classmethod
    def from_json(cls, json_obj, source_artifact):
        return cls(
            source_artifact.get_path(json_obj["path"]).download(),
            caption=json_obj["caption"],
        )

    def bind_to_run(self, run, key, step, id_=None):
        if Audio.path_is_reference(self._path):
            raise ValueError(
                "Audio media created by a reference to external storage cannot currently be added to a run"
            )

        return super(Audio, self).bind_to_run(run, key, step, id_)

    def to_json(self, run):
        json_dict = super(Audio, self).to_json(run)
        json_dict.update(
            {
                "_type": self._log_type,
                "caption": self._caption,
            }
        )
        return json_dict

    @classmethod
    def seq_to_json(cls, seq, run, key, step):
        audio_list = list(seq)

        util.get_module(
            "soundfile",
            required="wandb.Audio requires the soundfile package. To get it, run: pip install soundfile",
        )
        base_path = os.path.join(run.dir, "media", "audio")
        util.mkdir_exists_ok(base_path)
        meta = {
            "_type": "audio",
            "count": len(audio_list),
            "audio": [a.to_json(run) for a in audio_list],
        }
        sample_rates = cls.sample_rates(audio_list)
        if sample_rates:
            meta["sampleRates"] = sample_rates
        durations = cls.durations(audio_list)
        if durations:
            meta["durations"] = durations
        captions = cls.captions(audio_list)
        if captions:
            meta["captions"] = captions

        return meta

    @classmethod
    def durations(cls, audio_list):
        return [a._duration for a in audio_list]

    @classmethod
    def sample_rates(cls, audio_list):
        return [a._sample_rate for a in audio_list]

    @classmethod
    def captions(cls, audio_list):
        captions = [a._caption for a in audio_list]
        if all(c is None for c in captions):
            return False
        else:
            return ["" if c is None else c for c in captions]

    def resolve_ref(self):
        if Audio.path_is_reference(self._path):
            # this object was already created using a ref:
            return self._path
        source_artifact = self._artifact_source.artifact

        resolved_name = source_artifact._local_path_to_name(self._path)
        if resolved_name is not None:
            target_entry = source_artifact.manifest.get_entry_by_path(resolved_name)
            if target_entry is not None:
                return target_entry.ref

        return None

    def __eq__(self, other):
        if Audio.path_is_reference(self._path) or Audio.path_is_reference(other._path):
            # one or more of these objects is an unresolved reference -- we'll compare
            # their reference paths instead of their SHAs:
            return (
                self.resolve_ref() == other.resolve_ref()
                and self._caption == other._caption
            )

        return super(Audio, self).__eq__(other) and self._caption == other._caption

    def __ne__(self, other):
        return not self.__eq__(other)


def is_numpy_array(data):
    np = util.get_module(
        "numpy", required="Logging raw point cloud data requires numpy"
    )
    return isinstance(data, np.ndarray)


class JoinedTable(Media):
    """Joins two tables for visualization in the Artifact UI

    Arguments:
        table1 (str, wandb.Table, ArtifactEntry):
            the path to a wandb.Table in an artifact, the table object, or ArtifactEntry
        table2 (str, wandb.Table):
            the path to a wandb.Table in an artifact, the table object, or ArtifactEntry
        join_key (str, [str, str]):
            key or keys to perform the join
    """

    _log_type = "joined-table"

    def __init__(self, table1, table2, join_key):
        super(JoinedTable, self).__init__()

        if not isinstance(join_key, str) and (
            not isinstance(join_key, list) or len(join_key) != 2
        ):
            raise ValueError(
                "JoinedTable join_key should be a string or a list of two strings"
            )

        if not self._validate_table_input(table1):
            raise ValueError(
                "JoinedTable table1 should be an artifact path to a table or wandb.Table object"
            )

        if not self._validate_table_input(table2):
            raise ValueError(
                "JoinedTable table2 should be an artifact path to a table or wandb.Table object"
            )

        self._table1 = table1
        self._table2 = table2
        self._join_key = join_key

    @classmethod
    def from_json(cls, json_obj, source_artifact):
        t1 = source_artifact.get(json_obj["table1"])
        if t1 is None:
            t1 = json_obj["table1"]

        t2 = source_artifact.get(json_obj["table2"])
        if t2 is None:
            t2 = json_obj["table2"]

        return cls(
            t1,
            t2,
            json_obj["join_key"],
        )

    @staticmethod
    def _validate_table_input(table):
        """Helper method to validate that the table input is one of the 3 supported types"""
        return (
            (type(table) == str and table.endswith(".table.json"))
            or isinstance(table, Table)
            or isinstance(table, PartitionedTable)
            or (hasattr(table, "ref_url") and table.ref_url().endswith(".table.json"))
        )

    def _ensure_table_in_artifact(self, table, artifact, table_ndx):
        """Helper method to add the table to the incoming artifact. Returns the path"""
        if isinstance(table, Table) or isinstance(table, PartitionedTable):
            table_name = "t{}_{}".format(table_ndx, str(id(self)))
            if (
                table._artifact_source is not None
                and table._artifact_source.name is not None
            ):
                table_name = os.path.basename(table._artifact_source.name)
            entry = artifact.add(table, table_name)
            table = entry.path
        # Check if this is an ArtifactEntry
        elif hasattr(table, "ref_url"):
            # Give the new object a unique, yet deterministic name
            name = binascii.hexlify(
                base64.standard_b64decode(table.entry.digest)
            ).decode("ascii")[:20]
            entry = artifact.add_reference(
                table.ref_url(), "{}.{}.json".format(name, table.name.split(".")[-2])
            )[0]
            table = entry.path

        err_str = "JoinedTable table:{} not found in artifact. Add a table to the artifact using Artifact#add(<table>, {}) before adding this JoinedTable"
        if table not in artifact._manifest.entries:
            raise ValueError(err_str.format(table, table))

        return table

    def to_json(self, artifact_or_run):
        json_obj = {
            "_type": JoinedTable._log_type,
        }
        if isinstance(artifact_or_run, wandb.wandb_sdk.wandb_run.Run):
            artifact_entry_url = self._get_artifact_entry_ref_url()
            if artifact_entry_url is None:
                raise ValueError(
                    "JoinedTables must first be added to an Artifact before logging to a Run"
                )
            json_obj["artifact_path"] = artifact_entry_url
        else:
            table1 = self._ensure_table_in_artifact(self._table1, artifact_or_run, 1)
            table2 = self._ensure_table_in_artifact(self._table2, artifact_or_run, 2)
            json_obj.update(
                {
                    "table1": table1,
                    "table2": table2,
                    "join_key": self._join_key,
                }
            )
        return json_obj

    def __ne__(self, other):
        return not self.__eq__(other)

    def _eq_debug(self, other, should_assert=False):
        eq = isinstance(other, JoinedTable)
        assert not should_assert or eq, "Found type {}, expected {}".format(
            other.__class__, JoinedTable
        )
        eq = eq and self._join_key == other._join_key
        assert not should_assert or eq, "Found {} join key, expected {}".format(
            other._join_key, self._join_key
        )
        eq = eq and self._table1._eq_debug(other._table1, should_assert)
        eq = eq and self._table2._eq_debug(other._table2, should_assert)
        return eq

    def __eq__(self, other):
        return self._eq_debug(other, False)

    def bind_to_run(self, *args, **kwargs):
        raise ValueError("JoinedTables cannot be bound to runs")


class Bokeh(Media):
    """
    Wandb class for Bokeh plots.

    Arguments:
        val: Bokeh plot
    """

    _log_type = "bokeh-file"

    def __init__(self, data_or_path):
        super(Bokeh, self).__init__()
        bokeh = util.get_module("bokeh", required=True)
        if isinstance(data_or_path, str) and os.path.exists(data_or_path):
            with open(data_or_path, "r") as file:
                b_json = json.load(file)
            self.b_obj = bokeh.document.Document.from_json(b_json)
            self._set_file(data_or_path, is_tmp=False, extension=".bokeh.json")
        elif isinstance(data_or_path, bokeh.model.Model):
            _data = bokeh.document.Document()
            _data.add_root(data_or_path)
            # serialize/deserialize pairing followed by sorting attributes ensures
            # that the file's shas are equivalent in subsequent calls
            self.b_obj = bokeh.document.Document.from_json(_data.to_json())
            b_json = self.b_obj.to_json()
            if "references" in b_json["roots"]:
                b_json["roots"]["references"].sort(key=lambda x: x["id"])

            tmp_path = os.path.join(MEDIA_TMP.name, util.generate_id() + ".bokeh.json")
            util.json_dump_safer(b_json, codecs.open(tmp_path, "w", encoding="utf-8"))
            self._set_file(tmp_path, is_tmp=True, extension=".bokeh.json")
        elif not isinstance(data_or_path, bokeh.document.Document):
            raise TypeError(
                "Bokeh constructor accepts Bokeh document/model or path to Bokeh json file"
            )

    def get_media_subdir(self):
        return os.path.join("media", "bokeh")

    def to_json(self, run):
        # TODO: (tss) this is getting redundant for all the media objects. We can probably
        # pull this into Media#to_json and remove this type override for all the media types.
        # There are only a few cases where the type is different between artifacts and runs.
        json_dict = super(Bokeh, self).to_json(run)
        json_dict["_type"] = self._log_type
        return json_dict

    @classmethod
    def from_json(cls, json_obj, source_artifact):
        return cls(source_artifact.get_path(json_obj["path"]).download())


def _nest(thing):
    # Use tensorflows nest function if available, otherwise just wrap object in an array"""

    tfutil = util.get_module("tensorflow.python.util")
    if tfutil:
        return tfutil.nest.flatten(thing)
    else:
        return [thing]


class Graph(Media):
    """Wandb class for graphs

    This class is typically used for saving and diplaying neural net models.  It
    represents the graph as an array of nodes and edges.  The nodes can have
    labels that can be visualized by wandb.

    Examples:
        Import a keras model:
        ```
            Graph.from_keras(keras_model)
        ```

    Attributes:
        format (string): Format to help wandb display the graph nicely.
        nodes ([wandb.Node]): List of wandb.Nodes
        nodes_by_id (dict): dict of ids -> nodes
        edges ([(wandb.Node, wandb.Node)]): List of pairs of nodes interpreted as edges
        loaded (boolean): Flag to tell whether the graph is completely loaded
        root (wandb.Node): root node of the graph
    """

    _log_type = "graph-file"

    def __init__(self, format="keras"):
        super(Graph, self).__init__()
        # LB: TODO: I think we should factor criterion and criterion_passed out
        self.format = format
        self.nodes = []
        self.nodes_by_id = {}
        self.edges = []
        self.loaded = False
        self.criterion = None
        self.criterion_passed = False
        self.root = None  # optional root Node if applicable

    def _to_graph_json(self, run=None):
        # Needs to be it's own function for tests
        return {
            "format": self.format,
            "nodes": [node.to_json() for node in self.nodes],
            "edges": [edge.to_json() for edge in self.edges],
        }

    def bind_to_run(self, *args, **kwargs):
        data = self._to_graph_json()
        tmp_path = os.path.join(MEDIA_TMP.name, util.generate_id() + ".graph.json")
        data = _numpy_arrays_to_lists(data)
        util.json_dump_safer(data, codecs.open(tmp_path, "w", encoding="utf-8"))
        self._set_file(tmp_path, is_tmp=True, extension=".graph.json")
        if self.is_bound():
            return
        super(Graph, self).bind_to_run(*args, **kwargs)

    @classmethod
    def get_media_subdir(cls):
        return os.path.join("media", "graph")

    def to_json(self, run):
        json_dict = super(Graph, self).to_json(run)
        json_dict["_type"] = self._log_type
        return json_dict

    def __getitem__(self, nid):
        return self.nodes_by_id[nid]

    def pprint(self):
        for edge in self.edges:
            pprint.pprint(edge.attributes)
        for node in self.nodes:
            pprint.pprint(node.attributes)

    def add_node(self, node=None, **node_kwargs):
        if node is None:
            node = Node(**node_kwargs)
        elif node_kwargs:
            raise ValueError(
                "Only pass one of either node ({node}) or other keyword arguments ({node_kwargs})".format(
                    node=node, node_kwargs=node_kwargs
                )
            )
        self.nodes.append(node)
        self.nodes_by_id[node.id] = node

        return node

    def add_edge(self, from_node, to_node):
        edge = Edge(from_node, to_node)
        self.edges.append(edge)

        return edge

    @classmethod
    def from_keras(cls, model):
        graph = cls()
        # Shamelessly copied (then modified) from keras/keras/utils/layer_utils.py
        sequential_like = cls._is_sequential(model)

        relevant_nodes = None
        if not sequential_like:
            relevant_nodes = []
            for v in model._nodes_by_depth.values():
                relevant_nodes += v

        layers = model.layers
        for i in range(len(layers)):
            node = Node.from_keras(layers[i])
            if hasattr(layers[i], "_inbound_nodes"):
                for in_node in layers[i]._inbound_nodes:
                    if relevant_nodes and in_node not in relevant_nodes:
                        # node is not part of the current network
                        continue
                    for in_layer in _nest(in_node.inbound_layers):
                        inbound_keras_node = Node.from_keras(in_layer)

                        if inbound_keras_node.id not in graph.nodes_by_id:
                            graph.add_node(inbound_keras_node)
                        inbound_node = graph.nodes_by_id[inbound_keras_node.id]

                        graph.add_edge(inbound_node, node)
            graph.add_node(node)
        return graph

    @classmethod
    def _is_sequential(cls, model):
        sequential_like = True

        if (
            model.__class__.__name__ != "Sequential"
            and hasattr(model, "_is_graph_network")
            and model._is_graph_network
        ):
            nodes_by_depth = model._nodes_by_depth.values()
            nodes = []
            for v in nodes_by_depth:
                # TensorFlow2 doesn't insure inbound is always a list
                inbound = v[0].inbound_layers
                if not hasattr(inbound, "__len__"):
                    inbound = [inbound]
                if (len(v) > 1) or (len(v) == 1 and len(inbound) > 1):
                    # if the model has multiple nodes
                    # or if the nodes have multiple inbound_layers
                    # the model is no longer sequential
                    sequential_like = False
                    break
                nodes += v
            if sequential_like:
                # search for shared layers
                for layer in model.layers:
                    flag = False
                    if hasattr(layer, "_inbound_nodes"):
                        for node in layer._inbound_nodes:
                            if node in nodes:
                                if flag:
                                    sequential_like = False
                                    break
                                else:
                                    flag = True
                    if not sequential_like:
                        break
        return sequential_like


class Node(WBValue):
    """
    Node used in `Graph`
    """

    def __init__(
        self,
        id=None,
        name=None,
        class_name=None,
        size=None,
        parameters=None,
        output_shape=None,
        is_output=None,
        num_parameters=None,
        node=None,
    ):
        self._attributes = {"name": None}
        self.in_edges = {}  # indexed by source node id
        self.out_edges = {}  # indexed by dest node id
        # optional object (eg. PyTorch Parameter or Module) that this Node represents
        self.obj = None

        if node is not None:
            self._attributes.update(node._attributes)
            del self._attributes["id"]
            self.obj = node.obj

        if id is not None:
            self.id = id
        if name is not None:
            self.name = name
        if class_name is not None:
            self.class_name = class_name
        if size is not None:
            self.size = size
        if parameters is not None:
            self.parameters = parameters
        if output_shape is not None:
            self.output_shape = output_shape
        if is_output is not None:
            self.is_output = is_output
        if num_parameters is not None:
            self.num_parameters = num_parameters

    def to_json(self, run=None):
        return self._attributes

    def __repr__(self):
        return repr(self._attributes)

    @property
    def id(self):
        """Must be unique in the graph"""
        return self._attributes.get("id")

    @id.setter
    def id(self, val):
        self._attributes["id"] = val
        return val

    @property
    def name(self):
        """Usually the type of layer or sublayer"""
        return self._attributes.get("name")

    @name.setter
    def name(self, val):
        self._attributes["name"] = val
        return val

    @property
    def class_name(self):
        """Usually the type of layer or sublayer"""
        return self._attributes.get("class_name")

    @class_name.setter
    def class_name(self, val):
        self._attributes["class_name"] = val
        return val

    @property
    def functions(self):
        return self._attributes.get("functions", [])

    @functions.setter
    def functions(self, val):
        self._attributes["functions"] = val
        return val

    @property
    def parameters(self):
        return self._attributes.get("parameters", [])

    @parameters.setter
    def parameters(self, val):
        self._attributes["parameters"] = val
        return val

    @property
    def size(self):
        return self._attributes.get("size")

    @size.setter
    def size(self, val):
        """Tensor size"""
        self._attributes["size"] = tuple(val)
        return val

    @property
    def output_shape(self):
        return self._attributes.get("output_shape")

    @output_shape.setter
    def output_shape(self, val):
        """Tensor output_shape"""
        self._attributes["output_shape"] = val
        return val

    @property
    def is_output(self):
        return self._attributes.get("is_output")

    @is_output.setter
    def is_output(self, val):
        """Tensor is_output"""
        self._attributes["is_output"] = val
        return val

    @property
    def num_parameters(self):
        return self._attributes.get("num_parameters")

    @num_parameters.setter
    def num_parameters(self, val):
        """Tensor num_parameters"""
        self._attributes["num_parameters"] = val
        return val

    @property
    def child_parameters(self):
        return self._attributes.get("child_parameters")

    @child_parameters.setter
    def child_parameters(self, val):
        """Tensor child_parameters"""
        self._attributes["child_parameters"] = val
        return val

    @property
    def is_constant(self):
        return self._attributes.get("is_constant")

    @is_constant.setter
    def is_constant(self, val):
        """Tensor is_constant"""
        self._attributes["is_constant"] = val
        return val

    @classmethod
    def from_keras(cls, layer):
        node = cls()

        try:
            output_shape = layer.output_shape
        except AttributeError:
            output_shape = ["multiple"]

        node.id = layer.name
        node.name = layer.name
        node.class_name = layer.__class__.__name__
        node.output_shape = output_shape
        node.num_parameters = layer.count_params()

        return node


class Edge(WBValue):
    """
    Edge used in `Graph`
    """

    def __init__(self, from_node, to_node):
        self._attributes = {}
        self.from_node = from_node
        self.to_node = to_node

    def __repr__(self):
        temp_attr = dict(self._attributes)
        del temp_attr["from_node"]
        del temp_attr["to_node"]
        temp_attr["from_id"] = self.from_node.id
        temp_attr["to_id"] = self.to_node.id
        return str(temp_attr)

    def to_json(self, run=None):
        return [self.from_node.id, self.to_node.id]

    @property
    def name(self):
        """Optional, not necessarily unique"""
        return self._attributes.get("name")

    @name.setter
    def name(self, val):
        self._attributes["name"] = val
        return val

    @property
    def from_node(self):
        return self._attributes.get("from_node")

    @from_node.setter
    def from_node(self, val):
        self._attributes["from_node"] = val
        return val

    @property
    def to_node(self):
        return self._attributes.get("to_node")

    @to_node.setter
    def to_node(self, val):
        self._attributes["to_node"] = val
        return val


# Custom dtypes for typing system


class _ImageFileType(_dtypes.Type):
    name = "image-file"
    legacy_names = ["wandb.Image"]
    types = [Image]

    def __init__(self, box_keys=None, mask_keys=None, classes=None):
        if box_keys is None:
            box_keys = _dtypes.UnknownType()
        elif isinstance(box_keys, _dtypes.ConstType):
            box_keys = box_keys
        elif not isinstance(box_keys, list):
            raise TypeError("box_keys must be a list")
        else:
            box_keys = _dtypes.ConstType(set(box_keys))

        if mask_keys is None:
            mask_keys = _dtypes.UnknownType()
        elif isinstance(mask_keys, _dtypes.ConstType):
            mask_keys = mask_keys
        elif not isinstance(mask_keys, list):
            raise TypeError("mask_keys must be a list")
        else:
            mask_keys = _dtypes.ConstType(set(mask_keys))

        if classes is None:
            classes = _dtypes.UnknownType()
        if not isinstance(classes, Classes):
            raise TypeError("classes must be instance of Classes")
        else:
            classes = _ClassesIdType(classes)

        self.params.update(
            {"box_keys": box_keys, "mask_keys": mask_keys, "classes": classes}
        )

    def assign_type(self, wb_type=None):
        if isinstance(wb_type, _ImageFileType):
            box_keys = self.params["box_keys"].assign_type(wb_type.params["box_keys"])
            mask_keys = self.params["mask_keys"].assign_type(
                wb_type.params["mask_keys"]
            )
            if not (
                isinstance(box_keys, _dtypes.InvalidType)
                or isinstance(mask_keys, _dtypes.InvalidType)
            ):
                return _ImageFileType(box_keys, mask_keys)

        return _dtypes.InvalidType()

    @classmethod
    def from_obj(cls, py_obj):
        if not isinstance(py_obj, Image):
            raise TypeError("py_obj must be a wandb.Image")
        else:
            if hasattr(py_obj, "_boxes") and py_obj._boxes:
                box_keys = list(py_obj._boxes.keys())
            else:
                box_keys = []

            if hasattr(py_obj, "masks") and py_obj.masks:
                mask_keys = list(py_obj.masks.keys())
            else:
                mask_keys = []

            return cls(box_keys, mask_keys, py_obj._classes)


class _TableType(_dtypes.Type):
    name = "table"
    legacy_names = ["wandb.Table"]
    types = [Table]

    def __init__(self, column_types=None):
        if column_types is None:
            column_types = _dtypes.UnknownType()
        if isinstance(column_types, dict):
            column_types = _dtypes.TypedDictType(column_types)
        elif not (
            isinstance(column_types, _dtypes.TypedDictType)
            or isinstance(column_types, _dtypes.UnknownType)
        ):
            raise TypeError("column_types must be a dict or TypedDictType")

        self.params.update({"column_types": column_types})

    def assign_type(self, wb_type=None):
        if isinstance(wb_type, _TableType):
            column_types = self.params["column_types"].assign_type(
                wb_type.params["column_types"]
            )
            if not isinstance(column_types, _dtypes.InvalidType):
                return _TableType(column_types)

        return _dtypes.InvalidType()

    @classmethod
    def from_obj(cls, py_obj):
        if not isinstance(py_obj, Table):
            raise TypeError("py_obj must be a wandb.Table")
        else:
            return cls(py_obj._column_types)


class _ForeignKeyType(_dtypes.Type):
    name = "foreignKey"
    legacy_names = ["wandb.TableForeignKey"]
    types = [_TableKey]

    def __init__(self, table, col_name):
        assert isinstance(table, Table)
        assert isinstance(col_name, str)
        assert col_name in table.columns
        self.params.update({"table": table, "col_name": col_name})

    def assign_type(self, wb_type=None):
        if isinstance(wb_type, _dtypes.StringType):
            return self
        elif (
            isinstance(wb_type, _ForeignKeyType)
            and id(self.params["table"]) == id(wb_type.params["table"])
            and self.params["col_name"] == wb_type.params["col_name"]
        ):
            return self

        return _dtypes.InvalidType()

    @classmethod
    def from_obj(cls, py_obj):
        if not isinstance(py_obj, _TableKey):
            raise TypeError("py_obj must be a _TableKey")
        else:
            return cls(py_obj._table, py_obj._col_name)

    def to_json(self, artifact=None):
        res = super(_ForeignKeyType, self).to_json(artifact)
        if artifact is not None:
            table_name = "media/tables/t_{}".format(util.generate_id())
            entry = artifact.add(self.params["table"], table_name)
            res["params"]["table"] = entry.path
        else:
            raise AssertionError(
                "_ForeignKeyType does not support serialization without an artifact"
            )
        return res

    @classmethod
    def from_json(
        cls,
        json_dict,
        artifact,
    ):
        table = None
        col_name = None
        if artifact is None:
            raise AssertionError(
                "_ForeignKeyType does not support deserialization without an artifact"
            )
        else:
            table = artifact.get(json_dict["params"]["table"])
            col_name = json_dict["params"]["col_name"]

        if table is None:
            raise AssertionError("Unable to deserialize referenced table")

        return cls(table, col_name)


class _ForeignIndexType(_dtypes.Type):
    name = "foreignIndex"
    legacy_names = ["wandb.TableForeignIndex"]
    types = [_TableIndex]

    def __init__(self, table):
        assert isinstance(table, Table)
        self.params.update({"table": table})

    def assign_type(self, wb_type=None):
        if isinstance(wb_type, _dtypes.NumberType):
            return self
        elif isinstance(wb_type, _ForeignIndexType) and id(self.params["table"]) == id(
            wb_type.params["table"]
        ):
            return self

        return _dtypes.InvalidType()

    @classmethod
    def from_obj(cls, py_obj):
        if not isinstance(py_obj, _TableIndex):
            raise TypeError("py_obj must be a _TableIndex")
        else:
            return cls(py_obj._table)

    def to_json(self, artifact=None):
        res = super(_ForeignIndexType, self).to_json(artifact)
        if artifact is not None:
            table_name = "media/tables/t_{}".format(util.generate_id())
            entry = artifact.add(self.params["table"], table_name)
            res["params"]["table"] = entry.path
        else:
            raise AssertionError(
                "_ForeignIndexType does not support serialization without an artifact"
            )
        return res

    @classmethod
    def from_json(
        cls,
        json_dict,
        artifact,
    ):
        table = None
        if artifact is None:
            raise AssertionError(
                "_ForeignIndexType does not support deserialization without an artifact"
            )
        else:
            table = artifact.get(json_dict["params"]["table"])

        if table is None:
            raise AssertionError("Unable to deserialize referenced table")

        return cls(table)


class _PrimaryKeyType(_dtypes.Type):
    name = "primaryKey"
    legacy_names = ["wandb.TablePrimaryKey"]

    def assign_type(self, wb_type=None):
        if isinstance(wb_type, _dtypes.StringType) or isinstance(
            wb_type, _PrimaryKeyType
        ):
            return self
        return _dtypes.InvalidType()

    @classmethod
    def from_obj(cls, py_obj):
        if not isinstance(py_obj, _TableKey):
            raise TypeError("py_obj must be a wandb.Table")
        else:
            return cls()


class _AudioFileType(_dtypes.Type):
    name = "audio-file"
    types = [Audio]


class _BokehFileType(_dtypes.Type):
    name = "bokeh-file"
    types = [Bokeh]


class _JoinedTableType(_dtypes.Type):
    name = "joined-table"
    types = [JoinedTable]


class _PartitionedTableType(_dtypes.Type):
    name = "partitioned-table"
    types = [PartitionedTable]


_dtypes.TypeRegistry.add(_AudioFileType)
_dtypes.TypeRegistry.add(_BokehFileType)
_dtypes.TypeRegistry.add(_ImageFileType)
_dtypes.TypeRegistry.add(_TableType)
_dtypes.TypeRegistry.add(_JoinedTableType)
_dtypes.TypeRegistry.add(_PartitionedTableType)
_dtypes.TypeRegistry.add(_ForeignKeyType)
_dtypes.TypeRegistry.add(_PrimaryKeyType)
_dtypes.TypeRegistry.add(_ForeignIndexType)<|MERGE_RESOLUTION|>--- conflicted
+++ resolved
@@ -24,53 +24,6 @@
 import wandb
 from wandb import util
 from wandb.compat import tempfile
-<<<<<<< HEAD
-
-_PY3 = sys.version_info.major == 3 and sys.version_info.minor >= 6
-
-if _PY3:
-    from wandb.sdk.interface import _dtypes
-    from wandb.sdk.data_types import (
-        WBValue,
-        Histogram,
-        Media,
-        BatchableMedia,
-        Object3D,
-        Molecule,
-        Html,
-        Video,
-        ImageMask,
-        BoundingBoxes2D,
-        Classes,
-        _ClassesIdType,
-        Image,
-        Plotly,
-        history_dict_to_json,
-        val_to_json,
-        _numpy_arrays_to_lists,
-    )
-else:
-    from wandb.sdk_py27.interface import _dtypes
-    from wandb.sdk_py27.data_types import (
-        WBValue,
-        Histogram,
-        Media,
-        BatchableMedia,
-        Object3D,
-        Molecule,
-        Html,
-        Video,
-        ImageMask,
-        BoundingBoxes2D,
-        Classes,
-        _ClassesIdType,
-        Image,
-        Plotly,
-        history_dict_to_json,
-        val_to_json,
-        _numpy_arrays_to_lists,
-    )
-=======
 from wandb.sdk.data_types import (
     _numpy_arrays_to_lists,
     BatchableMedia,
@@ -90,7 +43,6 @@
     WBValue,
 )
 from wandb.sdk.interface import _dtypes
->>>>>>> 4cd9693e
 
 __all__ = [
     "Audio",
