--- conflicted
+++ resolved
@@ -875,30 +875,19 @@
 
 
 def _check_launch_imports():
-<<<<<<< HEAD
+    req_string = 'wandb launch requires additional dependencies, install with pip install "wandb[launch]"'
     _ = util.get_module(
         "docker",
-        required='wandb launch requires additional dependencies, install with pip install "wandb[launch]"',
+        required=req_string,
     )
     _ = util.get_module(
         "repo2docker",
-        required='wandb launch requires additional dependencies, install with pip install "wandb[launch]"',
+        required=req_string,
     )
     _ = util.get_module(
         "chardet",
-        required='wandb launch requires additional dependencies, install with pip install "wandb[launch]"',
-    )
-
-
-@cli.command(
-    help="Launch or queue a job on a specified resource from a uri. A uri can be either a wandb "
-    "uri of the form https://wandb.ai/<entity>/<project>/runs/<run_id>, "
-    "or a git uri pointing to a remote repository, or path to a local directory."
-=======
-    req_string = 'wandb launch requires additional dependencies, install with pip install "wandb[launch]"'
-    _ = util.get_module("docker", required=req_string,)
-    _ = util.get_module("repo2docker", required=req_string,)
-    _ = util.get_module("chardet", required=req_string,)
+        required=req_string,
+    )
     _ = util.get_module("iso8601", required=req_string)
 
 
@@ -906,7 +895,6 @@
     help="Launch or queue a job from a uri (Experimental). A uri can be either a wandb "
     "uri of the form https://wandb.ai/<entity>/<project>/runs/<run_id>, "
     "or a git uri pointing to a remote repository, or path to a local directory.",
->>>>>>> 3b6583bd
 )
 @click.argument("uri")
 @click.option(
@@ -1024,21 +1012,15 @@
     Running `wandb launch [URI]` will launch the run directly. To add the run to a queue, run
     `wandb launch [URI] --queue [optional queuename]`.
     """
-<<<<<<< HEAD
+    logger.info(
+        f"=== Launch called with kwargs {locals()} CLI Version: {wandb.__version__}==="
+    )
     _check_launch_imports()
     from wandb.sdk.launch import launch as wandb_launch
 
-=======
-    logger.info(
-        f"=== Launch called with kwargs {locals()} CLI Version: {wandb.__version__}==="
-    )
-    _check_launch_imports()
-    from wandb.sdk.launch import launch as wandb_launch
-
     wandb.termlog(
         "W&B launch is in an experimental state and usage APIs may change without warning. See http://wandb.me/launch"
     )
->>>>>>> 3b6583bd
     api = _get_cling_api()
 
     args_dict = util._user_args_to_dict(args_list)
@@ -1099,11 +1081,7 @@
         )
 
 
-<<<<<<< HEAD
-@cli.command(context_settings=CONTEXT, help="Run a W&B launch agent", hidden=True)
-=======
 @cli.command(context_settings=CONTEXT, help="Run a W&B launch agent (Experimental)")
->>>>>>> 3b6583bd
 @click.pass_context
 @click.argument("project", nargs=1)
 @click.option(
@@ -1115,22 +1093,16 @@
 @click.option("--queues", "-q", default="default", help="The queue names to poll")
 @display_error
 def launch_agent(ctx, project=None, entity=None, queues=None):
-<<<<<<< HEAD
-=======
     logger.info(
         f"=== Launch-agent called with kwargs {locals()}  CLI Version: {wandb.__version__} ==="
     )
->>>>>>> 3b6583bd
     _check_launch_imports()
 
     from wandb.sdk.launch import launch as wandb_launch
 
-<<<<<<< HEAD
-=======
     wandb.termlog(
         "W&B launch is in an experimental state and usage APIs may change without warning. See http://wandb.me/launch"
     )
->>>>>>> 3b6583bd
     api = _get_cling_api()
     queues = queues.split(",")  # todo: check for none?
     if api.api_key is None:
@@ -1142,15 +1114,11 @@
         entity = api.default_entity
 
     wandb.termlog("Starting launch agent ✨")
-<<<<<<< HEAD
 
     launch_agent = api.create_launch_agent(entity, project, queues)
     wandb_launch.run_agent(
         launch_agent["launchAgentId"], entity, project, queues=queues
     )
-=======
-    wandb_launch.run_agent(entity, project, queues=queues)
->>>>>>> 3b6583bd
 
 
 @cli.command(context_settings=CONTEXT, help="Run the W&B agent")
