--- conflicted
+++ resolved
@@ -1258,11 +1258,7 @@
                 "{:<15s}{:<15s}{:>15s} {:<20s}".format(
                     kind.type,
                     latest.updated_at,
-<<<<<<< HEAD
-                    util.sizeof_fmt(latest.size),
-=======
                     util.to_human_size(latest.size),
->>>>>>> 3a0def97
                     latest.name,
                 )
             )
