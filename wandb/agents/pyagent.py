# -*- coding: utf-8 -*-
"""Agent - Agent object.

Manage wandb agent.

"""

from __future__ import print_function

import ctypes
import logging
import os
import socket
import threading
import time

from six.moves import queue
import wandb
from wandb import util
from wandb import wandb_sdk
from wandb.apis import InternalApi


logger = logging.getLogger(__name__)


def _terminate_thread(thread):
    if not thread.is_alive():
        return
    if hasattr(thread, "_terminated"):
        return
    thread._terminated = True
    tid = getattr(thread, "_thread_id", None)
    if tid is None:
        for k, v in threading._active.items():
            if v is thread:
                tid = k
    if tid is None:
        # This should never happen
        return
    logger.debug("Terminating thread: {}".format(tid))
    res = ctypes.pythonapi.PyThreadState_SetAsyncExc(
        ctypes.c_long(tid), ctypes.py_object(Exception)
    )
    if res == 0:
        # This should never happen
        return
    elif res != 1:
        # Revert
        logger.debug("Termination failed for thread {}".format(tid))
        ctypes.pythonapi.PyThreadState_SetAsyncExc(ctypes.c_long(tid), None)


class Job(object):
    def __init__(self, command):
        self.command = command
        job_type = command.get("type")
        self.type = job_type
        self.run_id = command.get("run_id")
        self.config = command.get("args")

    def __repr__(self):
        if self.type == "run":
            return "Job({},{})".format(self.run_id, self.config)
        elif self.type == "stop":
            return "stop({})".format(self.run_id)
        else:
            return "exit"


class RunStatus:
    QUEUED = "QUEUED"
    RUNNING = "RUNNING"
    STOPPED = "STOPPED"
    ERRORED = "ERRORED"
    DONE = "DONE"


class Agent(object):

    FLAPPING_MAX_SECONDS = 60
    FLAPPING_MAX_FAILURES = 3
    MAX_INITIAL_FAILURES = 5

    def __init__(
        self, sweep_id=None, project=None, entity=None, function=None, count=None
    ):
        self._sweep_path = sweep_id
        self._sweep_id = None
        self._project = project
        self._entity = entity
        self._function = function
        self._count = count
        # glob_config = os.path.expanduser('~/.config/wandb/settings')
        # loc_config = 'wandb/settings'
        # files = (glob_config, loc_config)
        self._api = InternalApi()
        self._agent_id = None
        self._max_initial_failures = wandb.env.get_agent_max_initial_failures(
            self.MAX_INITIAL_FAILURES
        )
        # if the directory to log to is not set, set it
        if os.environ.get(wandb.env.DIR) is None:
            os.environ[wandb.env.DIR] = os.path.abspath(os.getcwd())

    def _init(self):
        # These are not in constructor so that Agent instance can be rerun
        self._run_threads = {}
        self._run_status = {}
        self._queue = queue.Queue()
        self._exit_flag = False
        self._exceptions = {}
        self._start_time = time.time()

    def _register(self):
        logger.debug("Agent._register()")
        agent = self._api.register_agent(socket.gethostname(), sweep_id=self._sweep_id)
        self._agent_id = agent["id"]
        logger.debug("agent_id = {}".format(self._agent_id))

    def _setup(self):
        logger.debug("Agent._setup()")
        self._init()
        parts = dict(entity=self._entity, project=self._project, name=self._sweep_path)
        err = util.parse_sweep_id(parts)
        if err:
            wandb.termerror(err)
            return
        entity = parts.get("entity") or self._entity
        project = parts.get("project") or self._project
        sweep_id = parts.get("name") or self._sweep_id
        if sweep_id:
            os.environ[wandb.env.SWEEP_ID] = sweep_id
        if entity:
            wandb.env.set_entity(entity)
        if project:
            wandb.env.set_project(project)
        if sweep_id:
            self._sweep_id = sweep_id
        self._register()

    def _stop_run(self, run_id):
        logger.debug("Stopping run {}.".format(run_id))
        self._run_status[run_id] = RunStatus.STOPPED
        thread = self._run_threads.get(run_id)
        if thread:
            _terminate_thread(thread)

    def _stop_all_runs(self):
        logger.debug("Stopping all runs.")
        for run in list(self._run_threads.keys()):
            self._stop_run(run)

    def _exit(self):
        self._stop_all_runs()
        self._exit_flag = True
        # _terminate_thread(self._main_thread)

    def _heartbeat(self):
        while True:
            if self._exit_flag:
                return
            # if not self._main_thread.is_alive():
            #     return
            run_status = {
                run: True
                for run, status in self._run_status.items()
                if status in (RunStatus.QUEUED, RunStatus.RUNNING)
            }
            commands = self._api.agent_heartbeat(self._agent_id, {}, run_status)
            if not commands:
                continue
            job = Job(commands[0])
            logger.debug("Job received: {}".format(job))
            if job.type == "run":
                self._queue.put(job)
                self._run_status[job.run_id] = RunStatus.QUEUED
            elif job.type == "stop":
                self._stop_run(job.run_id)
            elif job.type == "exit":
                self._exit()
                return
            time.sleep(5)

    def _run_jobs_from_queue(self):  # noqa:C901
        global _INSTANCES
        _INSTANCES += 1
        try:
            waiting = False
            count = 0
            while True:
                if self._exit_flag:
                    return
                try:
                    try:
                        job = self._queue.get(timeout=5)
                        if self._exit_flag:
                            logger.debug("Exiting main loop due to exit flag.")
                            wandb.termlog("Sweep Agent: Exiting.")
                            return
                    except queue.Empty:
                        if not waiting:
                            logger.debug("Paused.")
                            wandb.termlog("Sweep Agent: Waiting for job.")
                            waiting = True
                        time.sleep(5)
                        if self._exit_flag:
                            logger.debug("Exiting main loop due to exit flag.")
                            wandb.termlog("Sweep Agent: Exiting.")
                            return
                        continue
                    if waiting:
                        logger.debug("Resumed.")
                        wandb.termlog("Job received.")
                        waiting = False
                    count += 1
                    run_id = job.run_id
                    if self._run_status[run_id] == RunStatus.STOPPED:
                        continue
                    logger.debug("Spawning new thread for run {}.".format(run_id))
                    thread = threading.Thread(target=self._run_job, args=(job,))
                    self._run_threads[run_id] = thread
                    thread.start()
                    self._run_status[run_id] = RunStatus.RUNNING
                    thread.join()
                    logger.debug("Thread joined for run {}.".format(run_id))
                    if self._run_status[run_id] == RunStatus.RUNNING:
                        self._run_status[run_id] = RunStatus.DONE
                    elif self._run_status[run_id] == RunStatus.ERRORED:
                        exc = self._exceptions[run_id]
                        logger.error("Run {} errored: {}".format(run_id, repr(exc)))
                        wandb.termerror("Run {} errored: {}".format(run_id, repr(exc)))
                        if os.getenv(wandb.env.AGENT_DISABLE_FLAPPING) == "true":
                            self._exit_flag = True
                            return
                        elif (
                            time.time() - self._start_time < self.FLAPPING_MAX_SECONDS
                        ) and (len(self._exceptions) >= self.FLAPPING_MAX_FAILURES):
                            msg = "Detected {} failed runs in the first {} seconds, killing sweep.".format(
                                self.FLAPPING_MAX_FAILURES, self.FLAPPING_MAX_SECONDS
                            )
                            logger.error(msg)
                            wandb.termerror(msg)
                            wandb.termlog(
                                "To disable this check set WANDB_AGENT_DISABLE_FLAPPING=true"
                            )
                            self._exit_flag = True
                            return
                    if self._count and self._count == count:
                        logger.debug("Exiting main loop because max count reached.")
                        self._exit_flag = True
                        return
                except KeyboardInterrupt:
                    logger.debug("Ctrl + C detected. Stopping sweep.")
                    wandb.termlog("Ctrl + C detected. Stopping sweep.")
                    self._exit()
                    return
                except Exception as e:
                    if self._exit_flag:
                        logger.debug("Exiting main loop due to exit flag.")
                        wandb.termlog("Sweep Agent: Killed.")
                        return
<<<<<<< HEAD
                    continue
                if waiting:
                    logger.debug("Resumed.")
                    wandb.termlog("Job received.")
                    waiting = False
                count += 1
                run_id = job.run_id
                logger.debug("Spawning new thread for run {}.".format(run_id))
                thread = threading.Thread(target=self._run_job, args=(job,))
                self._run_threads[run_id] = thread
                thread.start()
                thread.join()
                logger.debug("Thread joined for run {}.".format(run_id))
                exc = self._errored_runs.get(run_id)
                if exc:
                    logger.error("Run {} errored: {}".format(run_id, repr(exc)))
                    wandb.termerror("Run {} errored: {}".format(run_id, repr(exc)))
                    if os.getenv(wandb.env.AGENT_DISABLE_FLAPPING) == "true":
                        self._exit_flag = True
                        return
                    elif (
                        time.time() - self._start_time < self.FLAPPING_MAX_SECONDS
                    ) and (len(self._errored_runs) >= self.FLAPPING_MAX_FAILURES):
                        msg = "Detected {} failed runs in the first {} seconds, killing sweep.".format(
                            self.FLAPPING_MAX_FAILURES, self.FLAPPING_MAX_SECONDS
                        )
                        logger.error(msg)
                        wandb.termerror(msg)
                        wandb.termlog(
                            "To disable this check set WANDB_AGENT_DISABLE_FLAPPING=true"
                        )
                        self._exit_flag = True
                        return
                    if (
                        self._max_initial_failures < len(self._errored_runs)
                        and len(self._errored_runs) >= count
                    ):
                        msg = "Detected {} failed runs in a row at start, killing sweep.".format(
                            self._max_initial_failures
                        )
                        logger.error(msg)
                        wandb.termerror(msg)
                        wandb.termlog(
                            "To change this value set WANDB_AGENT_MAX_INITIAL_FAILURES=val"
                        )
                        self._exit_flag = True
                        return
                del self._run_threads[job.run_id]
                if self._count and self._count == count:
                    logger.debug("Exiting main loop because max count reached.")
                    self._exit_flag = True
                    return
            except KeyboardInterrupt:
                logger.debug("Ctrl + C detected. Stopping sweep.")
                wandb.termlog("Ctrl + C detected. Stopping sweep.")
                self._exit()
                return
            except Exception as e:
                if self._exit_flag:
                    logger.debug("Exiting main loop due to exit flag.")
                    wandb.termlog("Sweep Agent: Killed.")
                    return
                else:
                    raise e
=======
                    else:
                        raise e
        finally:
            _INSTANCES -= 1
>>>>>>> 7a374ef3

    def _run_job(self, job):
        try:
            run_id = job.run_id

            config_file = os.path.join(
                "wandb", "sweep-" + self._sweep_id, "config-" + run_id + ".yaml"
            )
            os.environ[wandb.env.RUN_ID] = run_id
            os.environ[wandb.env.CONFIG_PATHS] = os.path.join(
                os.environ[wandb.env.DIR], config_file
            )
            wandb.wandb_lib.config_util.save_config_file_from_dict(
                os.environ[wandb.env.CONFIG_PATHS], job.config
            )
            os.environ[wandb.env.SWEEP_ID] = self._sweep_id
            wandb_sdk.wandb_setup._setup(_reset=True)

            wandb.termlog("Agent Starting Run: {} with config:".format(run_id))
            for k, v in job.config.items():
                wandb.termlog("\t{}: {}".format(k, v["value"]))

            self._function()
            wandb.finish()
        except KeyboardInterrupt as ki:
            raise ki
        except Exception as e:
            wandb.finish(exit_code=1)
            if self._run_status[run_id] == RunStatus.RUNNING:
                self._run_status[run_id] = RunStatus.ERRORED
                self._exceptions[run_id] = e

    def run(self):
        logger.info(
            "Starting sweep agent: entity={}, project={}, count={}".format(
                self._entity, self._project, self._count
            )
        )
        self._setup()
        # self._main_thread = threading.Thread(target=self._run_jobs_from_queue)
        self._heartbeat_thread = threading.Thread(target=self._heartbeat, daemon=True)
        # self._main_thread.start()
        self._heartbeat_thread.start()
        # self._main_thread.join()
        self._run_jobs_from_queue()


def pyagent(sweep_id, function, entity=None, project=None, count=None):
    """Generic agent entrypoint, used for CLI or jupyter.

    Args:
        sweep_id (dict): Sweep ID generated by CLI or sweep API
        function (func, optional): A function to call instead of the "program"
        entity (str, optional): W&B Entity
        project (str, optional): W&B Project
        count (int, optional): the number of trials to run.
    """
    if not callable(function):
        raise Exception("function paramter must be callable!")
    agent = Agent(
        sweep_id, function=function, entity=entity, project=project, count=count,
    )
    agent.run()


_INSTANCES = 0


def is_running():
    return bool(_INSTANCES)<|MERGE_RESOLUTION|>--- conflicted
+++ resolved
@@ -246,6 +246,20 @@
                             )
                             self._exit_flag = True
                             return
+                        if (
+                            self._max_initial_failures < len(self._exceptions)
+                            and len(self._exceptions) >= count
+                        ):
+                            msg = "Detected {} failed runs in a row at start, killing sweep.".format(
+                                self._max_initial_failures
+                            )
+                            logger.error(msg)
+                            wandb.termerror(msg)
+                            wandb.termlog(
+                                "To change this value set WANDB_AGENT_MAX_INITIAL_FAILURES=val"
+                            )
+                            self._exit_flag = True
+                            return
                     if self._count and self._count == count:
                         logger.debug("Exiting main loop because max count reached.")
                         self._exit_flag = True
@@ -260,77 +274,10 @@
                         logger.debug("Exiting main loop due to exit flag.")
                         wandb.termlog("Sweep Agent: Killed.")
                         return
-<<<<<<< HEAD
-                    continue
-                if waiting:
-                    logger.debug("Resumed.")
-                    wandb.termlog("Job received.")
-                    waiting = False
-                count += 1
-                run_id = job.run_id
-                logger.debug("Spawning new thread for run {}.".format(run_id))
-                thread = threading.Thread(target=self._run_job, args=(job,))
-                self._run_threads[run_id] = thread
-                thread.start()
-                thread.join()
-                logger.debug("Thread joined for run {}.".format(run_id))
-                exc = self._errored_runs.get(run_id)
-                if exc:
-                    logger.error("Run {} errored: {}".format(run_id, repr(exc)))
-                    wandb.termerror("Run {} errored: {}".format(run_id, repr(exc)))
-                    if os.getenv(wandb.env.AGENT_DISABLE_FLAPPING) == "true":
-                        self._exit_flag = True
-                        return
-                    elif (
-                        time.time() - self._start_time < self.FLAPPING_MAX_SECONDS
-                    ) and (len(self._errored_runs) >= self.FLAPPING_MAX_FAILURES):
-                        msg = "Detected {} failed runs in the first {} seconds, killing sweep.".format(
-                            self.FLAPPING_MAX_FAILURES, self.FLAPPING_MAX_SECONDS
-                        )
-                        logger.error(msg)
-                        wandb.termerror(msg)
-                        wandb.termlog(
-                            "To disable this check set WANDB_AGENT_DISABLE_FLAPPING=true"
-                        )
-                        self._exit_flag = True
-                        return
-                    if (
-                        self._max_initial_failures < len(self._errored_runs)
-                        and len(self._errored_runs) >= count
-                    ):
-                        msg = "Detected {} failed runs in a row at start, killing sweep.".format(
-                            self._max_initial_failures
-                        )
-                        logger.error(msg)
-                        wandb.termerror(msg)
-                        wandb.termlog(
-                            "To change this value set WANDB_AGENT_MAX_INITIAL_FAILURES=val"
-                        )
-                        self._exit_flag = True
-                        return
-                del self._run_threads[job.run_id]
-                if self._count and self._count == count:
-                    logger.debug("Exiting main loop because max count reached.")
-                    self._exit_flag = True
-                    return
-            except KeyboardInterrupt:
-                logger.debug("Ctrl + C detected. Stopping sweep.")
-                wandb.termlog("Ctrl + C detected. Stopping sweep.")
-                self._exit()
-                return
-            except Exception as e:
-                if self._exit_flag:
-                    logger.debug("Exiting main loop due to exit flag.")
-                    wandb.termlog("Sweep Agent: Killed.")
-                    return
-                else:
-                    raise e
-=======
                     else:
                         raise e
         finally:
             _INSTANCES -= 1
->>>>>>> 7a374ef3
 
     def _run_job(self, job):
         try:
