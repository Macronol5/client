import collections
import json
import logging
import multiprocessing
import os
import socket
import subprocess
import sys
import traceback
import time
import signal
<<<<<<< HEAD
try:
    import queue
except ImportError:
    import Queue as queue
=======
>>>>>>> bf07b135

import six
from six.moves import queue

import wandb
from wandb.apis import InternalApi
from wandb.wandb_config import Config
from wandb import util
from wandb import wandb_run
from wandb import env


logger = logging.getLogger(__name__)


class AgentError(Exception):
    pass


class AgentProcess(object):
    """Launch and manage a process."""

    def __init__(self, env=None, command=None, function=None, run_id=None, in_jupyter=None):
        self._popen = None
        self._proc = None
        self._finished_q = multiprocessing.Queue()

        if command:
            self._popen = subprocess.Popen(command,
                                           env=env, preexec_fn=os.setpgrp)
        elif function:
            self._proc = multiprocessing.Process(target=self._start,
                                                 args=(self._finished_q, env, function, run_id, in_jupyter))
            self._proc.start()
        else:
            raise AgentError("Agent Process requires command or function")

    def _start(self, finished_q, env, function, run_id, in_jupyter):
        if env:
            for k, v in env.items():
                os.environ[k] = v

        # call user function
        print("wandb: Agent Started Run:", run_id)
        if function:
            function()
        print("wandb: Agent Finished Run:", run_id, "\n")

        # complete the run
        run = wandb.run
        if run:
            if in_jupyter:
                run._stop_jupyter_agent()
            else:
                wandb.join()

        # signal that the process is finished
        finished_q.put(True)

    def poll(self):
        if self._popen:
            return self._popen.poll()
        try:
            finished = self._finished_q.get(False, 0)
            if finished:
                return True
        except queue.Empty:
            pass
        return

    def wait(self):
        if self._popen:
            return self._popen.wait()
        return self._proc.join()

    def kill(self):
        if self._popen:
            return self._popen.kill()
        pid = self._proc.pid
        if pid:
            return os.kill(pid, signal.SIGKILL)
        return

    def terminate(self):
        if self._popen:
            return self._popen.terminate()
        return self._proc.terminate()


class Agent(object):
    POLL_INTERVAL = 5
    REPORT_INTERVAL = 5
    KILL_DELAY = 30

    def __init__(self, api, queue, sweep_id=None, function=None, in_jupyter=None):
        self._api = api
        self._queue = queue
        self._run_processes = {}  # keyed by run.id (GQL run name)
        self._server_responses = []
        self._sweep_id = sweep_id
        self._in_jupyter = in_jupyter
        self._log = []
        self._running = True
        self._last_report_time = None
        self._function = function
        self._report_interval = wandb.env.get_agent_report_interval(self.REPORT_INTERVAL)
        self._kill_delay = wandb.env.get_agent_kill_delay(self.KILL_DELAY)
        if self._report_interval is None:
            raise AgentError("Invalid agent report interval")
        if self._kill_delay is None:
            raise AgentError("Invalid agent kill delay")

    def run(self):
        # TODO: include sweep ID
        agent = self._api.register_agent(
            socket.gethostname(), sweep_id=self._sweep_id)
        agent_id = agent['id']

        try:
            while self._running:
                commands = util.read_many_from_queue(
                    self._queue, 100, self.POLL_INTERVAL)
                for command in commands:
                    command['resp_queue'].put(self._process_command(command))

                now = util.stopwatch_now()
                if self._last_report_time is None or (self._report_interval != 0 and
                                                      now > self._last_report_time + self._report_interval):
                    logger.info('Running runs: %s', list(
                        self._run_processes.keys()))
                    self._last_report_time = now
                run_status = {}
                for run_id, run_process in list(six.iteritems(self._run_processes)):
                    if run_process.poll() is None:
                        run_status[run_id] = True
                    else:
                        logger.info('Cleaning up dead run: %s', run_id)
                        del self._run_processes[run_id]
                        self._last_report_time = None

                commands = self._api.agent_heartbeat(agent_id, {}, run_status)

                # TODO: send _server_responses
                self._server_responses = []
                for command in commands:
                    self._server_responses.append(
                        self._process_command(command))
        except KeyboardInterrupt:
            try:
                wandb.termlog(
                    'Ctrl-c pressed. Waiting for runs to end. Press ctrl-c again to terminate them.')
                for run_id, run_process in six.iteritems(self._run_processes):
                    run_process.wait()
            except KeyboardInterrupt:
                pass
        finally:
            try:
                if not self._in_jupyter:
                    wandb.termlog(
                        'Terminating and syncing runs. Press ctrl-c to kill.')
                for run_id, run_process in six.iteritems(self._run_processes):
                    try:
                        run_process.terminate()
                    except OSError:
                        pass  # if process is already dead
                for run_id, run_process in six.iteritems(self._run_processes):
                    run_process.wait()
            except KeyboardInterrupt:
                wandb.termlog('Killing runs and quitting.')
                try:
                    run_process.kill()
                except OSError:
                    pass  # if process is already dead

    def _process_command(self, command):
        logger.info('Agent received command: %s' %
                    (command['type'] if 'type' in command else 'Unknown'))
        response = {
            'id': command.get('id'),
            'result': None,
        }
        try:
            command_type = command['type']
            result = None
            if command_type == 'run':
                result = self._command_run(command)
            elif command_type == 'stop':
                result = self._command_stop(command)
            elif command_type == 'exit':
                result = self._command_exit(command)
            else:
                raise AgentError('No such command: %s' % command_type)
            response['result'] = result
        except:
            logger.exception('Exception while processing command: %s', command)
            ex_type, ex, tb = sys.exc_info()
            response['exception'] = '{}: {}'.format(ex_type.__name__, str(ex))
            response['traceback'] = traceback.format_tb(tb)
            del tb

        self._log.append((command, response))

        return response

    def _command_run(self, command):
        logger.info('Agent starting run with config:\n' +
                    '\n'.join(['\t{}: {}'.format(k, v['value']) for k, v in command['args'].items()]))
        if self._in_jupyter:
            print('wandb: Agent Starting Run: {} with config:\n'.format(command.get('run_id')) +
                  '\n'.join(['\t{}: {}'.format(k, v['value']) for k, v in command['args'].items()]))

        run = wandb_run.Run(mode='run',
                            sweep_id=self._sweep_id,
                            storage_id=command.get('run_storage_id'),
                            run_id=command.get('run_id'))

        # save the the wandb config to reflect the state of the run that the
        # the server generated.
        run.config.set_run_dir(run.dir)
        run.config.update({k: v['value'] for k, v in command['args'].items()})

        env = dict(os.environ)
        sweep_env = command.get('env', {})
        env.update(sweep_env)
        run.set_environment(env)

        flags = ["--{}={}".format(name, config['value'])
                 for name, config in command['args'].items()]

        if self._function:
            proc = AgentProcess(function=self._function, env=env,
                                run_id=command.get('run_id'), in_jupyter=self._in_jupyter)
        else:
            command_list = ['/usr/bin/env', 'python', command['program']] + flags
            proc = AgentProcess(command=command_list, env=env)
        self._run_processes[run.id] = proc

        # we keep track of when we sent the sigterm to give processes a chance
        # to handle the signal before sending sigkill every heartbeat
        self._run_processes[run.id].last_sigterm_time = None
        self._last_report_time = None

    def _command_stop(self, command):
        run_id = command['run_id']
        if run_id in self._run_processes:
            proc = self._run_processes[run_id]
            now = util.stopwatch_now()
            if proc.last_sigterm_time is None:
                proc.last_sigterm_time = now
                logger.info('Stop: %s', run_id)
                try:
                    proc.terminate()
                except OSError:  # if process is already dead
                    pass
            elif now > proc.last_sigterm_time + self._kill_delay:
                logger.info('Kill: %s', run_id)
                try:
                    proc.kill()
                except OSError:  # if process is already dead
                    pass
        else:
            logger.error('Run %s not running', run_id)

    def _command_exit(self, command):
        logger.info('Received exit command. Killing runs and quitting.')
        for run_id, proc in six.iteritems(self._run_processes):
            try:
                proc.kill()
            except OSError:
                # process is already dead
                pass
        self._running = False


class AgentApi(object):
    def __init__(self, queue):
        self._queue = queue
        self._command_id = 0
        self._multiproc_manager = multiprocessing.Manager()

    def command(self, command):
        command['origin'] = 'local'
        command['id'] = 'local-%s' % self._command_id
        self._command_id += 1
        resp_queue = self._multiproc_manager.Queue()
        command['resp_queue'] = resp_queue
        self._queue.put(command)
        result = resp_queue.get()
        print('result:', result)
        if 'exception' in result:
            print('Exception occurred while running command')
            for line in result['traceback']:
                print(line.strip())
            print(result['exception'])
        return result


def run_agent(sweep_id, function=None, in_jupyter=None):
    logger.setLevel(logging.DEBUG)
    ch = logging.StreamHandler()
    log_level = logging.DEBUG
    if in_jupyter:
        log_level = logging.ERROR
    ch.setLevel(log_level)
    formatter = logging.Formatter(
        '%(asctime)s - %(name)s - %(levelname)s - %(message)s')
    ch.setFormatter(formatter)
    try:
        logger.addHandler(ch)

        api = InternalApi()
        queue = multiprocessing.Queue()
        agent = Agent(api, queue, sweep_id=sweep_id, function=function, in_jupyter=in_jupyter)
        agent.run()
    finally:
        # make sure we remove the logging handler (important for jupyter notebooks)
        logger.removeHandler(ch)


def agent(sweep_id, function=None, entity=None, project=None):
    """Generic agent entrypoint, used for CLI or jupyter.

    Args:
        sweep_id (dict): Sweep ID generated by CLI or sweep API
        entity (str, optional): W&B Entity
        project (str, optional): W&B Project
        function (dict, optional): Configure sweep function
    """
    in_jupyter = wandb._get_python_type() != "python"
    if in_jupyter:
        os.environ[env.JUPYTER] = "true"
        _api0 = InternalApi()
        if not _api0.api_key:
            wandb._jupyter_login(api=_api0)
    if entity:
        env.set_entity(entity)
    if project:
        env.set_project(project)
    return run_agent(sweep_id, function=function, in_jupyter=in_jupyter)<|MERGE_RESOLUTION|>--- conflicted
+++ resolved
@@ -9,14 +9,6 @@
 import traceback
 import time
 import signal
-<<<<<<< HEAD
-try:
-    import queue
-except ImportError:
-    import Queue as queue
-=======
->>>>>>> bf07b135
-
 import six
 from six.moves import queue
 
