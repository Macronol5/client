import logging
import requests
import time
import sys
import os
import json
import re
import six
import yaml
import tempfile
import datetime
from gql import Client, gql
from gql.client import RetryError
from gql.transport.requests import RequestsHTTPTransport
from six.moves import urllib
import hashlib
import base64

import wandb
from wandb import Error, __version__
from wandb import util
from wandb.retry import retriable
from wandb.summary import HTTPSummary
from wandb import env
from wandb.apis import normalize_exceptions
from wandb.apis import artifact_manifest

logger = logging.getLogger(__name__)

WANDB_INTERNAL_KEYS = {'_wandb', 'wandb_version'}
PROJECT_FRAGMENT = '''fragment ProjectFragment on Project {
    id
    name
    entityName
    createdAt
    isBenchmark
}'''

RUN_FRAGMENT = '''fragment RunFragment on Run {
    id
    tags
    name
    displayName
    sweepName
    state
    config
    commit
    readOnly
    createdAt
    heartbeatAt
    description
    notes
    systemMetrics
    summaryMetrics
    historyLineCount
    user {
        name
        username
    }
    historyKeys
}'''

FILE_FRAGMENT = '''fragment RunFilesFragment on Run {
    files(names: $fileNames, after: $fileCursor, first: $fileLimit) {
        edges {
            node {
                id
                name
                url(upload: $upload)
                sizeBytes
                mimetype
                updatedAt
                md5
            }
            cursor
        }
        pageInfo {
            endCursor
            hasNextPage
        }
    }
}'''

ARTIFACTS_TYPES_FRAGMENT = '''
fragment ArtifactTypesFragment on ArtifactTypeConnection {
    edges {
         node {
             id
             name
             description
             createdAt
         }
         cursor
    }
    pageInfo {
        endCursor
        hasNextPage
    }
}
'''

ARTIFACT_FRAGMENT = '''
fragment ArtifactFragment on Artifact{
    id
    digest
    description
    state
    createdAt
    aliases
    tags
    metadata
}
'''

# TODO, factor out common file fragment
ARTIFACT_FILES_FRAGMENT = '''fragment ArtifactFilesFragment on Artifact {
    files(names: $fileNames, after: $fileCursor, first: $fileLimit) {
        edges {
            node {
                id
                name
                url
                sizeBytes
                mimetype
                updatedAt
                md5
            }
            cursor
        }
        pageInfo {
            endCursor
            hasNextPage
        }
    }
}'''


class RetryingClient(object):
    def __init__(self, client):
        self._client = client

    @retriable(retry_timedelta=datetime.timedelta(
        seconds=20),
        check_retry_fn=util.no_retry_auth,
        retryable_exceptions=(RetryError, requests.RequestException))
    def execute(self, *args, **kwargs):
        return self._client.execute(*args, **kwargs)


class Api(object):
    """
    Used for querying the wandb server.

    Examples:
        Most common way to initialize
        ```
            wandb.Api()
        ```

    Args:
        overrides (dict): You can set `base_url` if you are using a wandb server
            other than https://api.wandb.ai.
            You can also set defaults for `entity`, `project`, and `run`.
    """

    _HTTP_TIMEOUT = env.get_http_timeout(9)

    def __init__(self, overrides={}):
        self.settings = {
            'entity': None,
            'project': None,
            'run': "latest",
            'base_url': env.get_base_url("https://api.wandb.ai")
        }
        if self.api_key is None:
            wandb.login()
        self.settings.update(overrides)
        if 'username' in overrides and 'entity' not in overrides:
            wandb.termwarn('Passing "username" to Api is deprecated. please use "entity" instead.')
            self.settings['entity'] = overrides['username']
        self._projects = {}
        self._runs = {}
        self._sweeps = {}
        self._reports = {}
        self._base_client = Client(
            transport=RequestsHTTPTransport(
                headers={'User-Agent': self.user_agent, 'Use-Admin-Privileges': "true"},
                use_json=True,
                # this timeout won't apply when the DNS lookup fails. in that case, it will be 60s
                # https://bugs.python.org/issue22889
                timeout=self._HTTP_TIMEOUT,
                auth=("api", self.api_key),
                url='%s/graphql' % self.settings['base_url']
            )
        )
        self._client = RetryingClient(self._base_client)

    def create_run(self, **kwargs):
        return Run.create(self, **kwargs)

    @property
    def client(self):
        return self._client

    @property
    def user_agent(self):
        return 'W&B Public Client %s' % __version__

    @property
    def api_key(self):
        auth = requests.utils.get_netrc_auth(self.settings['base_url'])
        key = None
        if auth:
            key = auth[-1]
        # Environment should take precedence
        if os.getenv("WANDB_API_KEY"):
            key = os.environ["WANDB_API_KEY"]
        return key

    def flush(self):
        """
        The api object keeps a local cache of runs, so if the state of the run may
            change while executing your script you must clear the local cache with `api.flush()`
            to get the latest values associated with the run."""
        self._runs = {}

    def _parse_path(self, path):
        """Parses paths in the following formats:

        url: entity/project/runs/run_id
        path: entity/project/run_id
        docker: entity/project:run_id

        entity is optional and will fallback to the current logged in user.
        """
        run = self.settings['run']
        project = self.settings['project']
        entity = self.settings['entity']
        parts = path.replace("/runs/", "/").strip("/ ").split("/")
        if ":" in parts[-1]:
            run = parts[-1].split(":")[-1]
            parts[-1] = parts[-1].split(":")[0]
        elif parts[-1]:
            run = parts[-1]
        if len(parts) > 1:
            project = parts[1]
            if entity and run == project:
                project = parts[0]
            else:
                entity = parts[0]
        else:
            project = parts[0]
        return entity, project, run

    def _parse_artifact_path(self, path):
        """Parses artifact paths in the following formats:

        url: entity/project/artifact:alias

        entity is optional and will fallback to the current logged in user.
        """
        project = self.settings['project']
        entity = self.settings['entity']
        parts = path.split("/")
        if len(parts) == 2:
            # the entity is assumed here
            project, artifact = parts[0], parts[1]
        elif len(parts) == 3:
            entity, project, artifact = parts[0], parts[1], parts[2]
        else:
            raise ValueError('%s is not a valid path of the form entity/project/artifact:alias or '
                             'project/artifact:alias' % path)

        art_parts = artifact.split(":")
        artifact_type, artifact_alias = art_parts[0], art_parts[1]
        return entity, project, artifact_type, artifact_alias

    def projects(self, entity=None, per_page=200):
        """Get projects for a given entity.
        Args:
            entity (str): Name of the entity requested.  If None will fallback to
                default entity passed to :obj:`Api`.  If no default entity, will raise a `ValueError`.
            per_page (int): Sets the page size for query pagination.  None will use the default size.
                Usually there is no reason to change this.

        Returns:
            A :obj:`Projects` object which is an iterable collection of :obj:`Project` objects.

        """
        if entity is None:
            entity = self.settings['entity']
            if entity is None:
                raise ValueError('entity must be passed as a parameter, or set in settings')
        if entity not in self._projects:
            self._projects[entity] = Projects(self.client, entity, per_page=per_page)
        return self._projects[entity]

    def reports(self, path="", name=None, per_page=50):
        """Get reports for a given project path.

        WARNING: This api is in beta and will likely change in a future release

        Args:
            path (str): path to project the report resides in, should be in the form: "entity/project"
            name (str): optional name of the report requested.
            per_page (int): Sets the page size for query pagination.  None will use the default size.
                Usually there is no reason to change this.

        Returns:
            A :obj:`Reports` object which is an iterable collection of :obj:`BetaReport` objects.
        """
        entity, project, run = self._parse_path(path)
        if entity is None:
            entity = self.settings['entity']
            if entity is None:
                raise ValueError('entity must be passed as a parameter, or set in settings')
        if name:
            name = urllib.parse.unquote(name)
        key = "/".join([entity, project, str(name)])
        if key not in self._reports:
            self._reports[key] = Reports(self.client, Project(
                self.client, entity, project, {}), name=name, per_page=per_page)
        return self._reports[key]

    def runs(self, path="", filters={}, order="-created_at", per_page=50):
        """Return a set of runs from a project that match the filters provided.
        You can filter by `config.*`, `summary.*`, `state`, `entity`, `createdAt`, etc.

        Examples:
            Find runs in my_project config.experiment_name has been set to "foo"
            ```
            api.runs(path="my_entity/my_project", {"config.experiment_name": "foo"})
            ```

            Find runs in my_project config.experiment_name has been set to "foo" or "bar"
            ```
            api.runs(path="my_entity/my_project",
                {"$or": [{"config.experiment_name": "foo"}, {"config.experiment_name": "bar"}]})
            ```

            Find runs in my_project sorted by ascending loss
            ```
            api.runs(path="my_entity/my_project", {"order": "+summary.loss"})
            ```


        Args:
            path (str): path to project, should be in the form: "entity/project"
            filters (dict): queries for specific runs using the MongoDB query language.
                You can filter by run properties such as config.key, summary.key, state, entity, createdAt, etc.
                For example: {"config.experiment_name": "foo"} would find runs with a config entry
                    of experiment name set to "foo"
                You can compose operations to make more complicated queries,
                    see Reference for the language is at  https://docs.mongodb.com/manual/reference/operator/query
            order (str): Order can be `created_at`, `heartbeat_at`, `config.*.value`, or `summary.*`.
                If you prepend order with a + order is ascending.
                If you prepend order with a - order is descending (default).
                The default order is run.created_at from newest to oldest.

        Returns:
            A :obj:`Runs` object, which is an iterable collection of :obj:`Run` objects.
        """
        entity, project, run = self._parse_path(path)
        key = path + str(filters) + str(order)
        if not self._runs.get(key):
            self._runs[key] = Runs(self.client, entity, project,
                                   filters=filters, order=order, per_page=per_page)
        return self._runs[key]

    @normalize_exceptions
    def run(self, path=""):
        """Returns a single run by parsing path in the form entity/project/run_id.

        Args:
            path (str): path to run in the form entity/project/run_id.
                If api.entity is set, this can be in the form project/run_id
                and if api.project is set this can just be the run_id.

        Returns:
            A :obj:`Run` object.
        """
        entity, project, run = self._parse_path(path)
        if not self._runs.get(path):
            self._runs[path] = Run(self.client, entity, project, run)
        return self._runs[path]

    @normalize_exceptions
    def sweep(self, path=""):
        """
        Returns a sweep by parsing path in the form entity/project/sweep_id.

        Args:
            path (str, optional): path to sweep in the form entity/project/sweep_id.  If api.entity
                is set, this can be in the form project/sweep_id and if api.project is set
                this can just be the sweep_id.

        Returns:
            A :obj:`Sweep` object.
        """
        entity, project, sweep_id = self._parse_path(path)
        if not self._sweeps.get(path):
            self._sweeps[path] = Sweep(self.client, entity, project, sweep_id)
        return self._sweeps[path]

    @normalize_exceptions
    def artifact(self, path=None, expected_digest=None):
        # TODO: currently takes entity/project/id, should it be entity/project/artifact/id?
        entity, project, artifact_type, artifact_alias = self._parse_artifact_path(path)
        return Artifact(self.client, entity, project, artifact_type, artifact_alias, expected_digest=expected_digest)


class Attrs(object):
    def __init__(self, attrs):
        self._attrs = attrs

    def snake_to_camel(self, string):
        camel = "".join([i.title() for i in string.split("_")])
        return camel[0].lower() + camel[1:]

    def __getattr__(self, name):
        key = self.snake_to_camel(name)
        if key == "user":
            raise AttributeError()
        if key in self._attrs.keys():
            return self._attrs[key]
        elif name in self._attrs.keys():
            return self._attrs[name]
        else:
            raise AttributeError(
                "'{}' object has no attribute '{}'".format(repr(self), name))


class Paginator(object):
    QUERY = None

    def __init__(self, client, variables, per_page=None):
        self.client = client
        self.variables = variables
        # We don't allow unbounded paging
        self.per_page = per_page
        if self.per_page is None:
            self.per_page = 50
        self.objects = []
        self.index = -1
        self.last_response = None

    def __iter__(self):
        self.index = -1
        return self

    def __len__(self):
        if self.length is None:
            self._load_page()
        if self.length is None:
            raise ValueError('Object doesn\'t provide length')
        return self.length

    @property
    def length(self):
        raise NotImplementedError()

    @property
    def more(self):
        raise NotImplementedError()

    @property
    def cursor(self):
        raise NotImplementedError()

    def convert_objects(self):
        raise NotImplementedError()

    def update_variables(self):
        self.variables.update(
            {'perPage': self.per_page, 'cursor': self.cursor})

    def _load_page(self):
        if not self.more:
            return False

        self.update_variables()
        self.last_response = self.client.execute(
            self.QUERY, variable_values=self.variables)
        self.objects.extend(self.convert_objects())
        return True

    def __getitem__(self, index):
        loaded = True
        while loaded and index > len(self.objects) - 1:
            loaded = self._load_page()
        return self.objects[index]

    def __next__(self):
        self.index += 1
        if len(self.objects) <= self.index:
            if not self._load_page():
                raise StopIteration
            if len(self.objects) <= self.index:
                raise StopIteration
        return self.objects[self.index]

    next = __next__


class User(Attrs):
    def init(self, attrs):
        super(User, self).__init__(attrs)


class Projects(Paginator):
    """
    An iterable collection of :obj:`Project` objects.
    """
    QUERY = gql('''
        query Projects($entity: String, $cursor: String, $perPage: Int = 50) {
            models(entityName: $entity, after: $cursor, first: $perPage) {
                edges {
                    node {
                        ...ProjectFragment
                    }
                    cursor
                }
                pageInfo {
                    endCursor
                    hasNextPage
                }
            }
        }
        %s
        ''' % PROJECT_FRAGMENT)

    def __init__(self, client, entity, per_page=50):
        self.client = client
        self.entity = entity
        variables = {
            'entity': self.entity,
        }
        super(Projects, self).__init__(client, variables, per_page)

    @property
    def length(self):
        return None

    @property
    def more(self):
        if self.last_response:
            return self.last_response['models']['pageInfo']['hasNextPage']
        else:
            return True

    @property
    def cursor(self):
        if self.last_response:
            return self.last_response['models']['edges'][-1]['cursor']
        else:
            return None

    def convert_objects(self):
        return [Project(self.client, self.entity, p["node"]["name"], p["node"])
                for p in self.last_response['models']['edges']]

    def __repr__(self):
        return "<Projects {}>".format(self.entity)


class Project(Attrs):
    """A project is a namespace for runs"""

    def __init__(self, client, entity, project, attrs):
        super(Project, self).__init__(dict(attrs))
        self.client = client
        self.name = project
        self.entity = entity

    @property
    def path(self):
        return [self.entity, self.name]

    def __repr__(self):
        return "<Project {}>".format("/".join(self.path))

    @normalize_exceptions
    def artifacts(self, per_page=50):
        """
        Args:
            names (list): names of the requested files, if empty returns all files
            per_page (int): number of results per page

        Returns:
            A :obj:`Files` object, which is an iterator over :obj:`File` obejcts.
        """
        return ProjectArtifactTypes(self.client, self.entity, self.name)


class Runs(Paginator):
    """An iterable collection of runs associated with a project and optional filter.
    This is generally used indirectly via the :obj:`Api`.runs method
    """

    QUERY = gql('''
        query Runs($project: String!, $entity: String!, $cursor: String, $perPage: Int = 50, $order: String, $filters: JSONString) {
            project(name: $project, entityName: $entity) {
                runCount(filters: $filters)
                readOnly
                runs(filters: $filters, after: $cursor, first: $perPage, order: $order) {
                    edges {
                        node {
                            ...RunFragment
                        }
                        cursor
                    }
                    pageInfo {
                        endCursor
                        hasNextPage
                    }
                }
            }
        }
        %s
        ''' % RUN_FRAGMENT)

    def __init__(self, client, entity, project, filters={}, order=None, per_page=50):
        self.entity = entity
        self.project = project
        self.filters = filters
        self.order = order
        self._sweeps = {}
        variables = {
            'project': self.project, 'entity': self.entity, 'order': self.order,
            'filters': json.dumps(self.filters)
        }
        super(Runs, self).__init__(client, variables, per_page)

    @property
    def length(self):
        if self.last_response:
            return self.last_response['project']['runCount']
        else:
            return None

    @property
    def more(self):
        if self.last_response:
            return self.last_response['project']['runs']['pageInfo']['hasNextPage']
        else:
            return True

    @property
    def cursor(self):
        if self.last_response:
            return self.last_response['project']['runs']['edges'][-1]['cursor']
        else:
            return None

    def convert_objects(self):
        objs = []
        for run_response in self.last_response['project']['runs']['edges']:
            run = Run(self.client, self.entity, self.project, run_response["node"]["name"], run_response["node"])
            objs.append(run)

            if run.sweep_name:
                if run.sweep_name in self._sweeps:
                    sweep = self._sweeps[run.sweep_name]
                else:
                    sweep = Sweep.get(self.client, self.entity, self.project,
                                      run.sweep_name, withRuns=False)
                    self._sweeps[run.sweep_name] = sweep

                run.sweep = sweep
                if run.id not in sweep.runs_by_id:
                    sweep.runs_by_id[run.id] = run
                    sweep.runs.append(run)

        return objs

    def __repr__(self):
        return "<Runs {}/{} ({})>".format(self.entity, self.project, len(self))


class Run(Attrs):
    """
    A single run associated with an entity and project.

    Attributes:
        tags ([str]): a list of tags associated with the run
        url (str): the url of this run
        id (str): unique identifier for the run (defaults to eight characters)
        name (str): the name of the run
        state (str): one of: running, finished, crashed, aborted
        config (dict): a dict of hyperparameters associated with the run
        created_at (str): ISO timestamp when the run was started
        system_metrics (dict): the latest system metrics recorded for the run
        summary (dict): A mutable dict-like property that holds the current summary.
                    Calling update will persist any changes.
        project (str): the project associated with the run
        entity (str): the name of the entity associated with the run
        user (str): the name of the user who created the run
        path (str): Unique identifier [entity]/[project]/[run_id]
        notes (str): Notes about the run
        read_only (boolean): Whether the run is editable
        history_keys (str): Keys of the history metrics that have been logged
            with `wandb.log({key: value})`
    """

    def __init__(self, client, entity, project, run_id, attrs={}):
        """
        Run is always initialized by calling api.runs() where api is an instance of wandb.Api
        """
        super(Run, self).__init__(dict(attrs))
        self.client = client
        self._entity = entity
        self.project = project
        self._files = {}
        self._base_dir = env.get_dir(tempfile.gettempdir())
        self.id = run_id
        self.sweep = None
        self.dir = os.path.join(self._base_dir, *self.path)
        try:
            os.makedirs(self.dir)
        except OSError:
            pass
        self._summary = None
        self.state = attrs.get("state", "not found")

        self.load(force=not attrs)

    @property
    def entity(self):
        return self._entity

    @property
    def username(self):
        wandb.termwarn('Run.username is deprecated. Please use Run.entity instead.')
        return self._entity

    @property
    def storage_id(self):
        # For compatibility with wandb.Run, which has storage IDs
        # in self.storage_id and names in self.id.

        return self._attrs.get('id')

    @property
    def id(self):
        return self._attrs.get('name')

    @id.setter
    def id(self, new_id):
        attrs = self._attrs
        attrs['name'] = new_id
        return new_id

    @property
    def name(self):
        return self._attrs.get('displayName')

    @name.setter
    def name(self, new_name):
        self._attrs['displayName'] = new_name
        return new_name

    @classmethod
    def create(cls, api, run_id=None, project=None, entity=None):
        """Create a run for the given project"""
        run_id = run_id or util.generate_id()
        project = project or api.settings.get("project")
        mutation = gql('''
        mutation upsertRun($project: String, $entity: String, $name: String!) {
            upsertBucket(input: {modelName: $project, entityName: $entity, name: $name}) {
                bucket {
                    project {
                        name
                        entity { name }
                    }
                    id
                    name
                }
                inserted
            }
        }
        ''')
        variables = {'entity': entity,
                     'project': project, 'name': run_id}
        res = api.client.execute(mutation, variable_values=variables)
        res = res['upsertBucket']['bucket']
        return Run(api.client, res["project"]["entity"]["name"], res["project"]["name"], res["name"], {
            "id": res["id"],
            "config": "{}",
            "systemMetrics": "{}",
            "summaryMetrics": "{}",
            "tags": [],
            "description": None,
            "notes": None,
            "state": "running"
        })

    def load(self, force=False):
        query = gql('''
        query Run($project: String!, $entity: String!, $name: String!) {
            project(name: $project, entityName: $entity) {
                run(name: $name) {
                    ...RunFragment
                }
            }
        }
        %s
        ''' % RUN_FRAGMENT)
        if force or not self._attrs:
            response = self._exec(query)
            if response is None or response.get('project') is None \
                    or response['project'].get('run') is None:
                raise ValueError("Could not find run %s" % self)
            self._attrs = response['project']['run']
            self.state = self._attrs['state']

            if self.sweep_name and not self.sweep:
                # There may be a lot of runs. Don't bother pulling them all
                # just for the sake of this one.
                self.sweep = Sweep.get(self.client, self.entity, self.project,
                                       self.sweep_name, withRuns=False)
                # TODO: Older runs don't always have sweeps when sweep_name is set
                if self.sweep:
                    self.sweep.runs.append(self)
                    self.sweep.runs_by_id[self.id] = self

        self._attrs['summaryMetrics'] = json.loads(
            self._attrs['summaryMetrics']) if self._attrs.get('summaryMetrics') else {}
        self._attrs['systemMetrics'] = json.loads(
            self._attrs['systemMetrics']) if self._attrs.get('systemMetrics') else {}
        if self._attrs.get('user'):
            self.user = User(self._attrs["user"])
        config_user, config_raw = {}, {}
        for key, value in six.iteritems(json.loads(self._attrs.get('config') or "{}")):
            config = config_raw if key in WANDB_INTERNAL_KEYS else config_user
            if isinstance(value, dict) and "value" in value:
                config[key] = value["value"]
            else:
                config[key] = value
        config_raw.update(config_user)
        self._attrs['config'] = config_user
        self._attrs['rawconfig'] = config_raw
        return self._attrs

    @normalize_exceptions
    def update(self):
        """
        Persists changes to the run object to the wandb backend.
        """
        mutation = gql('''
        mutation upsertRun($id: String!, $description: String, $display_name: String, $notes: String, $tags: [String!], $config: JSONString!) {
            upsertBucket(input: {id: $id, description: $description, displayName: $display_name, notes: $notes, tags: $tags, config: $config}) {
                bucket {
                    ...RunFragment
                }
            }
        }
        %s
        ''' % RUN_FRAGMENT)
        res = self._exec(mutation, id=self.storage_id, tags=self.tags,
                         description=self.description, notes=self.notes, display_name=self.display_name, config=self.json_config)
        self.summary.update()

    @property
    def json_config(self):
        config = {}
        for k, v in six.iteritems(self.config):
            config[k] = {"value": v, "desc": None}
        return json.dumps(config)

    def _exec(self, query, **kwargs):
        """Execute a query against the cloud backend"""
        variables = {'entity': self.entity,
                     'project': self.project, 'name': self.id}
        variables.update(kwargs)
        return self.client.execute(query, variable_values=variables)

    def _sampled_history(self, keys, x_axis="_step", samples=500):
        spec = {"keys": [x_axis] + keys, "samples": samples}
        query = gql('''
        query Run($project: String!, $entity: String!, $name: String!, $specs: [JSONString!]!) {
            project(name: $project, entityName: $entity) {
                run(name: $name) { sampledHistory(specs: $specs) }
            }
        }
        ''')

        response = self._exec(query, specs=[json.dumps(spec)])
        return [line for line in response['project']['run']['sampledHistory']]

    def _full_history(self, samples=500, stream="default"):
        node = "history" if stream == "default" else "events"
        query = gql('''
        query Run($project: String!, $entity: String!, $name: String!, $samples: Int) {
            project(name: $project, entityName: $entity) {
                run(name: $name) { %s(samples: $samples) }
            }
        }
        ''' % node)

        response = self._exec(query, samples=samples)
        return [json.loads(line) for line in response['project']['run'][node]]

    @normalize_exceptions
    def files(self, names=[], per_page=50):
        """
        Args:
            names (list): names of the requested files, if empty returns all files
            per_page (int): number of results per page

        Returns:
            A :obj:`Files` object, which is an iterator over :obj:`File` obejcts.
        """
        return Files(self.client, self, names, per_page)

    @normalize_exceptions
    def file(self, name):
        """
        Args:
            name (str): name of requested file.

        Returns:
            A :obj:`File` matching the name argument.
        """
        return Files(self.client, self, [name])[0]

    @normalize_exceptions
    def history(self, samples=500, keys=None, x_axis="_step", pandas=True, stream="default"):
        """
        Returns sampled history metrics for a run.  This is simpler and faster if you are ok with
        the history records being sampled.

        Args:
            samples (int, optional): The number of samples to return
            pandas (bool, optional): Return a pandas dataframe
            keys (list, optional): Only return metrics for specific keys
            x_axis (str, optional): Use this metric as the xAxis defaults to _step
            stream (str, optional): "default" for metrics, "system" for machine metrics

        Returns:
            If pandas=True returns a `pandas.DataFrame` of history metrics.
            If pandas=False returns a list of dicts of history metrics.
        """
        if keys and stream != "default":
            wandb.termerror("stream must be default when specifying keys")
            return []
        elif keys:
            lines = self._sampled_history(keys=keys, x_axis=x_axis, samples=samples)
        else:
            lines = self._full_history(samples=samples, stream=stream)
        if pandas:
            pandas = util.get_module("pandas")
            if pandas:
                lines = pandas.DataFrame.from_records(lines)
            else:
                print("Unable to load pandas, call history with pandas=False")
        return lines

    @normalize_exceptions
    def scan_history(self, keys=None, page_size=1000, min_step=None, max_step=None):
        """
        Returns an iterable collection of all history records for a run.

        Example:
            Export all the loss values for an example run

            ```python
            run = api.run("l2k2/examples-numpy-boston/i0wt6xua")
            history = run.scan_history(keys=["Loss"])
            losses = [row["Loss"] for row in history]
            ```


        Args:
            keys ([str], optional): only fetch these keys, and only fetch rows that have all of keys defined.
            page_size (int, optional): size of pages to fetch from the api

        Returns:
            An iterable collection over history records (dict).
        """
        lastStep = self.lastHistoryStep
        # set defaults for min/max step
        if min_step is None:
            min_step = 0
        if max_step is None:
            max_step = lastStep + 1
        # if the max step is past the actual last step, clamp it down
        if max_step > lastStep:
            max_step = lastStep + 1
        if keys is None:
            return HistoryScan(run=self, client=self.client, page_size=page_size, min_step=min_step, max_step=max_step)
        else:
            return SampledHistoryScan(run=self, client=self.client, keys=keys, page_size=page_size, min_step=min_step, max_step=max_step)

    @normalize_exceptions
    def published_artifacts(self, per_page=100):
        return RunArtifacts(self.client, self, per_page)

    @property
    def summary(self):
        if self._summary is None:
            # TODO: fix the outdir issue
            self._summary = HTTPSummary(
                self, self.client, summary=self.summary_metrics)
        return self._summary

    @property
    def path(self):
        return [urllib.parse.quote_plus(str(self.entity)), urllib.parse.quote_plus(str(self.project)), urllib.parse.quote_plus(str(self.id))]

    @property
    def url(self):
        path = self.path
        path.insert(2, "runs")
        return "https://app.wandb.ai/" + "/".join(path)

    @property
    def lastHistoryStep(self):
        query = gql('''
        query Run($project: String!, $entity: String!, $name: String!) {
            project(name: $project, entityName: $entity) {
                run(name: $name) { historyKeys }
            }
        }
        ''')
        response = self._exec(query)
        if response is None or response.get('project') is None \
                or response['project'].get('run') is None or \
                response['project']['run'].get('historyKeys') is None:
            return -1
        history_keys = response['project']['run']['historyKeys']
        return history_keys['lastStep'] if 'lastStep' in history_keys else -1

    def __repr__(self):
        return "<Run {} ({})>".format("/".join(self.path), self.state)


class Sweep(Attrs):
    """A set of runs associated with a sweep
    Instantiate with:
      api.sweep(sweep_path)

    Attributes:
        runs (:obj:`Runs`): list of runs
        id (str): sweep id
        project (str): name of project
        config (str): dictionary of sweep configuration
    """

    QUERY = gql('''
    query Sweep($project: String!, $entity: String, $name: String!, $withRuns: Boolean!, $order: String) {
        project(name: $project, entityName: $entity) {
            sweep(sweepName: $name) {
                id
                name
                bestLoss
                config
                runs(order: $order) @include(if: $withRuns) {
                    edges {
                        node {
                            ...RunFragment
                        }
                        cursor
                    }
                    pageInfo {
                        endCursor
                        hasNextPage
                    }
                }
            }
        }
    }
    %s
    ''' % RUN_FRAGMENT)

    def __init__(self, client, entity, project, sweep_id, attrs={}):
        # TODO: Add agents / flesh this out.
        super(Sweep, self).__init__(dict(attrs))
        self.client = client
        self._entity = entity
        self.project = project
        self.id = sweep_id
        self.runs = []
        self.runs_by_id = {}

        self.load(force=not attrs)

    @property
    def entity(self):
        return self._entity

    @property
    def username(self):
        wandb.termwarn('Sweep.username is deprecated. please use Sweep.entity instead.')
        return self._entity

    @property
    def config(self):
        return yaml.load(self._attrs["config"])

    def load(self, force=False):
        if force or not self._attrs:
            sweep = self.get(self.client, self.entity, self.project, self.id)
            if sweep is None:
                raise ValueError("Could not find sweep %s" % self)
            self._attrs = sweep._attrs
            self.runs = sweep.runs
            self.runs_by_id = sweep.runs_by_id

        return self._attrs

    @property
    def order(self):
        if self._attrs.get("config") and self.config.get("metric"):
            sort_order = self.config["metric"].get("goal", "minimize")
            prefix = "+" if sort_order == "minimize" else "-"
            return QueryGenerator.format_order_key(prefix + self.config["metric"]["name"])

    def best_run(self, order=None):
        "Returns the best run sorted by the metric defined in config or the order passed in"
        if order is None:
            order = self.order
        else:
            order = QueryGenerator.format_order_key(order)
        if order is None:
            wandb.termwarn("No order specified and couldn't find metric in sweep config, returning most recent run")
        else:
            wandb.termlog("Sorting runs by %s" % order)
        filters = {"$and": [{"sweep": self.id}]}
        try:
            return Runs(self.client, self.entity, self.project, order=order, filters=filters, per_page=1)[0]
        except IndexError:
            return None

    @property
    def path(self):
        return [urllib.parse.quote_plus(str(self.entity)), urllib.parse.quote_plus(str(self.project)), urllib.parse.quote_plus(str(self.id))]

    @classmethod
    def get(cls, client, entity=None, project=None, sid=None, withRuns=True, order=None, query=None, **kwargs):
        """Execute a query against the cloud backend"""
        if query is None:
            query = cls.QUERY

        variables = {'entity': entity, 'project': project, 'name': sid, 'order': order, 'withRuns': withRuns}
        variables.update(kwargs)

        response = client.execute(query, variable_values=variables)
        if response.get('project') is None:
            return None
        elif response['project'].get('sweep') is None:
            return None

        sweep_response = response['project']['sweep']

        # TODO: make this paginate
        runs_response = sweep_response.get('runs')
        runs = []
        if runs_response:
            for r in runs_response['edges']:
                run = Run(client, entity, project, r["node"]["name"], r["node"])
                runs.append(run)

            del sweep_response['runs']

        sweep = cls(client, entity, project, sid, attrs=sweep_response)
        sweep.runs = runs

        for run in runs:
            sweep.runs_by_id[run.id] = run
            run.sweep = sweep

        return sweep

    def __repr__(self):
        return "<Sweep {}>".format("/".join(self.path))


class Files(Paginator):
    """Files is an iterable collection of :obj:`File` objects."""

    QUERY = gql('''
        query Run($project: String!, $entity: String!, $name: String!, $fileCursor: String,
            $fileLimit: Int = 50, $fileNames: [String] = [], $upload: Boolean = false) {
            project(name: $project, entityName: $entity) {
                run(name: $name) {
                    fileCount
                    ...RunFilesFragment
                }
            }
        }
        %s
        ''' % FILE_FRAGMENT)

    def __init__(self, client, run, names=[], per_page=50, upload=False):
        self.run = run
        variables = {
            'project': run.project, 'entity': run.entity, 'name': run.id,
            'fileNames': names, 'upload': upload
        }
        super(Files, self).__init__(client, variables, per_page)

    @property
    def length(self):
        if self.last_response:
            return self.last_response['project']['run']['fileCount']
        else:
            return None

    @property
    def more(self):
        if self.last_response:
            return self.last_response['project']['run']['files']['pageInfo']['hasNextPage']
        else:
            return True

    @property
    def cursor(self):
        if self.last_response:
            return self.last_response['project']['run']['files']['edges'][-1]['cursor']
        else:
            return None

    def update_variables(self):
        self.variables.update({'fileLimit': self.per_page, 'fileCursor': self.cursor})

    def convert_objects(self):
        return [File(self.client, r["node"])
                for r in self.last_response['project']['run']['files']['edges']]

    def __repr__(self):
        return "<Files {} ({})>".format("/".join(self.run.path), len(self))


class File(object):
    """File is a class associated with a file saved by wandb.

    Attributes:
        name (string): filename
        url (string): path to file
        md5 (string): md5 of file
        mimetype (string): mimetype of file
        updated_at (string): timestamp of last update
        size (int): size of file in bytes

    """

    def __init__(self, client, attrs):
        self.client = client
        self._attrs = attrs
        #if self.size == 0:
        #    raise AttributeError(
        #        "File {} does not exist.".format(self._attrs["name"]))

    @property
    def name(self):
        return self._attrs["name"]

    @property
    def url(self):
        return self._attrs["url"]

    @property
    def md5(self):
        return self._attrs["md5"]

    @property
    def mimetype(self):
        return self._attrs["mimetype"]

    @property
    def updated_at(self):
        return self._attrs["updatedAt"]

    @property
    def size(self):
        sizeBytes = self._attrs['sizeBytes']
        if sizeBytes is not None:
            return int(sizeBytes)
        return 0

    @normalize_exceptions
    @retriable(retry_timedelta=datetime.timedelta(
        seconds=10),
        check_retry_fn=util.no_retry_auth,
        retryable_exceptions=(RetryError, requests.RequestException))
    def download(self, replace=False, root="."):
        """Downloads a file previously saved by a run from the wandb server.

        Args:
            replace (boolean): If `True`, download will overwrite a local file
                if it exists. Defaults to `False`.
            root (str): Local directory to save the file.  Defaults to ".".

        Raises:
            `ValueError` if file already exists and replace=False
        """

        response = requests.get(self._attrs["url"], auth=(
            "api", Api().api_key), stream=True, timeout=5)
        response.raise_for_status()
        path = os.path.join(root, self._attrs["name"])
        if os.path.exists(path) and not replace:
            raise ValueError(
                "File already exists, pass replace=True to overwrite")
        util.download_file_from_url(path, self.url, Api().api_key)
        return open(path, "r")

    def __repr__(self):
        return "<File {} ({}) {}>".format(self.name, self.mimetype, util.sizeof_fmt(self.size))


class Reports(Paginator):
    """Reports is an iterable collection of :obj:`BetaReport` objects."""

    QUERY = gql('''
        query Run($project: String!, $entity: String!, $reportCursor: String,
            $reportLimit: Int = 50, $viewType: String = "runs", $viewName: String) {
            project(name: $project, entityName: $entity) {
                allViews(viewType: $viewType, viewName: $viewName, first:
                    $reportLimit, after: $reportCursor) {
                    edges {
                        node {
                            name
                            description
                            user {
                                username
                                photoUrl
                            }
                            spec
                            updatedAt
                        }
                        cursor
                    }
                }
            }
        }
        ''')

    def __init__(self, client, project, name=None, entity=None, per_page=50):
        self.project = project
        self.name = name
        variables = {
            'project': project.name, 'entity': project.entity, 'viewName': self.name
        }
        super(Reports, self).__init__(client, variables, per_page)

    @property
    def length(self):
        #TODO: Add the count the backend
        return self.per_page

    @property
    def more(self):
        if self.last_response:
            return len(self.last_response['project']['allViews']['edges']) == self.per_page
        else:
            return True

    @property
    def cursor(self):
        if self.last_response:
            return self.last_response['project']['allViews']['edges'][-1]['cursor']
        else:
            return None

    def update_variables(self):
        self.variables.update({'reportCursor': self.cursor, 'reportLimit': self.per_page})

    def convert_objects(self):
        return [BetaReport(self.client, r["node"], entity=self.project.entity, project=self.project.name)
                for r in self.last_response['project']['allViews']['edges']]

    def __repr__(self):
        return "<Reports {}>".format("/".join(self.project.path))


class QueryGenerator(object):
    """QueryGenerator is a helper object to write filters for runs"""
    INDIVIDUAL_OP_TO_MONGO = {
        '!=': '$ne',
        '>': '$gt',
        '>=': '$gte',
        '<': '$lt',
        '<=': '$lte',
        "IN": '$in',
        "NIN": '$nin',
        "REGEX": '$regex'
    }

    GROUP_OP_TO_MONGO = {
        "AND": '$and',
        "OR": '$or'
    }

    def __init__(self):
        pass

    @classmethod
    def format_order_key(self, key):
        if key.startswith("+") or key.startswith("-"):
            direction = key[0]
            key = key[1:]
        else:
            direction = "-"
        parts = key.split(".")
        if len(parts) == 1:
            # Assume the user meant summary_metrics if not a run column
            if parts[0] not in ["createdAt", "updatedAt", "name", "sweep"]:
                return direction + "summary_metrics."+parts[0]
        # Assume summary metrics if prefix isn't known
        elif parts[0] not in ["config", "summary_metrics", "tags"]:
            return direction + ".".join(["summary_metrics"] + parts)
        else:
            return direction + ".".join(parts)

    def _is_group(self, op):
        return op.get("filters") != None

    def _is_individual(self, op):
        return op.get("key") != None

    def _to_mongo_op_value(self, op, value):
        if op == "=":
            return value
        else:
            return {self.INDIVIDUAL_OP_TO_MONGO[op]: value}

    def key_to_server_path(self, key):
        if key["section"] == 'config':
            return 'config.' + key["name"]
        elif key["section"] == 'summary':
            return 'summary_metrics.' + key["name"]
        elif key["section"] == 'keys_info':
            return 'keys_info.keys.' + key["name"]
        elif key["section"] == 'run':
            return key["name"]
        elif key["section"] == 'tags':
            return 'tags.' + key["name"]
        raise ValueError("Invalid key: %s" % key)

    def _to_mongo_individual(self, filter):
        if filter["key"]["name"] == '':
            return None

        if filter.get("value") == None and filter["op"] != '=' and filter["op"] != '!=':
            return None

        if filter.get("disabled") != None and filter["disabled"]:
            return None

        if filter["key"]["section"] == 'tags':
            if filter["op"] == 'IN':
                return {"tags": {"$in": filter["value"]}}
            if filter["value"] == False:
                return {
                    "$or": [{"tags": None}, {"tags": {"$ne": filter["key"]["name"]}}]
                }
            else:
                return {"tags": filter["key"]["name"]}
        path = self.key_to_server_path(filter.key)
        if path == None:
            return path
        return {
            path: self._to_mongo_op_value(filter["op"], filter["value"])
        }

    def filter_to_mongo(self, filter):
        if self._is_individual(filter):
            return self._to_mongo_individual(filter)
        elif self._is_group(filter):
            return {
                self.GROUP_OP_TO_MONGO[filter["op"]]: [self.filter_to_mongo(f) for f in filter["filters"]]
            }


class BetaReport(Attrs):
    """BetaReport is a class associated with reports created in wandb.

    WARNING: this API will likely change in a future release

    Attributes:
        name (string): report name
        description (string): report descirpiton;
        user (:obj:User): the user that created the report
        spec (dict): the spec off the report;
        updated_at (string): timestamp of last update
    """

    def __init__(self, client, attrs, entity=None, project=None):
        self.client = client
        self.project = project
        self.entity = entity
        self.query_generator = QueryGenerator()
        super(BetaReport, self).__init__(dict(attrs))
        self._attrs["spec"] = json.loads(self._attrs["spec"])

    @property
    def sections(self):
        return self.spec['panelGroups']

    def runs(self, section, per_page=50, only_selected=True):
        run_set_idx = section.get('openRunSet', 0)
        run_set = section['runSets'][run_set_idx]
        order = self.query_generator.key_to_server_path(run_set["sort"]["key"])
        if run_set["sort"].get("ascending"):
            order = "+"+order
        else:
            order = "-"+order
        filters = self.query_generator.filter_to_mongo(run_set["filters"])
        if only_selected:
            #TODO: handle this not always existing
            filters["$or"][0]["$and"].append({"name": {"$in": run_set["selections"]["tree"]}})
        return Runs(self.client, self.entity, self.project,
                    filters=filters, order=order, per_page=per_page)

    @property
    def updated_at(self):
        return self._attrs["updatedAt"]


class HistoryScan(object):
    QUERY = gql('''
        query HistoryPage($entity: String!, $project: String!, $run: String!, $minStep: Int64!, $maxStep: Int64!, $pageSize: Int!) {
            project(name: $project, entityName: $entity) {
                run(name: $run) {
                    history(minStep: $minStep, maxStep: $maxStep, samples: $pageSize)
                }
            }
        }
        ''')

    def __init__(self, client, run, min_step, max_step, page_size=1000):
        self.client = client
        self.run = run
        self.page_size = page_size
        self.min_step = min_step
        self.max_step = max_step
        self.page_offset = min_step  # minStep for next page
        self.scan_offset = 0  # index within current page of rows
        self.rows = []  # current page of rows

    def __iter__(self):
        self.page_offset = self.min_step
        self.scan_offset = 0
        self.rows = []
        return self

    def __next__(self):
        while True:
            if self.scan_offset < len(self.rows):
                row = self.rows[self.scan_offset]
                self.scan_offset += 1
                return row
            if self.page_offset >= self.max_step:
                raise StopIteration()
            self._load_next()

    next = __next__

    @normalize_exceptions
    @retriable(
        check_retry_fn=util.no_retry_auth,
        retryable_exceptions=(RetryError, requests.RequestException))
    def _load_next(self):
        max_step = self.page_offset + self.page_size
        if max_step > self.max_step:
            max_step = self.max_step
        variables = {
            "entity": self.run.entity,
            "project": self.run.project,
            "run": self.run.id,
            "minStep": int(self.page_offset),
            "maxStep": int(max_step),
            "pageSize": int(self.page_size)
        }

        res = self.client.execute(self.QUERY, variable_values=variables)
        res = res['project']['run']['history']
        self.rows = [json.loads(row) for row in res]
        self.page_offset += self.page_size
        self.scan_offset = 0


class SampledHistoryScan(object):
    QUERY = gql('''
        query SampledHistoryPage($entity: String!, $project: String!, $run: String!, $spec: JSONString!) {
            project(name: $project, entityName: $entity) {
                run(name: $run) {
                    sampledHistory(specs: [$spec])
                }
            }
        }
        ''')

    def __init__(self, client, run, keys, min_step, max_step, page_size=1000):
        self.client = client
        self.run = run
        self.keys = keys
        self.page_size = page_size
        self.min_step = min_step
        self.max_step = max_step
        self.page_offset = min_step  # minStep for next page
        self.scan_offset = 0  # index within current page of rows
        self.rows = []  # current page of rows

    def __iter__(self):
        self.page_offset = self.min_step
        self.scan_offset = 0
        self.rows = []
        return self

    def __next__(self):
        while True:
            if self.scan_offset < len(self.rows):
                row = self.rows[self.scan_offset]
                self.scan_offset += 1
                return row
            if self.page_offset >= self.max_step:
                raise StopIteration()
            self._load_next()

    next = __next__

    @normalize_exceptions
    @retriable(
        check_retry_fn=util.no_retry_auth,
        retryable_exceptions=(RetryError, requests.RequestException))
    def _load_next(self):
        max_step = self.page_offset + self.page_size
        if max_step > self.max_step:
            max_step = self.max_step
        variables = {
            "entity": self.run.entity,
            "project": self.run.project,
            "run": self.run.id,
            "spec": json.dumps({
                "keys": self.keys,
                "minStep": int(self.page_offset),
                "maxStep": int(max_step),
                "samples": int(self.page_size)
            })
        }

        res = self.client.execute(self.QUERY, variable_values=variables)
        res = res['project']['run']['sampledHistory']
        self.rows = res[0]
        self.page_offset += self.page_size
        self.scan_offset = 0


class ProjectArtifactTypes(Paginator):
    QUERY = gql('''
        query ProjectArtifacts(
            $entityName: String!,
            $projectName: String!,
            $cursor: String,
        ) {
            project(name: $projectName, entityName: $entityName) {
                artifactTypes(after: $cursor) {
                    ...ArtifactTypesFragment
                }
            }
        }
        %s
    ''' % ARTIFACTS_TYPES_FRAGMENT)

    def __init__(self, client, entity, project, name=None, per_page=50):
        self.entity = entity
        self.project = project

        variable_values = {
            'entityName': entity,
            'projectName': project,
        }

        super(ProjectArtifactTypes, self).__init__(client, variable_values, per_page)

    @property
    def length(self):
        # TODO
        return None

    @property
    def more(self):
        if self.last_response:
            return self.last_response['project']['artifactTypes']['pageInfo']['hasNextPage']
        else:
            return True

    @property
    def cursor(self):
        if self.last_response:
            return self.last_response['project']['artifactTypes']['edges'][-1]['cursor']
        else:
            return None

    def update_variables(self):
        self.variables.update({'cursor': self.cursor})

    def convert_objects(self):
        return [ArtifactType(self.client, self.entity, self.project, r["node"])
                for r in self.last_response['project']['artifactTypes']['edges']]


class RunArtifacts(Paginator):
    QUERY = gql('''
        query RunArtifacts(
            $entity: String!,
            $project: String!,
            $runName: String!,
            $cursor: String,
        ) {
            project(name: $project, entityName: $entity) {
                run(name: $runName) {
                    outputArtifacts(after: $cursor) {
                        edges {
                            node {
                                ...ArtifactFragment
                                cursor
                            }
                            pageInfo {
                                endCursor
                                hasNextPage
                            }
                        }
                    }
                }
            }
        }
        %s
    ''' % ARTIFACT_FRAGMENT)

    def __init__(self, client, run, per_page=50):
        self.run = run

        variable_values = {
            'entity': run.username,
            'project': run.project,
            'runName': run.id,
        }

        super(RunArtifacts, self).__init__(client, variable_values, per_page)

    @property
    def length(self):
        # TODO
        return None

    @property
    def more(self):
        if self.last_response:
            return self.last_response['project']['run']['artifactsPublished']['pageInfo']['hasNextPage']
        else:
            return True

    @property
    def cursor(self):
        if self.last_response:
            return self.last_response['project']['run']['artifactsPublished']['edges'][-1]['cursor']
        else:
            return None

    def update_variables(self):
        self.variables.update({'cursor': self.cursor})

    def convert_objects(self):
        return [Artifact(self.client, r["node"])
                for r in self.last_response['project']['run']['artifactsPublished']['edges']]


class ArtifactType(object):

    def __init__(self, client, entity, project, attrs=None):
        self.client = client
        self.entity = entity
        self.project = project
        self._attrs = attrs
        if self._attrs is None:
            self.load()

    @property
    def id(self):
        return self._attrs["id"]

    @property
    def name(self):
        return self._attrs["name"]

    def __repr__(self):
        return "<ArtifactType {}>".format(self.name)


class Artifact(object):

    def __init__(self, client, entity, project, artifact_type_name, artifact_name, attrs=None, expected_digest=None):
        self.client = client
        self.entity = entity
        self.project = project
        self.artifact_type_name = artifact_type_name
        self.artifact_name = artifact_name
        # TODO(artifacts) We can get rid of this when we have server side state tracking
        self._expected_digest = expected_digest
        self._attrs = attrs
        if self._attrs is None:
            self.load()

    @property
    def id(self):
        return self._attrs["id"]

    @property
    def path(self):
        # TODO: This is a different style than the rest of the paths. The rest of the
        # paths don't include the object type (which makes them hard to distinguish).
        # We should maybe use URIs here.
        return '%s/%s/artifact/%s/%s' % (self.entity, self.project, self.artifact_type_name, self.name())

    @property
    def digest(self):
        return self._attrs["digest"]

    @property
    def state(self):
        return self._attrs["state"]

    @property
    def description(self):
        return self._attrs["description"]

    def load(self):
        query = gql('''
        query Artifact(
            $entityName: String!,
            $projectName: String!,
            $artifactTypeName: String!,
            $name: String!
        ) {
            project(name: $projectName, entityName: $entityName) {
                artifactType(name: $artifactTypeName) {
                    artifact(name: $name) {
                        id
                        digest
                        description
                        state
                        createdAt
                        aliases
                        tags
                        metadata
                    }
                }
            }
        }
        ''')
        response = self.client.execute(query, variable_values={
            'entityName': self.entity,
            'projectName': self.project,
            'artifactTypeName': self.artifact_type_name,
            'name': self.artifact_name,
        })
        if response is None \
            or response.get('project') is None \
                or response['project'].get('artifactType') is None \
                or response['project']['artifactType'].get('artifact') is None:
            raise ValueError("Could not find artifact %s:%s" % (self.artifact_type_name, self.artifact_name))
        self._attrs = response['project']['artifactType']['artifact']
        return self._attrs

    @normalize_exceptions
    def files(self, names=[], per_page=50):
        return ArtifactFiles(self.client, self, names, per_page)

    def download(self, rootdir='./artifacts'):
        # TODO: not production
<<<<<<< HEAD
        dirpath = os.path.join(rootdir, self.artifact_type_name, self.digest)
        try:
            os.makedirs(dirpath)
        except FileExistsError:
            pass
=======
        dirpath = os.path.join(rootdir, self.artifact_name, self.digest)
        util.mkdir_exists_ok(dirpath)
>>>>>>> bd9beebc
        for f in self.files():
            f.download(root=dirpath, replace=True)
        return dirpath

    def __repr__(self):
        return "<Artifact {}>".format(self.id)


class ArtifactFiles(Paginator):
    QUERY = gql('''
        query ArtifactFiles(
            $entityName: String!,
            $projectName: String!,
            $artifactTypeName: String!,
            $artifactName: String!
            $fileNames: [String] = [],
            $fileCursor: String,
            $fileLimit: Int = 50
        ) {
            project(name: $projectName, entityName: $entityName) {
                artifactType(name: $artifactTypeName) {
                    artifact(name: $artifactName) {
                        ...ArtifactFilesFragment
                    }
                }
            }
        }
        %s
    ''' % ARTIFACT_FILES_FRAGMENT)

    def __init__(self, client, artifact, names=[], per_page=50):
        self.artifact = artifact
        variables = {
            'entityName': artifact.entity,
            'projectName': artifact.project,
            'artifactTypeName': artifact.artifact_type_name,
            'artifactName': artifact.artifact_name,
            'fileNames': names,
        }
        super(ArtifactFiles, self).__init__(client, variables, per_page)

    @property
    def length(self):
        # TODO
        return None

    @property
    def more(self):
        if self.last_response:
            return self.last_response['project']['artifactType']['artifact']['files']['pageInfo']['hasNextPage']
        else:
            return True

    @property
    def cursor(self):
        if self.last_response:
            return self.last_response['project']['artifactType']['artifact']['files']['edges'][-1]['cursor']
        else:
            return None

    def update_variables(self):
        self.variables.update({'fileLimit': self.per_page, 'fileCursor': self.cursor})

    def convert_objects(self):
        return [File(self.client, r["node"])
                for r in self.last_response['project']['artifactType']['artifact']['files']['edges']]

    def __repr__(self):
        return "<Files {} ({})>".format("/".join(self.artifact.path), len(self))<|MERGE_RESOLUTION|>--- conflicted
+++ resolved
@@ -1871,16 +1871,8 @@
 
     def download(self, rootdir='./artifacts'):
         # TODO: not production
-<<<<<<< HEAD
         dirpath = os.path.join(rootdir, self.artifact_type_name, self.digest)
-        try:
-            os.makedirs(dirpath)
-        except FileExistsError:
-            pass
-=======
-        dirpath = os.path.join(rootdir, self.artifact_name, self.digest)
         util.mkdir_exists_ok(dirpath)
->>>>>>> bd9beebc
         for f in self.files():
             f.download(root=dirpath, replace=True)
         return dirpath
