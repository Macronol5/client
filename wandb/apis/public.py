--- conflicted
+++ resolved
@@ -1430,22 +1430,6 @@
                 name
                 bestLoss
                 config
-<<<<<<< HEAD
-=======
-                runs(order: $order) @include(if: $withRuns) {
-                    edges {
-                        node {
-                            ...RunFragment
-                        }
-                        cursor
-                    }
-                    pageInfo {
-                        endCursor
-                        hasNextPage
-                    }
-                }
-                state
->>>>>>> e5c969ed
             }
         }
     }
