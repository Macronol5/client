--- conflicted
+++ resolved
@@ -117,11 +117,7 @@
   bool                      resumed = 18;
   TelemetryRecord           telemetry = 19;
   int32                     runtime = 20;
-<<<<<<< HEAD
-  string                    runqueue_item_id = 21;
   _RecordInfo               _info = 200;
-=======
->>>>>>> 2391f4fe
 }
 
 message RunUpdateResult {
