import re
import time

import six
import wandb
from wandb.viz import create_custom_chart

# We have atleast the default namestep and a global step to track
# TODO: reset this structure on wandb.join
STEPS = {"": {"step": 0}, "global": {"step": 0, "last_log": None}}
# TODO(cling): Set these when tensorboard behavior is configured.
# We support rate limited logging by setting this to number of seconds,
# can be a floating point.
RATE_LIMIT_SECONDS = None
IGNORE_KINDS = ["graphs"]
tensor_util = wandb.util.get_module("tensorboard.util.tensor_util")


# prefer tensorboard, fallback to protobuf in tensorflow when tboard isn't available
pb = wandb.util.get_module(
    "tensorboard.compat.proto.summary_pb2"
) or wandb.util.get_module("tensorflow.core.framework.summary_pb2")
if pb:
    Summary = pb.Summary
else:
    Summary = None


def make_ndarray(tensor):
    if tensor_util:
        res = tensor_util.make_ndarray(tensor)
        # Tensorboard can log generic objects and we don't want to save them
        if res.dtype == "object":
            return None
        else:
            return res
    else:
        wandb.termwarn(
            "Can't convert tensor summary, upgrade tensorboard with `pip"
            " install tensorboard --upgrade`"
        )
        return None


def namespaced_tag(tag, namespace=""):
    if not namespace:
        return tag
    elif tag in namespace:
        # This happens with tensorboardX
        return namespace
    else:
        return namespace + "/" + tag


def history_image_key(key, namespace=""):
    """Converts invalid filesystem characters to _ for use in History keys.

    Unfortunately this means currently certain image keys will collide silently. We
    implement this mapping up here in the TensorFlow stuff rather than in the History
    stuff so that we don't have to store a mapping anywhere from the original keys to
    the safe ones.
    """
    return namespaced_tag(re.sub(r"[/\\]", "_", key), namespace)


def tf_summary_to_dict(tf_summary_str_or_pb, namespace=""):  # noqa: C901
    """Convert a Tensorboard Summary to a dictionary

    Accepts either a tensorflow.summary.Summary
    or one encoded as a string.
    """
    values = {}
    if hasattr(tf_summary_str_or_pb, "summary"):
        summary_pb = tf_summary_str_or_pb.summary
        values[namespaced_tag("global_step", namespace)] = tf_summary_str_or_pb.step
        values["_timestamp"] = tf_summary_str_or_pb.wall_time
    elif isinstance(tf_summary_str_or_pb, (str, bytes, bytearray)):
        summary_pb = Summary()
        summary_pb.ParseFromString(tf_summary_str_or_pb)
    else:
        summary_pb = tf_summary_str_or_pb

    if not hasattr(summary_pb, "value") or len(summary_pb.value) == 0:
        # Ignore these, caller is responsible for handling None
        return None

    def encode_images(img_strs, value):
        try:
            from PIL import Image
        except ImportError:
            wandb.termwarn(
                'Install pillow if you are logging images with Tensorboard. To install, run "pip install pillow".',
                repeat=False,
            )
            return

        if len(img_strs) == 0:
            return

        images = []
        for img_str in img_strs:
            # Supports gifs from TboardX
            if img_str.startswith(b"GIF"):
                images.append(wandb.Video(six.BytesIO(img_str), format="gif"))
            else:
                images.append(wandb.Image(Image.open(six.BytesIO(img_str))))
        tag_idx = value.tag.rsplit("/", 1)
        if len(tag_idx) > 1 and tag_idx[1].isdigit():
            tag, idx = tag_idx
            values.setdefault(history_image_key(tag, namespace), []).extend(images)
        else:
            values[history_image_key(value.tag, namespace)] = images

    for value in summary_pb.value:
        kind = value.WhichOneof("value")
        if kind in IGNORE_KINDS:
            continue
        if kind == "simple_value":
            values[namespaced_tag(value.tag, namespace)] = value.simple_value
        elif kind == "tensor":
            plugin_name = value.metadata.plugin_data.plugin_name
            if plugin_name == "scalars" or plugin_name == "":
                values[namespaced_tag(value.tag, namespace)] = make_ndarray(
                    value.tensor
                )
            elif plugin_name == "images":
                img_strs = value.tensor.string_val[2:]  # First two items are dims.
                encode_images(img_strs, value)
<<<<<<< HEAD
            elif plugin_name == "histograms":
                # https://github.com/tensorflow/tensorboard/blob/master/tensorboard/plugins/histogram/summary_v2.py#L15-L26
                ndarray = make_ndarray(value.tensor)
                shape = ndarray.shape
                counts = []
                bins = []
                if shape[0] > 1:
                    bins.append(ndarray[0][0])  # Add the left most edge
                    for v in ndarray:
                        counts.append(v[2])
                        bins.append(v[1])  # Add the right most edges
                elif shape[0] == 1:
                    counts = [ndarray[0][2]]
                    bins = ndarray[0][:2]
                if len(counts) > 0:
                    values[namespaced_tag(value.tag, namespace)] = wandb.Histogram(
                        np_histogram=(counts, bins)
                    )
=======
            elif plugin_name == "pr_curves":
                pr_curve_data = make_ndarray(value.tensor)
                precision = pr_curve_data[-2, :].tolist()
                recall = pr_curve_data[-1, :].tolist()
                # TODO: (kdg) implement spec for showing additional info in tool tips
                # true_pos = pr_curve_data[1,:]
                # false_pos = pr_curve_data[2,:]
                # true_neg = pr_curve_data[1,:]
                # false_neg = pr_curve_data[1,:]
                # threshold = [1.0 / n for n in range(len(true_pos), 0, -1)]
                # min of each in case tensorboard ever changes their pr_curve
                # to allow for different length outputs
                data = []
                for i in range(min(len((precision)), len(recall))):
                    # drop additional threshold values if they exist
                    if precision[i] != 0 or recall[i] != 0:
                        data.append((recall[i], precision[i]))
                # sort data so custom chart looks the same as tb generated pr curve
                # ascending recall, descending precision for the same recall values
                data = sorted(data, key=lambda x: (x[0], -x[1]))
                data_table = wandb.Table(data=data, columns=["recall", "precision"])
                values[namespaced_tag(value.tag, namespace)] = create_custom_chart(
                    "wandb/line/v0",
                    data_table,
                    {"x": "recall", "y": "precision"},
                    {"title": "Precision v. Recall"},
                )
                continue
>>>>>>> 3a0def97
        elif kind == "image":
            img_str = value.image.encoded_image_string
            encode_images([img_str], value)
        # Coming soon...
        # elif kind == "audio":
        #     audio = wandb.Audio(
        #         six.BytesIO(value.audio.encoded_audio_string),
        #         sample_rate=value.audio.sample_rate,
        #         content_type=value.audio.content_type,
        #     )
        elif kind == "histo":
            tag = namespaced_tag(value.tag, namespace)
            if len(value.histo.bucket_limit) >= 3:
                first = (
                    value.histo.bucket_limit[0]
                    + value.histo.bucket_limit[0]  # noqa: W503
                    - value.histo.bucket_limit[1]  # noqa: W503
                )
                last = (
                    value.histo.bucket_limit[-2]
                    + value.histo.bucket_limit[-2]  # noqa: W503
                    - value.histo.bucket_limit[-3]  # noqa: W503
                )
                np_histogram = (
                    list(value.histo.bucket),
                    [first] + value.histo.bucket_limit[:-1] + [last],
                )
                try:
                    # TODO: we should just re-bin if there are too many buckets
                    values[tag] = wandb.Histogram(np_histogram=np_histogram)
                except ValueError:
                    wandb.termwarn(
                        'Not logging key "{}". '
                        "Histograms must have fewer than {} bins".format(
                            tag, wandb.Histogram.MAX_LENGTH
                        ),
                        repeat=False,
                    )
            else:
                # TODO: is there a case where we can render this?
                wandb.termwarn(
                    'Not logging key "{}".  Found a histogram with only 2 bins.'.format(
                        tag
                    ),
                    repeat=False,
                )
        # TODO(jhr): figure out how to share this between userspace and internal process or dont
        # elif value.tag == "_hparams_/session_start_info":
        #     if wandb.util.get_module("tensorboard.plugins.hparams"):
        #         from tensorboard.plugins.hparams import plugin_data_pb2
        #
        #         plugin_data = plugin_data_pb2.HParamsPluginData()        #
        #         plugin_data.ParseFromString(value.metadata.plugin_data.content)
        #         for key, param in six.iteritems(plugin_data.session_start_info.hparams):
        #             if not wandb.run.config.get(key):
        #                 wandb.run.config[key] = (
        #                     param.number_value or param.string_value or param.bool_value
        #                 )
        #     else:
        #         wandb.termerror(
        #             "Received hparams tf.summary, but could not import "
        #             "the hparams plugin from tensorboard"
        #         )
    return values


def reset_state():
    """Internal method for reseting state, called by wandb.join"""
    global STEPS
    STEPS = {"": {"step": 0}, "global": {"step": 0, "last_log": None}}


def log(tf_summary_str_or_pb, history=None, step=0, namespace="", **kwargs):
    """Logs a tfsummary to wandb

    Can accept a tf summary string or parsed event.  Will use wandb.run.history unless a
    history object is passed.  Can optionally namespace events.  Results are commited
    when step increases for this namespace.

    NOTE: This assumes that events being passed in are in chronological order
    """
    global STEPS
    global RATE_LIMIT
    history = history or wandb.run.history
    # To handle multiple global_steps, we keep track of them here instead
    # of the global log
    last_step = STEPS.get(namespace, {"step": 0})

    # Commit our existing data if this namespace increased its step
    commit = False
    if last_step["step"] < step:
        commit = True

    log_dict = tf_summary_to_dict(tf_summary_str_or_pb, namespace)
    if log_dict is None:
        # not an event, just return
        return

    # Pass timestamp to history for loading historic data
    timestamp = log_dict.get("_timestamp", time.time())
    # Store our initial timestamp
    if STEPS["global"]["last_log"] is None:
        STEPS["global"]["last_log"] = timestamp
    # Rollup events that share the same step across namespaces
    if commit and step == STEPS["global"]["step"]:
        commit = False
    # Always add the biggest global_step key for non-default namespaces
    if step > STEPS["global"]["step"]:
        STEPS["global"]["step"] = step
    if namespace != "":
        log_dict["global_step"] = STEPS["global"]["step"]

    # Keep internal step counter
    STEPS[namespace] = {"step": step}

    if commit:
        # Only commit our data if we're below the rate limit or don't have one
        if (
            RATE_LIMIT_SECONDS is None
            or timestamp - STEPS["global"]["last_log"] >= RATE_LIMIT_SECONDS
        ):
            history.add({}, **kwargs)
        STEPS["global"]["last_log"] = timestamp
    history._row_update(log_dict)<|MERGE_RESOLUTION|>--- conflicted
+++ resolved
@@ -126,7 +126,6 @@
             elif plugin_name == "images":
                 img_strs = value.tensor.string_val[2:]  # First two items are dims.
                 encode_images(img_strs, value)
-<<<<<<< HEAD
             elif plugin_name == "histograms":
                 # https://github.com/tensorflow/tensorboard/blob/master/tensorboard/plugins/histogram/summary_v2.py#L15-L26
                 ndarray = make_ndarray(value.tensor)
@@ -145,7 +144,6 @@
                     values[namespaced_tag(value.tag, namespace)] = wandb.Histogram(
                         np_histogram=(counts, bins)
                     )
-=======
             elif plugin_name == "pr_curves":
                 pr_curve_data = make_ndarray(value.tensor)
                 precision = pr_curve_data[-2, :].tolist()
@@ -173,8 +171,6 @@
                     {"x": "recall", "y": "precision"},
                     {"title": "Precision v. Recall"},
                 )
-                continue
->>>>>>> 3a0def97
         elif kind == "image":
             img_str = value.image.encoded_image_string
             encode_images([img_str], value)
