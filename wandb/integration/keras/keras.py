--- conflicted
+++ resolved
@@ -258,11 +258,7 @@
         log_gradients: (boolean) if True log histograms of the training gradients
         training_data: (tuple) Same format `(X,y)` as passed to `model.fit`.  This is needed
             for calculating gradients - this is mandatory if `log_gradients` is `True`.
-<<<<<<< HEAD
-        validate_data: (tuple) Same format `(X,y)` as passed to `model.fit`.  A set of data
-=======
-        validation_data: (tuple) Same format `(X,y)` as passed to `model.fit`.  A set of data 
->>>>>>> c1c7cd4c
+        validation_data: (tuple) Same format `(X,y)` as passed to `model.fit`.  A set of data
             for wandb to visualize.  If this is set, every epoch, wandb will
             make a small number of predictions and save the results for later visualization.
         generator: (generator) a generator that returns validation data for wandb to visualize.  This
@@ -492,11 +488,15 @@
         if self.log_gradients:
             wandb.log(self._log_gradients(), commit=False)
 
-        if self.input_type in (
-            "image",
-            "images",
-            "segmentation_mask",
-        ) or self.output_type in ("image", "images", "segmentation_mask"):
+        if (
+            self.input_type
+            in (
+                "image",
+                "images",
+                "segmentation_mask",
+            )
+            or self.output_type in ("image", "images", "segmentation_mask")
+        ):
             if self.generator:
                 self.validation_data = next(self.generator)
             if self.validation_data is None:
