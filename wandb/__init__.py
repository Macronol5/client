# -*- coding: utf-8 -*-

# Three possible modes:
#     'cli': running from "wandb" command
#     'run': we're a script launched by "wandb run"
#     'dryrun': we're a script not launched by "wandb run"

from __future__ import absolute_import, print_function

__author__ = """Chris Van Pelt"""
__email__ = 'vanpelt@wandb.com'
__version__ = '0.8.9'

import atexit
import click
import io
import json
import logging
import time
import os
import contextlib
import signal
import six
import getpass
import socket
import subprocess
import sys
import traceback
import tempfile
import re
import glob
import threading
from six.moves import queue
from importlib import import_module

from . import env
from . import io_wrap
from .core import *

# These imports need to be below "from .core import *" until we remove
# 'from wandb import __stage_dir__' from api.py etc.
from wandb.apis import InternalApi, PublicApi, CommError
from wandb import wandb_types as types
from wandb import wandb_config
from wandb import wandb_run
from wandb import wandb_socket
from wandb import streaming_log
from wandb import util
from wandb.run_manager import LaunchError
from wandb.data_types import Image
from wandb.data_types import Video
from wandb.data_types import Audio
from wandb.data_types import Table
from wandb.data_types import Html
from wandb.data_types import Object3D
from wandb.data_types import Histogram
from wandb.data_types import Graph
from wandb import trigger
from wandb.dataframes import image_categorizer_dataframe
from wandb.dataframes import image_segmentation_dataframe
from wandb.dataframes import image_segmentation_binary_dataframe
from wandb.dataframes import image_segmentation_multiclass_dataframe

from wandb import wandb_torch
from wandb.wandb_controller import controller
from wandb.wandb_agent import agent
from wandb.wandb_controller import sweep


logger = logging.getLogger(__name__)


# this global W&B debug log gets re-written by every W&B process
if __stage_dir__ is not None:
    GLOBAL_LOG_FNAME = os.path.abspath(os.path.join(wandb_dir(), 'debug.log'))
else:
    GLOBAL_LOG_FNAME = os.path.join(tempfile.gettempdir(), 'wandb-debug.log')

def _debugger(*args):
    import pdb
    pdb.set_trace()


class Callbacks():
    @property
    def Keras(self):
        termlog(
            "DEPRECATED: wandb.callbacks is deprecated, use `from wandb.keras import WandbCallback`")
        from wandb.keras import WandbCallback
        return WandbCallback


callbacks = Callbacks()


def hook_torch(*args, **kwargs):
    termlog(
        "DEPRECATED: wandb.hook_torch is deprecated, use `wandb.watch`")
    return watch(*args, **kwargs)


watch_called = False


def watch(models, criterion=None, log="gradients", log_freq=100):
    """
    Hooks into the torch model to collect gradients and the topology.  Should be extended
    to accept arbitrary ML models.

    :param (torch.Module) models: The model to hook, can be a tuple
    :param (torch.F) criterion: An optional loss value being optimized
    :param (str) log: One of "gradients", "parameters", "all", or None
    :param (int) log_freq: log gradients and parameters every N batches
    :return: (wandb.Graph) The graph object that will populate after the first backward pass
    """
    global watch_called
    if run is None:
        raise ValueError(
            "You must call `wandb.init` before calling watch")
    if watch_called:
        raise ValueError(
            "You can only call `wandb.watch` once per process. If you want to watch multiple models, pass them in as a tuple."
        )
    watch_called = True
    log_parameters = False
    log_gradients = True
    if log == "all":
        log_parameters = True
    elif log == "parameters":
        log_parameters = True
        log_gradients = False
    elif log is None:
        log_gradients = False

    if not isinstance(models, (tuple, list)):
        models = (models,)
    graphs = []
    prefix = ''
    for idx, model in enumerate(models):
        if idx > 0:
            prefix = "graph_%i" % idx

        run.history.torch.add_log_hooks_to_pytorch_module(
            model, log_parameters=log_parameters, log_gradients=log_gradients, prefix=prefix, log_freq=log_freq)

        graph = wandb_torch.TorchGraph.hook_torch(
            model, criterion, graph_idx=idx)
        graphs.append(graph)
        # NOTE: the graph is set in run.summary by hook_torch on the backward pass
    return graphs


class ExitHooks(object):
    def __init__(self):
        self.exit_code = 0
        self.exception = None

    def hook(self):
        self._orig_exit = sys.exit
        sys.exit = self.exit
        sys.excepthook = self.exc_handler

    def exit(self, code=0):
        orig_code = code
        if code is None:
            code = 0
        elif not isinstance(code, int):
            code = 1
        self.exit_code = code
        self._orig_exit(orig_code)

    def was_ctrl_c(self):
        return isinstance(self.exception, KeyboardInterrupt)

    def exc_handler(self, exc_type, exc, *tb):
        self.exit_code = 1
        self.exception = exc
        if issubclass(exc_type, Error):
            termerror(str(exc))

        if self.was_ctrl_c():
            self.exit_code = 255

        traceback.print_exception(exc_type, exc, *tb)


def _init_headless(run, cloud=True):
    global join
    global _user_process_finished_called

    environ = dict(os.environ)
    run.set_environment(environ)

    server = wandb_socket.Server()
    run.socket = server
    hooks = ExitHooks()
    hooks.hook()

    if sys.platform == "win32":
        # PTYs don't work in windows so we use pipes.
        stdout_master_fd, stdout_slave_fd = os.pipe()
        stderr_master_fd, stderr_slave_fd = os.pipe()
    else:
        stdout_master_fd, stdout_slave_fd = io_wrap.wandb_pty(resize=False)
        stderr_master_fd, stderr_slave_fd = io_wrap.wandb_pty(resize=False)

    headless_args = {
        'command': 'headless',
        'pid': os.getpid(),
        'stdout_master_fd': stdout_master_fd,
        'stderr_master_fd': stderr_master_fd,
        'cloud': cloud,
        'port': server.port
    }
    internal_cli_path = os.path.join(
        os.path.dirname(__file__), 'internal_cli.py')

    if six.PY2:
        # TODO(adrian): close_fds=False is bad for security. we set
        # it so we can pass the PTY FDs to the wandb process. We
        # should use subprocess32, which has pass_fds.
        popen_kwargs = {'close_fds': False}
    else:
        popen_kwargs = {'pass_fds': [stdout_master_fd, stderr_master_fd]}

    # TODO(adrian): ensure we use *exactly* the same python interpreter
    # TODO(adrian): make wandb the foreground process so we don't give
    # up terminal control until syncing is finished.
    # https://stackoverflow.com/questions/30476971/is-the-child-process-in-foreground-or-background-on-fork-in-c
    wandb_process = subprocess.Popen([sys.executable, internal_cli_path, json.dumps(
        headless_args)], env=environ, **popen_kwargs)
    termlog('Started W&B process version {} with PID {}'.format(
        __version__, wandb_process.pid))
    os.close(stdout_master_fd)
    os.close(stderr_master_fd)
    # Listen on the socket waiting for the wandb process to be ready
    try:
        success, message = server.listen(30)
    except KeyboardInterrupt:
        success = False
    else:
        if not success:
            termerror('W&B process (PID {}) did not respond'.format(
                wandb_process.pid))
    if not success:
        wandb_process.kill()
        for i in range(20):
            time.sleep(0.1)
            if wandb_process.poll() is not None:
                break
        if wandb_process.poll() is None:
            termerror('Failed to kill wandb process, PID {}'.format(
                wandb_process.pid))
        # TODO attempt to upload a debug log
        path = GLOBAL_LOG_FNAME.replace(os.getcwd()+os.sep, "")
        raise LaunchError(
            "W&B process failed to launch, see: {}".format(path))

    stdout_slave = os.fdopen(stdout_slave_fd, 'wb')
    stderr_slave = os.fdopen(stderr_slave_fd, 'wb')

    stdout_redirector = io_wrap.FileRedirector(sys.stdout, stdout_slave)
    stderr_redirector = io_wrap.FileRedirector(sys.stderr, stderr_slave)

    # TODO(adrian): we should register this right after starting the wandb process to
    # make sure we shut down the W&B process eg. if there's an exception in the code
    # above
    atexit.register(_user_process_finished, server, hooks,
                    wandb_process, stdout_redirector, stderr_redirector)

    def _wandb_join():
        _user_process_finished(server, hooks,
                               wandb_process, stdout_redirector, stderr_redirector)
    join = _wandb_join
    _user_process_finished_called = False

    # redirect output last of all so we don't miss out on error messages
    stdout_redirector.redirect()
    if not env.is_debug():
        stderr_redirector.redirect()


def load_ipython_extension(ipython):
    pass


def jupyter_login(force=True):
    """Attempt to login from a jupyter environment

    If force=False, we'll only attempt to auto-login, otherwise we'll prompt the user
    """
<<<<<<< HEAD
    key = None
    app_url = 'https://app.wandb.ai'
    if run:
        app_url = run.api.app_url
    if 'google.colab' in sys.modules:
        key = jupyter.attempt_colab_login(app_url)
        if key:
            os.environ[env.API_KEY] = key
            if run:
                util.write_netrc(run.api.api_url, "user", key)
    elif 'databricks_cli' in sys.modules and 'dbutils' in sys.modules:
        # Databricks does not seem to support getpass() so we need to fail
        # early and prompt the user to configure the key manually for now.
        termerror("Databricks requires api_key to be configured manually, instructions at: http://docs.wandb.com/integrations/databricks")
        raise LaunchError("Databricks integration requires api_key to be configured.")
    if not key and force:
        termerror(
            "Not authenticated. Please copy a key from %s/authorize" %
            app_url)
        key = getpass.getpass("API Key: ").strip()
        prefix, suffix = key.split('-') if '-' in key else ('', key)
        if len(suffix) == 40:
            os.environ[env.API_KEY] = key
            if run:
                util.write_netrc(run.api.api_url, "user", key)
        else:
            raise ValueError("API Key must be 40 characters long")
    return key
=======
    def get_api_key_from_browser():
        key, anonymous = None, False
        if 'google.colab' in sys.modules:
            key = jupyter.attempt_colab_login(run.api.app_url)
        if not key and os.environ.get(env.ALLOW_ANONYMOUS) == "true":
            key = run.api.create_anonymous_api_key()
            anonymous = True
        if not key and force:
            termerror("Not authenticated.  Copy a key from https://app.wandb.ai/authorize")
            key = getpass.getpass("API Key: ").strip()
        return key, anonymous

    return util.prompt_api_key(run.api, browser_callback=get_api_key_from_browser)
>>>>>>> b841346a


def _init_jupyter(run):
    """Asks for user input to configure the machine if it isn't already and creates a new run.
    Log pushing and system stats don't start until `wandb.log()` is first called.
    """
    from wandb import jupyter
    from IPython.core.display import display, HTML
    # TODO: Should we log to jupyter?
    # global logging had to be disabled because it set the level to debug
    # I also disabled run logging because we're rairly using it.
    # try_to_set_up_global_logging()
    # run.enable_logging()
    os.environ[env.JUPYTER] = "true"

    if not run.api.api_key:
        jupyter_login()
        # Ensure our api client picks up the new key
        run.api.reauth()
    run.resume = "allow"
    display(HTML('''
        Notebook configured with <a href="https://wandb.com" target="_blank">W&B</a>. You can <a href="{}" target="_blank">open</a> the run page, or call <code>%%wandb</code>
        in a cell containing your training loop to display live results.  Learn more in our <a href="https://docs.wandb.com/docs/integrations/jupyter.html" target="_blank">docs</a>.
    '''.format(run.get_url())))
    try:
        run.save()
    except (CommError, ValueError) as e:
        termerror(str(e))
    run.set_environment()
    run._init_jupyter_agent()
    ipython = get_ipython()
    ipython.register_magics(jupyter.WandBMagics)

    def reset_start():
        """Reset START_TIME to when the cell starts"""
        global START_TIME
        START_TIME = time.time()
    ipython.events.register("pre_run_cell", reset_start)
    def cleanup():
        # shutdown async logger because _user_process_finished isn't called in jupyter
        shutdown_async_log_thread()
        run._stop_jupyter_agent()
    ipython.events.register('post_run_cell', cleanup)


join = None
_user_process_finished_called = False


def _user_process_finished(server, hooks, wandb_process, stdout_redirector, stderr_redirector):
    global _user_process_finished_called
    if _user_process_finished_called:
        return
    _user_process_finished_called = True
    trigger.call('on_finished')
    shutdown_async_log_thread()

    stdout_redirector.restore()
    if not env.is_debug():
        stderr_redirector.restore()

    termlog()
    termlog("Waiting for W&B process to finish, PID {}".format(wandb_process.pid))
    server.done(hooks.exit_code)
    try:
        while wandb_process.poll() is None:
            time.sleep(0.1)
    except KeyboardInterrupt:
        pass

    if wandb_process.poll() is None:
        termlog('Killing W&B process, PID {}'.format(wandb_process.pid))
        wandb_process.kill()


# Will be set to the run object for the current run, as returned by
# wandb.init(). We may want to get rid of this, but WandbCallback
# relies on it, and it improves the API a bit (user doesn't have to
# pass the run into WandbCallback).  run is None instead of a PreInitObject
# as many places in the code check this.
run = None
config = util.PreInitObject("wandb.config") # config object shared with the global run
summary = util.PreInitObject("wandb.summary") # summary object shared with the global run
Api = PublicApi
# Stores what modules have been patched
patched = {
    "tensorboard": [],
    "keras": []
}
_saved_files = set()


def save(glob_str, base_path=None, policy="live"):
    """ Ensure all files matching *glob_str* are synced to wandb with the policy specified.

    base_path: the base path to run the glob relative to
    policy:
        live: upload the file as it changes, overwriting the previous version
        end: only upload file when the run ends
    """
    global _saved_files
    if run is None:
        raise ValueError(
            "You must call `wandb.init` before calling save")
    if policy not in ("live", "end"):
        raise ValueError(
            'Only "live" and "end" policies are currently supported.')
    if base_path is None:
        base_path = os.path.dirname(glob_str)
    if isinstance(glob_str, bytes):
        glob_str = glob_str.decode('utf-8')
    wandb_glob_str = os.path.relpath(glob_str, base_path)
    if "../" in wandb_glob_str:
        raise ValueError(
            "globs can't walk above base_path")
    if (glob_str, base_path, policy) in _saved_files:
        return []
    if glob_str.startswith("gs://") or glob_str.startswith("s3://"):
        termlog(
            "%s is a cloud storage url, can't save file to wandb." % glob_str)
        return []
    run.send_message(
        {"save_policy": {"glob": wandb_glob_str, "policy": policy}})
    files = []
    for path in glob.glob(glob_str):
        file_name = os.path.relpath(path, base_path)
        abs_path = os.path.abspath(path)
        wandb_path = os.path.join(run.dir, file_name)
        util.mkdir_exists_ok(os.path.dirname(wandb_path))
        # We overwrite existing symlinks because namespaces can change in Tensorboard
        if os.path.islink(wandb_path) and abs_path != os.readlink(wandb_path):
            os.remove(wandb_path)
            os.symlink(abs_path, wandb_path)
        elif not os.path.exists(wandb_path):
            os.symlink(abs_path, wandb_path)
        files.append(wandb_path)
    _saved_files.add((glob_str, base_path, policy))
    return files


def restore(name, run_path=None, replace=False, root="."):
    """ Downloads the specified file from cloud storage into the current run directory
    if it doesn exist.

    name: the name of the file
    run_path: optional path to a different run to pull files from
    replace: whether to download the file even if it already exists locally
    root: the directory to download the file to.  Defaults to the current
        directory or the run directory if wandb.init was called.

    returns None if it can't find the file, otherwise a file object open for reading
    raises wandb.CommError if it can't find the run
    """
    if run_path is None and run is None:
        raise ValueError(
            "You must call `wandb.init` before calling restore or specify a run_path")
    api = Api()
    api_run = api.run(run_path or run.path)
    root = run.dir if run else root
    path = os.path.exists(os.path.join(root, name))
    if path and replace == False:
        return open(path, "r")
    files = api_run.files([name])
    if len(files) == 0:
        return None
    return files[0].download(root=root, replace=True)

_tunnel_process = None
def tunnel(host, port):
    """Simple helper to open a tunnel.  Returns a public HTTPS url or None"""
    global _tunnel_process
    if _tunnel_process:
        _tunnel_process.kill()
        _tunnel_process = None
    process = subprocess.Popen("ssh -o StrictHostKeyChecking=no -o ServerAliveInterval=60 -R 80:{}:{} serveo.net".format(host, port), shell=True, stdout=subprocess.PIPE, stderr=subprocess.PIPE)
    while process.returncode is None:
        for line in process.stdout:
            match = re.match(r".+(https.+)$", line.decode("utf-8").strip())
            if match:
                _tunnel_process = process
                return match.group(1)
        # set returncode if the process has exited
        process.poll()
        time.sleep(1)
    return None

def monitor(options={}):
    """Starts syncing with W&B if you're in Jupyter.  Displays your W&B charts live in a Jupyter notebook.
    It's currently a context manager for legacy reasons.
    """
    try:
        from IPython.display import display
    except ImportError:
        def display(stuff): return None

    class Monitor():
        def __init__(self, options={}):
            if os.getenv(env.JUPYTER):
                display(jupyter.Run())
            else:
                self.rm = False
                termerror(
                    "wandb.monitor is only functional in Jupyter notebooks")

        def __enter__(self):
            termlog(
                "DEPRECATED: with wandb.monitor(): is deprecated, add %%wandb to the beginning of a cell to see live results.")
            pass

        def __exit__(self, *args):
            pass

    return Monitor(options)


_async_log_queue = queue.Queue()
_async_log_thread_shutdown_event = threading.Event()
_async_log_thread_complete_event = threading.Event()
_async_log_thread = None
def _async_log_thread_target():
    """Consumes async logs from our _async_log_queue and actually logs them"""
    global _async_log_thread
    shutdown_requested = False
    while not shutdown_requested:
        try:
            kwargs = _async_log_queue.get(True)
            log(**kwargs)
        except queue.Empty:
            shutdown_requested = _async_log_thread_shutdown_event.wait(1) and _async_log_queue.empty()
    _async_log_thread_complete_event.set()
    _async_log_thread = None

def _ensure_async_log_thread_started():
    """Ensures our log consuming thread is started"""
    global _async_log_thread

    if _async_log_thread is None:
        _async_log_thread = threading.Thread(target=_async_log_thread_target)
        _async_log_thread.daemon = True
        _async_log_thread.start()

def shutdown_async_log_thread():
    """Shuts down our async logging thread"""
    if _async_log_thread:
        _async_log_thread_shutdown_event.set()
        res = _async_log_thread_complete_event.wait(2) # TODO: possible race here
        if res is None:
            termwarn('async log queue not empty after 2 seconds, some log statements will be dropped')

def log(row=None, commit=True, step=None, sync=True, *args, **kwargs):
    """Log a dict to the global run's history.

    wandb.log({'train-loss': 0.5, 'accuracy': 0.9})

    Args:
        row (dict, optional): A dict of serializable python objects i.e str: ints, floats, Tensors, dicts, or wandb.data_types
        commit (boolean, optional): Persist a set of metrics, if false just update the existing dict
        step (integer, optional): The global step in processing. This sets commit=True any time step increases
        sync (boolean, True): If set to False, process calls to log in a seperate thread
    """

    if run is None:
        raise ValueError(
            "You must call `wandb.init` in the same process before calling log")

    if sync == False:
        _ensure_async_log_thread_started()
        return _async_log_queue.put({"row": row, "commit": commit, "step": step})

    tensorboard_patched = len(patched["tensorboard"]) > 0

    if tensorboard_patched and step is None:
        termwarn(
            "wandb.log called without a step keyword argument.  Pass the same step that tensorboard is using to avoid data loss see:\nhttps://docs.wandb.com/docs/integrations/tensorboard.html#custom-metrics", repeat=False)

    if row is None:
        row = {}

    if any(not isinstance(key, six.string_types) for key in row.keys()):
        raise ValueError("Key values passed to `wandb.log` must be strings.")

    if commit or step is not None:
        run.history.add(row, *args, step=step, **kwargs)
    else:
        run.history.update(row, *args, **kwargs)


def ensure_configured():
    global GLOBAL_LOG_FNAME, api
    # We re-initialize here for tests
    api = InternalApi()
    GLOBAL_LOG_FNAME = os.path.abspath(os.path.join(wandb_dir(), 'debug.log'))

def uninit(only_patches=False):
    """Undo the effects of init(). Useful for testing.
    """
    global run, config, summary, watch_called, patched, _saved_files
    if not only_patches:
        run = None
        config = util.PreInitObject("wandb.config")
        summary = util.PreInitObject("wandb.summary")
        watch_called = False
        _saved_files = set()
    # UNDO patches
    for mod in patched["tensorboard"]:
        module = import_module(mod[0])
        parts = mod[1].split(".")
        if len(parts) > 1:
            module = getattr(module, parts[0])
            mod[1] = parts[1]
        setattr(module, mod[1], getattr(module, "orig_"+mod[1]))
    patched["tensorboard"] = []


def reset_env(exclude=[]):
    """Remove environment variables, used in Jupyter notebooks"""
    if os.getenv(env.INITED):
        wandb_keys = [key for key in os.environ.keys() if key.startswith(
            'WANDB_') and key not in exclude]
        for key in wandb_keys:
            del os.environ[key]
        return True
    else:
        return False


def try_to_set_up_global_logging():
    """Try to set up global W&B debug log that gets re-written by every W&B process.

    It may fail (and return False) eg. if the current directory isn't user-writable
    """
    root = logging.getLogger()
    root.setLevel(logging.DEBUG)
    formatter = logging.Formatter(
        '%(asctime)s %(levelname)-7s %(threadName)-10s:%(process)d [%(filename)s:%(funcName)s():%(lineno)s] %(message)s')

    if env.is_debug():
        handler = logging.StreamHandler()
        handler.setLevel(logging.DEBUG)
        handler.setFormatter(formatter)

        root.addHandler(handler)

    try:
        handler = logging.FileHandler(GLOBAL_LOG_FNAME, mode='w')
        handler.setLevel(logging.DEBUG)
        handler.setFormatter(formatter)

        root.addHandler(handler)
    except IOError as e:  # eg. in case wandb directory isn't writable
        termerror('Failed to set up logging: {}'.format(e))
        return False

    return True


def _get_python_type():
    try:
        if 'terminal' in get_ipython().__module__:
            return 'ipython'
        else:
            return 'jupyter'
    except (NameError, AttributeError):
        return "python"

def sagemaker_auth(overrides={}, path="."):
    """ Write a secrets.env file with the W&B ApiKey and any additional secrets passed.

        Args:
            overrides (dict, optional): Additional environment variables to write to secrets.env
            path (str, optional): The path to write the secrets file.
    """

    api_key = overrides.get(env.API_KEY, Api().api_key)
    if api_key is None:
        raise ValueError(
            "Can't find W&B ApiKey, set the WANDB_API_KEY env variable or run `wandb login`")
    overrides[env.API_KEY] = api_key
    with open(os.path.join(path, "secrets.env"), "w") as file:
        for k, v in six.iteritems(overrides):
            file.write("{}={}\n".format(k, v))


def join():
    # no-op until it's overridden in _init_headless
    pass

def init(job_type=None, dir=None, config=None, project=None, entity=None, reinit=None, tags=None,
         group=None, allow_val_change=False, resume=False, force=False, tensorboard=False,
         sync_tensorboard=False, name=None, notes=None, id=None, magic=None, allow_anonymous=False):
    """Initialize W&B

    If called from within Jupyter, initializes a new run and waits for a call to
    `wandb.log` to begin pushing metrics.  Otherwise, spawns a new process
    to communicate with W&B.

    Args:
        job_type (str, optional): The type of job running, defaults to 'train'
        config (dict, argparse, or tf.FLAGS, optional): The hyper parameters to store with the run
        project (str, optional): The project to push metrics to
        entity (str, optional): The entity to push metrics to
        dir (str, optional): An absolute path to a directory where metadata will be stored
        group (str, optional): A unique string shared by all runs in a given group
        tags (list, optional): A list of tags to apply to the run
        id (str, optional): A globally unique (per project) identifier for the run
        name (str, optional): A display name which does not have to be unique
        notes (str, optional): A multiline string associated with the run
        reinit (bool, optional): Allow multiple calls to init in the same process
        resume (bool, str, optional): Automatically resume this run if run from the same machine,
            you can also pass a unique run_id
        sync_tensorboard (bool, optional): Synchronize wandb logs to tensorboard or tensorboardX
        force (bool, optional): Force authentication with wandb, defaults to False
        magic (bool, dict, or str, optional): magic configuration as bool, dict, json string,
            yaml filename

    Returns:
        A wandb.run object for metric and config logging.
    """
    trigger.call('on_init', **locals())
    global run
    global __stage_dir__

    # We allow re-initialization when we're in Jupyter or explicity opt-in to it.
    in_jupyter = _get_python_type() != "python"
    if reinit or (in_jupyter and reinit != False):
        reset_env(exclude=env.immutable_keys())
        run = None

    # TODO: deprecate tensorboard
    if tensorboard or sync_tensorboard and len(patched["tensorboard"]) == 0:
        util.get_module("wandb.tensorboard").patch()

    sagemaker_config = util.parse_sm_config()
    tf_config = util.parse_tfjob_config()
    if group == None:
        group = os.getenv(env.RUN_GROUP)
    if job_type == None:
        job_type = os.getenv(env.JOB_TYPE)
    if sagemaker_config:
        # Set run_id and potentially grouping if we're in SageMaker
        run_id = os.getenv('TRAINING_JOB_NAME')
        if run_id:
            os.environ[env.RUN_ID] = '-'.join([
                run_id,
                os.getenv('CURRENT_HOST', socket.gethostname())])
        conf = json.load(
            open("/opt/ml/input/config/resourceconfig.json"))
        if group == None and len(conf["hosts"]) > 1:
            group = os.getenv('TRAINING_JOB_NAME')
        # Set secret variables
        if os.path.exists("secrets.env"):
            for line in open("secrets.env", "r"):
                key, val = line.strip().split('=', 1)
                os.environ[key] = val
    elif tf_config:
        cluster = tf_config.get('cluster')
        job_name = tf_config.get('task', {}).get('type')
        task_index = tf_config.get('task', {}).get('index')
        if job_name is not None and task_index is not None:
            # TODO: set run_id for resuming?
            run_id = cluster[job_name][task_index].rsplit(":")[0]
            if job_type == None:
                job_type = job_name
            if group == None and len(cluster.get("worker", [])) > 0:
                group = cluster[job_name][0].rsplit("-"+job_name, 1)[0]
    image = util.image_id_from_k8s()
    if image:
        os.environ[env.DOCKER] = image
    if project:
        os.environ[env.PROJECT] = project
    if entity:
        os.environ[env.ENTITY] = entity
    if group:
        os.environ[env.RUN_GROUP] = group
    if job_type:
        os.environ[env.JOB_TYPE] = job_type
    if tags:
        os.environ[env.TAGS] = ",".join(tags)
    if id:
        os.environ[env.RUN_ID] = id
        if name is None:
            # We do this because of https://github.com/wandb/core/issues/2170
            # to ensure that the run's name is explicitly set to match its
            # id. If we don't do this and the id is eight characters long, the
            # backend will set the name to a generated human-friendly value.
            #
            # In any case, if the user is explicitly setting `id` but not
            # `name`, their id is probably a meaningful string that we can
            # use to label the run.
            name = os.environ.get(env.NAME, id)  # environment variable takes precedence over this.
    if name:
        os.environ[env.NAME] = name
    if notes:
        os.environ[env.NOTES] = notes
    if magic is not None and magic is not False:
        if isinstance(magic, dict):
            os.environ[env.MAGIC] = json.dumps(magic)
        elif isinstance(magic, str):
            os.environ[env.MAGIC] = magic
        elif isinstance(magic, bool):
            pass
        else:
            termwarn("wandb.init called with invalid magic parameter type", repeat=False)
        from wandb import magic_impl
        magic_impl.magic_install()
    if dir:
        os.environ[env.DIR] = dir
        util.mkdir_exists_ok(wandb_dir())
    if allow_anonymous:
        os.environ[env.ALLOW_ANONYMOUS] = str(allow_anonymous).lower()

    resume_path = os.path.join(wandb_dir(), wandb_run.RESUME_FNAME)
    if resume == True:
        os.environ[env.RESUME] = "auto"
    elif resume:
        os.environ[env.RESUME] = os.environ.get(env.RESUME, "allow")
        # TODO: remove allowing resume as a string in the future
        os.environ[env.RUN_ID] = id or resume
    elif os.path.exists(resume_path):
        os.remove(resume_path)
    if os.environ.get(env.RESUME) == 'auto' and os.path.exists(resume_path):
        if not os.environ.get(env.RUN_ID):
            os.environ[env.RUN_ID] = json.load(open(resume_path))["run_id"]

    # the following line is useful to ensure that no W&B logging happens in the user
    # process that might interfere with what they do
    # logging.basicConfig(format='user process %(asctime)s - %(name)s - %(levelname)s - %(message)s')

    # If a thread calls wandb.init() it will get the same Run object as
    # the parent. If a child process with distinct memory space calls
    # wandb.init(), it won't get an error, but it will get a result of
    # None.
    # This check ensures that a child process can safely call wandb.init()
    # after a parent has (only the parent will create the Run object).
    # This doesn't protect against the case where the parent doesn't call
    # wandb.init but two children do.
    if run or os.getenv(env.INITED):
        return run

    if __stage_dir__ is None:
        __stage_dir__ = "wandb"
        util.mkdir_exists_ok(wandb_dir())

    try:
        signal.signal(signal.SIGQUIT, _debugger)
    except AttributeError:
        pass

    try:
        run = wandb_run.Run.from_environment_or_defaults()
    except IOError as e:
        termerror('Failed to create run directory: {}'.format(e))
        raise LaunchError("Could not write to filesystem.")

    run.set_environment()

    def set_global_config(run):
        global config  # because we already have a local config
        config = run.config
    set_global_config(run)
    global summary
    summary = run.summary

    # set this immediately after setting the run and the config. if there is an
    # exception after this it'll probably break the user script anyway
    os.environ[env.INITED] = '1'

    # we do these checks after setting the run and the config because users scripts
    # may depend on those things
    if sys.platform == 'win32' and run.mode != 'clirun':
        termerror(
            'To use wandb on Windows, you need to run the command "wandb run python <your_train_script>.py"')
        return run

    if in_jupyter:
        _init_jupyter(run)
    elif run.mode == 'clirun':
        pass
    elif run.mode == 'run':
        api = InternalApi()
        # let init_jupyter handle this itself
        if not in_jupyter and not api.api_key:
            termlog(
                "W&B is a tool that helps track and visualize machine learning experiments")
            if force:
                termerror(
                    "No credentials found.  Run \"wandb login\" or \"wandb off\" to disable wandb")
            else:
                if util.prompt_api_key(api):
                    _init_headless(run)
                else:
                    termlog(
                        "No credentials found.  Run \"wandb login\" to visualize your metrics")
                    run.mode = "dryrun"
                    _init_headless(run, False)
        else:
            _init_headless(run)
    elif run.mode == 'dryrun':
        termlog(
            'Dry run mode, not syncing to the cloud.')
        _init_headless(run, False)
    else:
        termerror(
            'Invalid run mode "%s". Please unset WANDB_MODE.' % run.mode)
        raise LaunchError("The WANDB_MODE environment variable is invalid.")

    # set the run directory in the config so it actually gets persisted
    run.config.set_run_dir(run.dir)

    if sagemaker_config:
        run.config.update(sagemaker_config)
        allow_val_change = True
    if config:
        run.config.update(config, allow_val_change=allow_val_change)

    # Access history to ensure resumed is set when resuming
    run.history
    # Load the summary to support resuming
    run.summary.load()

    atexit.register(run.close_files)

    return run


tensorflow = util.LazyLoader('tensorflow', globals(), 'wandb.tensorflow')
tensorboard = util.LazyLoader('tensorboard', globals(), 'wandb.tensorboard')
jupyter = util.LazyLoader('jupyter', globals(), 'wandb.jupyter')
keras = util.LazyLoader('keras', globals(), 'wandb.keras')
fastai = util.LazyLoader('fastai', globals(), 'wandb.fastai')
docker = util.LazyLoader('docker', globals(), 'wandb.docker')
xgboost = util.LazyLoader('xgboost', globals(), 'wandb.xgboost')


__all__ = ['init', 'config', 'termlog', 'termwarn', 'termerror', 'tensorflow',
           'run', 'types', 'callbacks', 'join']<|MERGE_RESOLUTION|>--- conflicted
+++ resolved
@@ -284,45 +284,20 @@
     pass
 
 
-def jupyter_login(force=True):
+def jupyter_login(force=True, api=None):
     """Attempt to login from a jupyter environment
 
     If force=False, we'll only attempt to auto-login, otherwise we'll prompt the user
     """
-<<<<<<< HEAD
-    key = None
-    app_url = 'https://app.wandb.ai'
-    if run:
-        app_url = run.api.app_url
-    if 'google.colab' in sys.modules:
-        key = jupyter.attempt_colab_login(app_url)
-        if key:
-            os.environ[env.API_KEY] = key
-            if run:
-                util.write_netrc(run.api.api_url, "user", key)
-    elif 'databricks_cli' in sys.modules and 'dbutils' in sys.modules:
-        # Databricks does not seem to support getpass() so we need to fail
-        # early and prompt the user to configure the key manually for now.
-        termerror("Databricks requires api_key to be configured manually, instructions at: http://docs.wandb.com/integrations/databricks")
-        raise LaunchError("Databricks integration requires api_key to be configured.")
-    if not key and force:
-        termerror(
-            "Not authenticated. Please copy a key from %s/authorize" %
-            app_url)
-        key = getpass.getpass("API Key: ").strip()
-        prefix, suffix = key.split('-') if '-' in key else ('', key)
-        if len(suffix) == 40:
-            os.environ[env.API_KEY] = key
-            if run:
-                util.write_netrc(run.api.api_url, "user", key)
-        else:
-            raise ValueError("API Key must be 40 characters long")
-    return key
-=======
     def get_api_key_from_browser():
         key, anonymous = None, False
         if 'google.colab' in sys.modules:
             key = jupyter.attempt_colab_login(run.api.app_url)
+        elif 'databricks_cli' in sys.modules and 'dbutils' in sys.modules:
+            # Databricks does not seem to support getpass() so we need to fail
+            # early and prompt the user to configure the key manually for now.
+            termerror("Databricks requires api_key to be configured manually, instructions at: http://docs.wandb.com/integrations/databricks")
+            raise LaunchError("Databricks integration requires api_key to be configured.")
         if not key and os.environ.get(env.ALLOW_ANONYMOUS) == "true":
             key = run.api.create_anonymous_api_key()
             anonymous = True
@@ -331,8 +306,8 @@
             key = getpass.getpass("API Key: ").strip()
         return key, anonymous
 
-    return util.prompt_api_key(run.api, browser_callback=get_api_key_from_browser)
->>>>>>> b841346a
+    api = api or run.api
+    return util.prompt_api_key(api, browser_callback=get_api_key_from_browser)
 
 
 def _init_jupyter(run):
