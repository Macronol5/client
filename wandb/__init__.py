# -*- coding: utf-8 -*-

# Three possible modes:
#     'cli': running from "wandb" command
#     'run': we're a script launched by "wandb run"
#     'dryrun': we're a script not launched by "wandb run"

from __future__ import absolute_import, print_function

__author__ = """Chris Van Pelt"""
__email__ = 'vanpelt@wandb.com'
__version__ = '0.8.12'

import atexit
import click
import io
import json
import logging
import time
import os
import contextlib
import signal
import six
import getpass
import socket
import subprocess
import sys
import traceback
import tempfile
import re
import glob
import threading
import platform
import collections
from six.moves import queue
from importlib import import_module

from . import env
from . import io_wrap
from .core import *

# These imports need to be below "from .core import *" until we remove
# 'from wandb import __stage_dir__' from api.py etc.
from wandb.apis import InternalApi, PublicApi, CommError
from wandb import wandb_types as types
from wandb import wandb_config
from wandb import wandb_run
from wandb import wandb_socket
from wandb import streaming_log
from wandb import util
from wandb.run_manager import LaunchError, Process
from wandb.data_types import Image
from wandb.data_types import Video
from wandb.data_types import Audio
from wandb.data_types import Table
from wandb.data_types import Html
from wandb.data_types import Object3D
from wandb.data_types import Histogram
from wandb.data_types import Graph
from wandb import trigger
from wandb.dataframes import image_categorizer_dataframe
from wandb.dataframes import image_segmentation_dataframe
from wandb.dataframes import image_segmentation_binary_dataframe
from wandb.dataframes import image_segmentation_multiclass_dataframe

from wandb import wandb_torch
from wandb.wandb_controller import controller
from wandb.wandb_agent import agent
from wandb.wandb_controller import sweep
from wandb.compat import windows

logger = logging.getLogger(__name__)

# Internal variables
_shutdown_async_log_thread_wait_time = 20

# this global W&B debug log gets re-written by every W&B process
if __stage_dir__ is not None:
    GLOBAL_LOG_FNAME = os.path.abspath(os.path.join(wandb_dir(), 'debug.log'))
else:
    GLOBAL_LOG_FNAME = os.path.join(tempfile.gettempdir(), 'wandb-debug.log')


def _debugger(*args):
    import pdb
    pdb.set_trace()


class Callbacks():
    @property
    def Keras(self):
        termlog(
            "DEPRECATED: wandb.callbacks is deprecated, use `from wandb.keras import WandbCallback`")
        from wandb.keras import WandbCallback
        return WandbCallback


callbacks = Callbacks()


def hook_torch(*args, **kwargs):
    termlog(
        "DEPRECATED: wandb.hook_torch is deprecated, use `wandb.watch`")
    return watch(*args, **kwargs)


def watch(models, criterion=None, log="gradients", log_freq=100, idx=0):
    """
    Hooks into the torch model to collect gradients and the topology.  Should be extended
    to accept arbitrary ML models.

    :param (torch.Module) models: The model to hook, can be a tuple
    :param (torch.F) criterion: An optional loss value being optimized
    :param (str) log: One of "gradients", "parameters", "all", or None
    :param (int) log_freq: log gradients and parameters every N batches
    :param (int) idx: an index to be used when calling wandb.watch on multiple models
    :return: (wandb.Graph) The graph object that will populate after the first backward pass
    """
    if run is None:
        raise ValueError(
            "You must call `wandb.init` before calling watch")

    log_parameters = False
    log_gradients = True
    if log == "all":
        log_parameters = True
    elif log == "parameters":
        log_parameters = True
        log_gradients = False
    elif log is None:
        log_gradients = False

    if not isinstance(models, (tuple, list)):
        models = (models,)
    graphs = []
    prefix = ''
    for local_idx, model in enumerate(models):
        global_idx = idx + local_idx
        if global_idx > 0:
            prefix = "graph_%i" % global_idx

        run.history.torch.add_log_hooks_to_pytorch_module(
            model, log_parameters=log_parameters, log_gradients=log_gradients, prefix=prefix, log_freq=log_freq)

        graph = wandb_torch.TorchGraph.hook_torch(
            model, criterion, graph_idx=global_idx)
        graphs.append(graph)
        # NOTE: the graph is set in run.summary by hook_torch on the backward pass
    return graphs


class ExitHooks(object):
    def __init__(self):
        self.exit_code = 0
        self.exception = None

    def hook(self):
        self._orig_exit = sys.exit
        sys.exit = self.exit
        sys.excepthook = self.exc_handler

    def exit(self, code=0):
        orig_code = code
        if code is None:
            code = 0
        elif not isinstance(code, int):
            code = 1
        self.exit_code = code
        self._orig_exit(orig_code)

    def was_ctrl_c(self):
        return isinstance(self.exception, KeyboardInterrupt)

    def exc_handler(self, exc_type, exc, *tb):
        self.exit_code = 1
        self.exception = exc
        if issubclass(exc_type, Error):
            termerror(str(exc))

        if self.was_ctrl_c():
            self.exit_code = 255

        traceback.print_exception(exc_type, exc, *tb)


def _init_headless(run, cloud=True):
    global join
    global _user_process_finished_called

    environ = dict(os.environ)
    run.set_environment(environ)

    server = wandb_socket.Server()
    run.socket = server
    hooks = ExitHooks()
    hooks.hook()

    if platform.system() == "Windows":
        # PTYs don't work in windows so we create these unused pipes and
        # mirror stdout to run.dir/output.log.  There should be a way to make
        # pipes work, but I haven't figured it out.  See links in compat/windows
        stdout_master_fd, stdout_slave_fd = os.pipe()
        stderr_master_fd, stderr_slave_fd = os.pipe()
    else:
        stdout_master_fd, stdout_slave_fd = io_wrap.wandb_pty(resize=False)
        stderr_master_fd, stderr_slave_fd = io_wrap.wandb_pty(resize=False)

    headless_args = {
        'command': 'headless',
        'pid': os.getpid(),
        'stdout_master_fd': stdout_master_fd,
        'stderr_master_fd': stderr_master_fd,
        'cloud': cloud,
        'port': server.port
    }
    internal_cli_path = os.path.join(
        os.path.dirname(__file__), 'internal_cli.py')

    if six.PY2 or platform.system() == "Windows":
        # TODO(adrian): close_fds=False is bad for security. we set
        # it so we can pass the PTY FDs to the wandb process. We
        # should use subprocess32, which has pass_fds.
        popen_kwargs = {'close_fds': False}
    else:
        popen_kwargs = {'pass_fds': [stdout_master_fd, stderr_master_fd]}

    # TODO(adrian): ensure we use *exactly* the same python interpreter
    # TODO(adrian): make wandb the foreground process so we don't give
    # up terminal control until syncing is finished.
    # https://stackoverflow.com/questions/30476971/is-the-child-process-in-foreground-or-background-on-fork-in-c
    wandb_process = subprocess.Popen([sys.executable, internal_cli_path, json.dumps(
<<<<<<< HEAD
            headless_args)], env=environ, **popen_kwargs)
    termlog('Started W&B process version {} with PID {}'.format(
        __version__, wandb_process.pid))
=======
        headless_args)], env=environ, **popen_kwargs)
    termlog('Tracking run with wandb version {}'.format(
        __version__))
>>>>>>> 7c06b16e
    os.close(stdout_master_fd)
    os.close(stderr_master_fd)
    # Listen on the socket waiting for the wandb process to be ready
    try:
        success, message = server.listen(30)
    except KeyboardInterrupt:
        success = False
    else:
        if not success:
            termerror('W&B process (PID {}) did not respond'.format(
                wandb_process.pid))
    if not success:
        wandb_process.kill()
        for i in range(20):
            time.sleep(0.1)
            if wandb_process.poll() is not None:
                break
        if wandb_process.poll() is None:
            termerror('Failed to kill wandb process, PID {}'.format(
                wandb_process.pid))
        # TODO attempt to upload a debug log
        path = GLOBAL_LOG_FNAME.replace(os.getcwd()+os.sep, "")
        raise LaunchError(
            "W&B process failed to launch, see: {}".format(path))

    if platform.system() == "Windows":
        output = open(os.path.join(run.dir, "output.log"), "wb")
        stdout_redirector = io_wrap.WindowsRedirector(sys.stdout, output)
        stderr_redirector = io_wrap.WindowsRedirector(sys.stderr, output)
    else:
        stdout_slave = os.fdopen(stdout_slave_fd, 'wb')
        stderr_slave = os.fdopen(stderr_slave_fd, 'wb')
        stdout_redirector = io_wrap.FileRedirector(sys.stdout, stdout_slave)
        stderr_redirector = io_wrap.FileRedirector(sys.stderr, stderr_slave)

    # TODO(adrian): we should register this right after starting the wandb process to
    # make sure we shut down the W&B process eg. if there's an exception in the code
    # above
    atexit.register(_user_process_finished, server, hooks,
                    wandb_process, stdout_redirector, stderr_redirector)

    def _wandb_join():
        _user_process_finished(server, hooks,
                               wandb_process, stdout_redirector, stderr_redirector)
    join = _wandb_join
    _user_process_finished_called = False

    # redirect output last of all so we don't miss out on error messages
    stdout_redirector.redirect()
    if not env.is_debug():
        stderr_redirector.redirect()


def load_ipython_extension(ipython):
    pass


def login(anonymous=None, key=None):
    """Ensure this machine is logged in

       You can manually specify a key, but this method is intended to prompt for user input.

       anonymous can be "never", "must", or "allow".  If set to "must" we'll always login anonymously,
       if set to "allow" we'll only create an anonymous user if the user isn't already logged in.
    """
    # This ensures we have a global api object
    ensure_configured()
    if anonymous:
        os.environ[env.ANONYMOUS] = anonymous
    anonymous = anonymous or "never"
    in_jupyter = _get_python_type() != "python"
    if key:
        termwarn("If you're specifying your api key in code, ensure this code is not shared publically.\nConsider setting the WANDB_API_KEY environment variable, or running `wandb login` from the command line.")
        if in_jupyter:
            termwarn("Calling wandb.login() without arguments from jupyter should prompt you for an api key.")
        util.set_api_key(api, key)
        return key
    elif api.api_key and anonymous != "must":
        return api.api_key
    elif in_jupyter:
        os.environ[env.JUPYTER] = "true"
        return _jupyter_login(api=api)
    else:
        return util.prompt_api_key(api)


def _jupyter_login(force=True, api=None):
    """Attempt to login from a jupyter environment

    If force=False, we'll only attempt to auto-login, otherwise we'll prompt the user
    """
    def get_api_key_from_browser(signup=False):
        key, anonymous = None, False
        if 'google.colab' in sys.modules:
            key = jupyter.attempt_colab_login(api.app_url)
        elif 'databricks_cli' in sys.modules and 'dbutils' in sys.modules:
            # Databricks does not seem to support getpass() so we need to fail
            # early and prompt the user to configure the key manually for now.
            termerror(
                "Databricks requires api_key to be configured manually, instructions at: http://docs.wandb.com/integrations/databricks")
            raise LaunchError("Databricks integration requires api_key to be configured.")
        # For jupyter we default to not allowing anonymous
        if not key and os.environ.get(env.ANONYMOUS, "never") != "never":
            key = api.create_anonymous_api_key()
            anonymous = True
        if not key and force:
            try:
                termerror("Not authenticated.  Copy a key from https://app.wandb.ai/authorize")
                key = getpass.getpass("API Key: ").strip()
            except NotImplementedError:
                termerror("Can't accept input in this environment, you should set WANDB_API_KEY or call wandb.login(key='YOUR_API_KEY')")
        return key, anonymous

    api = api or (run.api if run else None)
    if not api:
        raise LaunchError("Internal error: api required for jupyter login")
    return util.prompt_api_key(api, browser_callback=get_api_key_from_browser)


def _init_jupyter(run):
    """Asks for user input to configure the machine if it isn't already and creates a new run.
    Log pushing and system stats don't start until `wandb.log()` is first called.
    """
    from wandb import jupyter
    from IPython.core.display import display, HTML
    # TODO: Should we log to jupyter?
    # global logging had to be disabled because it set the level to debug
    # I also disabled run logging because we're rairly using it.
    # try_to_set_up_global_logging()
    # run.enable_logging()
    os.environ[env.JUPYTER] = "true"

    if not run.api.api_key:
        key = _jupyter_login()
        # Ensure our api client picks up the new key
        if key:
            run.api.reauth()
        else:
            run.mode = "dryrun"
    run.resume = "allow"
    if run.mode == "dryrun":
        display(HTML('''
            Notebook configured with <a href="https://wandb.com" target="_blank">W&B</a>.  Results will not be sent to the cloud.  
            Call wandb.login() with an <a href="{}/authorize">api key</a> to authenticate this machine.
        '''.format(run.api.app_url)))
    else:
        displayed = False
        try:
            display(HTML('''
                Logging results to <a href="https://wandb.com" target="_blank">Weights & Biases</a>.<br/>
                Project page: <a href="{}" target="_blank">{}</a><br/>
                Run page: <a href="{}" target="_blank">{}</a><br/>
                Docs: <a href="https://docs.wandb.com/integrations/jupyter.html" target="_blank">https://docs.wandb.com/integrations/jupyter.html</a><br/>
            '''.format(run.get_project_url(), run.get_project_url(), run.get_url(), run.get_url() )))
            displayed = True
            run.save()
        except (CommError, ValueError) as e:
            if not displayed:
                display(HTML('''
                    Logging results to <a href="https://wandb.com" target="_blank">Weights & Biases</a>.<br/>
                    Couldn't load entity due to error: {}
                '''.format(e.message)))
            else:
                termerror(str(e))
            
    run.set_environment()
    run._init_jupyter_agent()
    ipython = get_ipython()
    ipython.register_magics(jupyter.WandBMagics)

    def reset_start():
        """Reset START_TIME to when the cell starts"""
        global START_TIME
        START_TIME = time.time()
    ipython.events.register("pre_run_cell", reset_start)

    def cleanup():
        # shutdown async logger because _user_process_finished isn't called in jupyter
        shutdown_async_log_thread()
        run._stop_jupyter_agent()
    ipython.events.register('post_run_cell', cleanup)


join = None
_user_process_finished_called = False


def _user_process_finished(server, hooks, wandb_process, stdout_redirector, stderr_redirector):
    global _user_process_finished_called
    if _user_process_finished_called:
        return
    _user_process_finished_called = True
    trigger.call('on_finished')

    stdout_redirector.restore()
    if not env.is_debug():
        stderr_redirector.restore()

    termlog()
    termlog("Waiting for W&B process to finish, PID {}".format(wandb_process.pid))
    server.done(hooks.exit_code)
    try:
        while wandb_process.poll() is None:
            time.sleep(0.1)
    except KeyboardInterrupt:
        pass

    if wandb_process.poll() is None:
        termlog('Killing W&B process, PID {}'.format(wandb_process.pid))
        wandb_process.kill()


# Will be set to the run object for the current run, as returned by
# wandb.init(). We may want to get rid of this, but WandbCallback
# relies on it, and it improves the API a bit (user doesn't have to
# pass the run into WandbCallback).  run is None instead of a PreInitObject
# as many places in the code check this.
run = None
config = util.PreInitObject("wandb.config")  # config object shared with the global run
summary = util.PreInitObject("wandb.summary")  # summary object shared with the global run
Api = PublicApi
# Stores what modules have been patched
patched = {
    "tensorboard": [],
    "keras": [],
    "gym": []
}
_saved_files = set()


def save(glob_str, base_path=None, policy="live"):
    """ Ensure all files matching *glob_str* are synced to wandb with the policy specified.

    base_path: the base path to run the glob relative to
    policy:
        live: upload the file as it changes, overwriting the previous version
        end: only upload file when the run ends
    """
    global _saved_files
    if run is None:
        raise ValueError(
            "You must call `wandb.init` before calling save")
    if policy not in ("live", "end"):
        raise ValueError(
            'Only "live" and "end" policies are currently supported.')
    if base_path is None:
        base_path = os.path.dirname(glob_str)
    if isinstance(glob_str, bytes):
        glob_str = glob_str.decode('utf-8')
    wandb_glob_str = os.path.relpath(glob_str, base_path)
    if "../" in wandb_glob_str:
        raise ValueError(
            "globs can't walk above base_path")
    if (glob_str, base_path, policy) in _saved_files:
        return []
    if glob_str.startswith("gs://") or glob_str.startswith("s3://"):
        termlog(
            "%s is a cloud storage url, can't save file to wandb." % glob_str)
        return []
    run.send_message(
        {"save_policy": {"glob": wandb_glob_str, "policy": policy}})
    files = []
    for path in glob.glob(glob_str):
        file_name = os.path.relpath(path, base_path)
        abs_path = os.path.abspath(path)
        wandb_path = os.path.join(run.dir, file_name)
        util.mkdir_exists_ok(os.path.dirname(wandb_path))
        # We overwrite existing symlinks because namespaces can change in Tensorboard
        if os.path.islink(wandb_path) and abs_path != os.readlink(wandb_path):
            os.remove(wandb_path)
            os.symlink(abs_path, wandb_path)
        elif not os.path.exists(wandb_path):
            os.symlink(abs_path, wandb_path)
        files.append(wandb_path)
    _saved_files.add((glob_str, base_path, policy))
    return files


def restore(name, run_path=None, replace=False, root="."):
    """ Downloads the specified file from cloud storage into the current run directory
    if it doesn exist.

    name: the name of the file
    run_path: optional path to a different run to pull files from
    replace: whether to download the file even if it already exists locally
    root: the directory to download the file to.  Defaults to the current
        directory or the run directory if wandb.init was called.

    returns None if it can't find the file, otherwise a file object open for reading
    raises wandb.CommError if it can't find the run
    """
    if run_path is None and run is None:
        raise ValueError(
            "You must call `wandb.init` before calling restore or specify a run_path")
    api = Api()
    api_run = api.run(run_path or run.path)
    root = run.dir if run else root
    path = os.path.exists(os.path.join(root, name))
    if path and replace == False:
        return open(path, "r")
    files = api_run.files([name])
    if len(files) == 0:
        return None
    return files[0].download(root=root, replace=True)


_tunnel_process = None


def tunnel(host, port):
    """Simple helper to open a tunnel.  Returns a public HTTPS url or None"""
    global _tunnel_process
    if _tunnel_process:
        _tunnel_process.kill()
        _tunnel_process = None
    process = subprocess.Popen("ssh -o StrictHostKeyChecking=no -o ServerAliveInterval=60 -R 80:{}:{} serveo.net".format(
        host, port), shell=True, stdout=subprocess.PIPE, stderr=subprocess.PIPE)
    while process.returncode is None:
        for line in process.stdout:
            match = re.match(r".+(https.+)$", line.decode("utf-8").strip())
            if match:
                _tunnel_process = process
                return match.group(1)
        # set returncode if the process has exited
        process.poll()
        time.sleep(1)
    return None


def monitor(options={}):
    """Starts syncing with W&B if you're in Jupyter.  Displays your W&B charts live in a Jupyter notebook.
    It's currently a context manager for legacy reasons.
    """
    try:
        from IPython.display import display
    except ImportError:
        def display(stuff): return None

    class Monitor():
        def __init__(self, options={}):
            if os.getenv(env.JUPYTER):
                display(jupyter.Run())
            else:
                self.rm = False
                termerror(
                    "wandb.monitor is only functional in Jupyter notebooks")

        def __enter__(self):
            termlog(
                "DEPRECATED: with wandb.monitor(): is deprecated, add %%wandb to the beginning of a cell to see live results.")
            pass

        def __exit__(self, *args):
            pass

    return Monitor(options)


_async_log_queue = queue.Queue()
_async_log_thread_shutdown_event = threading.Event()
_async_log_thread_complete_event = threading.Event()
_async_log_thread = None


def _async_log_thread_target():
    """Consumes async logs from our _async_log_queue and actually logs them"""
    global _async_log_thread
    shutdown_requested = False
    while not shutdown_requested:
        try:
            kwargs = _async_log_queue.get(block=True, timeout=1)
            log(**kwargs)
        except queue.Empty:
            shutdown_requested = _async_log_thread_shutdown_event.wait(1) and _async_log_queue.empty()
    _async_log_thread_complete_event.set()
    _async_log_thread = None


def _ensure_async_log_thread_started():
    """Ensures our log consuming thread is started"""
    global _async_log_thread, _async_log_thread_shutdown_event, _async_log_thread_complete_event

    if _async_log_thread is None:
        _async_log_thread_shutdown_event = threading.Event()
        _async_log_thread_complete_event = threading.Event()
        _async_log_thread = threading.Thread(target=_async_log_thread_target)
        _async_log_thread.daemon = True
        _async_log_thread.start()


def shutdown_async_log_thread():
    """Shuts down our async logging thread"""
    if _async_log_thread:
        _async_log_thread_shutdown_event.set()
        res = _async_log_thread_complete_event.wait(_shutdown_async_log_thread_wait_time)  # TODO: possible race here
        if res is False:
            termwarn('async log queue not empty after %d seconds, some log statements will be dropped' % (
                _shutdown_async_log_thread_wait_time))
            # FIXME: it is worse than this, likely the program will crash because files will be closed
        # FIXME: py 2.7 will return None here so we dont know if we dropped data


def log(row=None, commit=True, step=None, sync=True, *args, **kwargs):
    """Log a dict to the global run's history.

    wandb.log({'train-loss': 0.5, 'accuracy': 0.9})

    Args:
        row (dict, optional): A dict of serializable python objects i.e str: ints, floats, Tensors, dicts, or wandb.data_types
        commit (boolean, optional): Persist a set of metrics, if false just update the existing dict
        step (integer, optional): The global step in processing. This sets commit=True any time step increases
        sync (boolean, True): If set to False, process calls to log in a seperate thread
    """

    if run is None:
        raise ValueError(
            "You must call `wandb.init` in the same process before calling log")

    if sync == False:
        _ensure_async_log_thread_started()
        return _async_log_queue.put({"row": row, "commit": commit, "step": step})

    if row is None:
        row = {}

    if not isinstance(row, collections.Mapping):
        raise ValueError("wandb.log must be passed a dictionary")

    if any(not isinstance(key, six.string_types) for key in row.keys()):
        raise ValueError("Key values passed to `wandb.log` must be strings.")

    if commit or step is not None:
        run.history.add(row, *args, step=step, **kwargs)
    else:
        run.history.update(row, *args, **kwargs)


def ensure_configured():
    global GLOBAL_LOG_FNAME, api
    # We re-initialize here for tests
    api = InternalApi()
    GLOBAL_LOG_FNAME = os.path.abspath(os.path.join(wandb_dir(), 'debug.log'))


def uninit(only_patches=False):
    """Undo the effects of init(). Useful for testing.
    """
    global run, config, summary, patched, _saved_files
    if not only_patches:
        run = None
        config = util.PreInitObject("wandb.config")
        summary = util.PreInitObject("wandb.summary")
        _saved_files = set()
    # UNDO patches
    for mod in patched["tensorboard"]:
        module = import_module(mod[0])
        parts = mod[1].split(".")
        if len(parts) > 1:
            module = getattr(module, parts[0])
            mod[1] = parts[1]
        setattr(module, mod[1], getattr(module, "orig_"+mod[1]))
    patched["tensorboard"] = []


def reset_env(exclude=[]):
    """Remove environment variables, used in Jupyter notebooks"""
    if os.getenv(env.INITED):
        wandb_keys = [key for key in os.environ.keys() if key.startswith(
            'WANDB_') and key not in exclude]
        for key in wandb_keys:
            del os.environ[key]
        return True
    else:
        return False


def try_to_set_up_global_logging():
    """Try to set up global W&B debug log that gets re-written by every W&B process.

    It may fail (and return False) eg. if the current directory isn't user-writable
    """
    root = logging.getLogger()
    root.setLevel(logging.DEBUG)
    formatter = logging.Formatter(
        '%(asctime)s %(levelname)-7s %(threadName)-10s:%(process)d [%(filename)s:%(funcName)s():%(lineno)s] %(message)s')

    if env.is_debug():
        handler = logging.StreamHandler()
        handler.setLevel(logging.DEBUG)
        handler.setFormatter(formatter)

        root.addHandler(handler)

    try:
        handler = logging.FileHandler(GLOBAL_LOG_FNAME, mode='w')
        handler.setLevel(logging.DEBUG)
        handler.setFormatter(formatter)

        root.addHandler(handler)
    except IOError as e:  # eg. in case wandb directory isn't writable
        termerror('Failed to set up logging: {}'.format(e))
        return False

    return True


def _get_python_type():
    try:
        if 'terminal' in get_ipython().__module__:
            return 'ipython'
        else:
            return 'jupyter'
    except (NameError, AttributeError):
        return "python"


def sagemaker_auth(overrides={}, path="."):
    """ Write a secrets.env file with the W&B ApiKey and any additional secrets passed.

        Args:
            overrides (dict, optional): Additional environment variables to write to secrets.env
            path (str, optional): The path to write the secrets file.
    """

    api_key = overrides.get(env.API_KEY, Api().api_key)
    if api_key is None:
        raise ValueError(
            "Can't find W&B ApiKey, set the WANDB_API_KEY env variable or run `wandb login`")
    overrides[env.API_KEY] = api_key
    with open(os.path.join(path, "secrets.env"), "w") as file:
        for k, v in six.iteritems(overrides):
            file.write("{}={}\n".format(k, v))


def join():
    # no-op until it's overridden in _init_headless
    pass


def init(job_type=None, dir=None, config=None, project=None, entity=None, reinit=None, tags=None,
         group=None, allow_val_change=False, resume=False, force=False, tensorboard=False,
         sync_tensorboard=False, monitor_gym=False, name=None, notes=None, id=None, magic=None,
         anonymous=None):
    """Initialize W&B

    If called from within Jupyter, initializes a new run and waits for a call to
    `wandb.log` to begin pushing metrics.  Otherwise, spawns a new process
    to communicate with W&B.

    Args:
        job_type (str, optional): The type of job running, defaults to 'train'
        config (dict, argparse, or tf.FLAGS, optional): The hyper parameters to store with the run
        project (str, optional): The project to push metrics to
        entity (str, optional): The entity to push metrics to
        dir (str, optional): An absolute path to a directory where metadata will be stored
        group (str, optional): A unique string shared by all runs in a given group
        tags (list, optional): A list of tags to apply to the run
        id (str, optional): A globally unique (per project) identifier for the run
        name (str, optional): A display name which does not have to be unique
        notes (str, optional): A multiline string associated with the run
        reinit (bool, optional): Allow multiple calls to init in the same process
        resume (bool, str, optional): Automatically resume this run if run from the same machine,
            you can also pass a unique run_id
        sync_tensorboard (bool, optional): Synchronize wandb logs to tensorboard or tensorboardX
        force (bool, optional): Force authentication with wandb, defaults to False
        magic (bool, dict, or str, optional): magic configuration as bool, dict, json string,
            yaml filename
        anonymous (str, optional): Can be "allow", "must", or "never". Controls whether anonymous logging is allowed.
            Defaults to never.

    Returns:
        A wandb.run object for metric and config logging.
    """
    init_args = locals()
    trigger.call('on_init', **init_args)
    global run
    global __stage_dir__

    # We allow re-initialization when we're in Jupyter or explicity opt-in to it.
    in_jupyter = _get_python_type() != "python"
    if reinit or (in_jupyter and reinit != False):
        reset_env(exclude=env.immutable_keys())
        run = None

    # TODO: deprecate tensorboard
    if tensorboard or sync_tensorboard and len(patched["tensorboard"]) == 0:
        util.get_module("wandb.tensorboard").patch()
    if monitor_gym and len(patched["gym"]) == 0:
        util.get_module("wandb.gym").monitor()

    sagemaker_config = util.parse_sm_config()
    tf_config = util.parse_tfjob_config()
    if group == None:
        group = os.getenv(env.RUN_GROUP)
    if job_type == None:
        job_type = os.getenv(env.JOB_TYPE)
    if sagemaker_config:
        # Set run_id and potentially grouping if we're in SageMaker
        run_id = os.getenv('TRAINING_JOB_NAME')
        if run_id:
            os.environ[env.RUN_ID] = '-'.join([
                run_id,
                os.getenv('CURRENT_HOST', socket.gethostname())])
        conf = json.load(
            open("/opt/ml/input/config/resourceconfig.json"))
        if group == None and len(conf["hosts"]) > 1:
            group = os.getenv('TRAINING_JOB_NAME')
        # Set secret variables
        if os.path.exists("secrets.env"):
            for line in open("secrets.env", "r"):
                key, val = line.strip().split('=', 1)
                os.environ[key] = val
    elif tf_config:
        cluster = tf_config.get('cluster')
        job_name = tf_config.get('task', {}).get('type')
        task_index = tf_config.get('task', {}).get('index')
        if job_name is not None and task_index is not None:
            # TODO: set run_id for resuming?
            run_id = cluster[job_name][task_index].rsplit(":")[0]
            if job_type == None:
                job_type = job_name
            if group == None and len(cluster.get("worker", [])) > 0:
                group = cluster[job_name][0].rsplit("-"+job_name, 1)[0]
    image = util.image_id_from_k8s()
    if image:
        os.environ[env.DOCKER] = image
    if project:
        os.environ[env.PROJECT] = project
    if entity:
        os.environ[env.ENTITY] = entity
    if group:
        os.environ[env.RUN_GROUP] = group
    if job_type:
        os.environ[env.JOB_TYPE] = job_type
    if tags:
        os.environ[env.TAGS] = ",".join(tags)
    if id:
        os.environ[env.RUN_ID] = id
        if name is None and resume is not "must":
            # We do this because of https://github.com/wandb/core/issues/2170
            # to ensure that the run's name is explicitly set to match its
            # id. If we don't do this and the id is eight characters long, the
            # backend will set the name to a generated human-friendly value.
            #
            # In any case, if the user is explicitly setting `id` but not
            # `name`, their id is probably a meaningful string that we can
            # use to label the run.
            #
            # In the resume="must" case, we know we are resuming, so we should
            # make sure to not set the name because it would have been set with
            # the original run.
            #
            # TODO: handle "auto" resume by moving this logic later when we know
            # if there is a resume.
            name = os.environ.get(env.NAME, id)  # environment variable takes precedence over this.
    if name:
        os.environ[env.NAME] = name
    if notes:
        os.environ[env.NOTES] = notes
    if magic is not None and magic is not False:
        if isinstance(magic, dict):
            os.environ[env.MAGIC] = json.dumps(magic)
        elif isinstance(magic, str):
            os.environ[env.MAGIC] = magic
        elif isinstance(magic, bool):
            pass
        else:
            termwarn("wandb.init called with invalid magic parameter type", repeat=False)
        from wandb import magic_impl
        magic_impl.magic_install(init_args=init_args)
    if dir:
        os.environ[env.DIR] = dir
        util.mkdir_exists_ok(wandb_dir())
    if anonymous is not None:
        os.environ[env.ANONYMOUS] = anonymous
    if os.environ.get(env.ANONYMOUS, "never") not in ["allow", "must", "never"]:
        raise LaunchError("anonymous must be set to 'allow', 'must', or 'never'")

    resume_path = os.path.join(wandb_dir(), wandb_run.RESUME_FNAME)
    if resume == True:
        os.environ[env.RESUME] = "auto"
    elif resume:
        os.environ[env.RESUME] = os.environ.get(env.RESUME, "allow")
        # TODO: remove allowing resume as a string in the future
        os.environ[env.RUN_ID] = id or resume
    elif os.path.exists(resume_path):
        os.remove(resume_path)
    if os.environ.get(env.RESUME) == 'auto' and os.path.exists(resume_path):
        if not os.environ.get(env.RUN_ID):
            os.environ[env.RUN_ID] = json.load(open(resume_path))["run_id"]

    # the following line is useful to ensure that no W&B logging happens in the user
    # process that might interfere with what they do
    # logging.basicConfig(format='user process %(asctime)s - %(name)s - %(levelname)s - %(message)s')

    # If a thread calls wandb.init() it will get the same Run object as
    # the parent. If a child process with distinct memory space calls
    # wandb.init(), it won't get an error, but it will get a result of
    # None.
    # This check ensures that a child process can safely call wandb.init()
    # after a parent has (only the parent will create the Run object).
    # This doesn't protect against the case where the parent doesn't call
    # wandb.init but two children do.
    if run or os.getenv(env.INITED):
        return run

    if __stage_dir__ is None:
        __stage_dir__ = "wandb"
        util.mkdir_exists_ok(wandb_dir())

    try:
        signal.signal(signal.SIGQUIT, _debugger)
    except AttributeError:
        pass

    try:
        run = wandb_run.Run.from_environment_or_defaults()
    except IOError as e:
        termerror('Failed to create run directory: {}'.format(e))
        raise LaunchError("Could not write to filesystem.")

    run.set_environment()

    def set_global_config(run):
        global config  # because we already have a local config
        config = run.config
    set_global_config(run)
    global summary
    summary = run.summary

    # set this immediately after setting the run and the config. if there is an
    # exception after this it'll probably break the user script anyway
    os.environ[env.INITED] = '1'

    if in_jupyter:
        _init_jupyter(run)
    elif run.mode == 'clirun':
        pass
    elif run.mode == 'run':
        api = InternalApi()
        # let init_jupyter handle this itself
        if not in_jupyter and not api.api_key:
            termlog(
                "W&B is a tool that helps track and visualize machine learning experiments")
            if force:
                termerror(
                    "No credentials found.  Run \"wandb login\" or \"wandb off\" to disable wandb")
            else:
                if util.prompt_api_key(api):
                    _init_headless(run)
                else:
                    termlog(
                        "No credentials found.  Run \"wandb login\" to visualize your metrics")
                    run.mode = "dryrun"
                    _init_headless(run, False)
        else:
            _init_headless(run)
    elif run.mode == 'dryrun':
        termlog(
            'Dry run mode, not syncing to the cloud.')
        _init_headless(run, False)
    else:
        termerror(
            'Invalid run mode "%s". Please unset WANDB_MODE.' % run.mode)
        raise LaunchError("The WANDB_MODE environment variable is invalid.")

    # set the run directory in the config so it actually gets persisted
    run.config.set_run_dir(run.dir)

    if sagemaker_config:
        run.config.update(sagemaker_config)
        allow_val_change = True
    if config:
        run.config.update(config, allow_val_change=allow_val_change)

    # Access history to ensure resumed is set when resuming
    run.history
    # Load the summary to support resuming
    run.summary.load()

    atexit.register(_wandb_finished, run)

    return run


def _wandb_finished(run):
    # must shutdown async logging thread before closing files
    shutdown_async_log_thread()
    run.close_files()

tensorflow = util.LazyLoader('tensorflow', globals(), 'wandb.tensorflow')
tensorboard = util.LazyLoader('tensorboard', globals(), 'wandb.tensorboard')
jupyter = util.LazyLoader('jupyter', globals(), 'wandb.jupyter')
keras = util.LazyLoader('keras', globals(), 'wandb.keras')
fastai = util.LazyLoader('fastai', globals(), 'wandb.fastai')
docker = util.LazyLoader('docker', globals(), 'wandb.docker')
xgboost = util.LazyLoader('xgboost', globals(), 'wandb.xgboost')
gym = util.LazyLoader('gym', globals(), 'wandb.gym')
ray = util.LazyLoader('ray', globals(), 'wandb.ray')


__all__ = ['init', 'config', 'termlog', 'termwarn', 'termerror', 'tensorflow',
           'run', 'types', 'callbacks', 'join']<|MERGE_RESOLUTION|>--- conflicted
+++ resolved
@@ -229,15 +229,9 @@
     # up terminal control until syncing is finished.
     # https://stackoverflow.com/questions/30476971/is-the-child-process-in-foreground-or-background-on-fork-in-c
     wandb_process = subprocess.Popen([sys.executable, internal_cli_path, json.dumps(
-<<<<<<< HEAD
-            headless_args)], env=environ, **popen_kwargs)
-    termlog('Started W&B process version {} with PID {}'.format(
-        __version__, wandb_process.pid))
-=======
         headless_args)], env=environ, **popen_kwargs)
     termlog('Tracking run with wandb version {}'.format(
         __version__))
->>>>>>> 7c06b16e
     os.close(stdout_master_fd)
     os.close(stderr_master_fd)
     # Listen on the socket waiting for the wandb process to be ready
