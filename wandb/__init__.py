# -*- coding: utf-8 -*-

# Three possible modes:
#     'cli': running from "wandb" command
#     'run': we're a script launched by "wandb run"
#     'dryrun': we're a script not launched by "wandb run"

from __future__ import absolute_import, print_function

__author__ = """Chris Van Pelt"""
__email__ = 'vanpelt@wandb.com'
<<<<<<< HEAD
__version__ = '0.5.21r1'
=======
__version__ = '0.6.1'
>>>>>>> fb038b76

import atexit
import click
import io
import json
import logging
import time
import os
import contextlib
try:
    import pty
except ImportError:  # windows
    pty = None
import signal
import six
import getpass
import socket
import subprocess
import sys
import traceback
try:
    import tty
except ImportError:  # windows
    tty = None
import types

from . import env
from . import io_wrap
from .core import *

# These imports need to be below "from .core import *" until we remove
# 'from wandb import __stage_dir__' from api.py etc.
from wandb.api import Api, CommError
from wandb import wandb_types as types
from wandb import wandb_config
from wandb import wandb_run
from wandb import wandb_socket
from wandb import streaming_log
from wandb import util
from wandb import jupyter
from wandb.run_manager import RunManager
from wandb.media import Image
from wandb.data_types import Histogram


logger = logging.getLogger(__name__)


if __stage_dir__ is not None:
    log_fname = wandb_dir() + 'debug.log'
else:
    log_fname = './wandb-debug.log'
log_fname = os.path.relpath(log_fname, os.getcwd())


def _debugger(*args):
    import pdb
    pdb.set_trace()


class Callbacks():
    @property
    def Keras(self):
        termlog(
            "DEPRECATED: wandb.callbacks is deprecated, use `from wandb.keras import WandbCallback`")
        from wandb.keras import WandbCallback
        return WandbCallback


callbacks = Callbacks()


class ExitHooks(object):
    def __init__(self):
        self.exit_code = 0
        self.exception = None

    def hook(self):
        self._orig_exit = sys.exit
        sys.exit = self.exit
        sys.excepthook = self.exc_handler

    def exit(self, code=0):
        self.exit_code = code
        self._orig_exit(code)

    def was_ctrl_c(self):
        return isinstance(self.exception, KeyboardInterrupt)

    def exc_handler(self, exc_type, exc, *tb):
        self.exit_code = 1
        self.exception = exc
        if issubclass(exc_type, Error):
            termerror(str(exc))

        if self.was_ctrl_c():
            self.exit_code = 255

        traceback.print_exception(exc_type, exc, *tb)


def _init_headless(run, job_type, cloud=True):
    global join
    run.description = env.get_description(run.description)

    environ = dict(os.environ)
    run.set_environment(environ)

    server = wandb_socket.Server()
    run.socket = server
    hooks = ExitHooks()
    hooks.hook()

    if sys.platform == "win32":
        # PTYs don't work in windows so we use pipes.
        stdout_master_fd, stdout_slave_fd = os.pipe()
        stderr_master_fd, stderr_slave_fd = os.pipe()
    else:
        stdout_master_fd, stdout_slave_fd = pty.openpty()
        stderr_master_fd, stderr_slave_fd = pty.openpty()

        # raw mode so carriage returns etc. don't get added by the terminal driver
        tty.setraw(stdout_master_fd)
        tty.setraw(stderr_master_fd)

    headless_args = {
        'command': 'headless',
        'pid': os.getpid(),
        'stdout_master_fd': stdout_master_fd,
        'stderr_master_fd': stderr_master_fd,
        'cloud': cloud,
        'job_type': job_type,
        'port': server.port
    }
    internal_cli_path = os.path.join(
        os.path.dirname(__file__), 'internal_cli.py')

    if six.PY2:
        # TODO(adrian): close_fds=False is bad for security. we set
        # it so we can pass the PTY FDs to the wandb process. We
        # should use subprocess32, which has pass_fds.
        popen_kwargs = {'close_fds': False}
    else:
        popen_kwargs = {'pass_fds': [stdout_master_fd, stderr_master_fd]}

    # TODO(adrian): ensure we use *exactly* the same python interpreter
    # TODO(adrian): make wandb the foreground process so we don't give
    # up terminal control until syncing is finished.
    # https://stackoverflow.com/questions/30476971/is-the-child-process-in-foreground-or-background-on-fork-in-c
    wandb_process = subprocess.Popen([sys.executable, internal_cli_path, json.dumps(
        headless_args)], env=environ, **popen_kwargs)
    termlog('Started W&B process version {} with PID {}'.format(
        __version__, wandb_process.pid))
    os.close(stdout_master_fd)
    os.close(stderr_master_fd)

    # Listen on the socket waiting for the wandb process to be ready
    try:
        success, message = server.listen(30)
    except KeyboardInterrupt:
        success = False
    else:
        if not success:
            termerror('W&B process (PID {}) did not respond'.format(
                wandb_process.pid))

    if not success:
        wandb_process.kill()
        for i in range(20):
            time.sleep(0.1)
            if wandb_process.poll() is not None:
                break
        if wandb_process.poll() is None:
            termerror('Failed to kill wandb process, PID {}'.format(
                wandb_process.pid))
        sys.exit(1)

    stdout_slave = os.fdopen(stdout_slave_fd, 'wb')
    stderr_slave = os.fdopen(stderr_slave_fd, 'wb')

    stdout_redirector = io_wrap.FileRedirector(sys.stdout, stdout_slave)
    stderr_redirector = io_wrap.FileRedirector(sys.stderr, stderr_slave)

    # TODO(adrian): we should register this right after starting the wandb process to
    # make sure we shut down the W&B process eg. if there's an exception in the code
    # above
    atexit.register(_user_process_finished, server, hooks,
                    wandb_process, stdout_redirector, stderr_redirector)

    def _wandb_join():
        _user_process_finished(server, hooks,
                               wandb_process, stdout_redirector, stderr_redirector)
    join = _wandb_join
    # redirect output last of all so we don't miss out on error messages
    stdout_redirector.redirect()
    if not env.get_debug():
        stderr_redirector.redirect()


def _init_jupyter(run, job_type):
    """Asks for user input to configure the machine if it isn't already and creates a new run.
    Log pushing and system stats don't start until `wandb.monitor()` is called.
    """
    # TODO: Should we log to jupyter?
    try_to_set_up_logging()
    if not http_api.api_key:
        termerror(
            "Not authenticated.  Copy a key from https://app.wandb.ai/profile?message=true")
        key = getpass.getpass("API Key: ").strip()
        if len(key) == 40:
            os.environ["WANDB_API_KEY"] = key
            util.write_netrc(http_api.api_url, "user", key)
        else:
            raise ValueError("API Key must be 40 characters long")
    if not http_api.settings('project'):
        termerror("No W&B project configured.")
        slug = six.moves.input("Enter username/project: ").strip()
        if "/" not in slug:
            raise ValueError(
                "Input must contain a slash between username and project")
        entity, project = slug.split("/")
        os.environ["WANDB_ENTITY"] = entity
        os.environ["WANDB_PROJECT"] = project
        util.write_settings(entity, project, http_api.settings()['base_url'])
        # Reset settings so they reload
        http_api._settings = None
    os.environ["WANDB_JUPYTER"] = "true"
    run.resume = "allow"
    http_api.set_current_run_id(run.id)
    print("W&B Run: %s" % run.get_url(http_api))
    print("Wrap your training loop with `with wandb.monitor():` to display live results.")
    try:
        run.save(api=http_api, job_type=job_type)
    except (CommError, ValueError) as e:
        termerror(str(e))
    run.set_environment()


join = None
_user_processs_finished_called = False


def _user_process_finished(server, hooks, wandb_process, stdout_redirector, stderr_redirector):
    global _user_processs_finished_called
    if _user_processs_finished_called:
        return
    _user_processs_finished_called = True

    stdout_redirector.restore()
    if not env.get_debug():
        stderr_redirector.restore()

    termlog()
    termlog("Waiting for wandb process to finish, PID {}".format(wandb_process.pid))
    server.done(hooks.exit_code)
    try:
        while wandb_process.poll() is None:
            time.sleep(0.1)
    except KeyboardInterrupt:
        pass

    if wandb_process.poll() is None:
        termlog('Killing wandb process, PID {}'.format(wandb_process.pid))
        wandb_process.kill()


# Will be set to the run object for the current run, as returned by
# wandb.init(). We may want to get rid of this, but WandbCallback
# relies on it, and it improves the API a bit (user doesn't have to
# pass the run into WandbCallback)
run = None
config = None  # config object shared with the global run
http_api = Api()


def save(path):
    """symlinks a file into the run directory so it's uploaded
    """
    file_name = os.path.basename(path)
    return os.symlink(os.path.abspath(path), os.path.join(run.dir, file_name))


def monitor(display=True, options={}):
    """Starts syncing with W&B if you're in Jupyter.  Displays your W&B charts live in a Jupyter notebook
    by default.  Display can be disabled by passing display=False.
    """
    try:
        from IPython.display import display
    except ImportError:
        def display(stuff): return None

    class Monitor():
        def __init__(self, options={}):
            self.api = http_api
            self.api.set_current_run_id(run.id)
            self.options = options
            if os.getenv("WANDB_JUPYTER"):
                self.rm = RunManager(self.api, run, output=False)
                self.rm.mirror_stdout_stderr()
                self.rm.init_run(dict(os.environ))
                if display:
                    display(jupyter.Run())
            else:
                self.rm = False
                termerror(
                    "wandb.monitor is only functional in Jupyter notebooks")

        def __enter__(self):
            pass

        def __exit__(self, *args):
            return self.stop()

        def stop(self):
            if self.rm:
                self.rm.shutdown()
                run.close_files()
            return run

    return Monitor(options)


def log(row=None, commit=True):
    """Log a dict to the global run's history.  If commit is false, enables multiple calls before commiting.

    Eg.

    wandb.log({'train-loss': 0.5, 'accuracy': 0.9})
    """
    if row is None:
        row = {}
    if commit:
        run.history.add(row)
    else:
        run.history.row.update(row)


def ensure_configured():
    # We re-initialize here for tests
    api = Api()
    # The WANDB_DEBUG check ensures tests still work.
    if not env.is_debug() and not api.settings('project'):
        termlog('wandb.init() called but system not configured.\n'
                'Run "wandb init" or set environment variables to get started')
        sys.exit(1)


def uninit():
    """Undo the effects of init(). Useful for testing.
    """
    global run, config
    run = config = None


def reset_env(exclude=[]):
    """Remove environment variables, used in Jupyter notebooks"""
    if os.getenv('WANDB_INITED'):
        wandb_keys = [key for key in os.environ.keys() if key.startswith(
            'WANDB_') and key not in exclude]
        for key in wandb_keys:
            del os.environ[key]
        return True
    else:
        return False


def try_to_set_up_logging():
    try:
        logging.basicConfig(
            filemode="w",
            format='%(asctime)s %(levelname)-7s %(threadName)-10s [%(filename)s:%(funcName)s():%(lineno)s] %(message)s',
            filename=log_fname,
            level=logging.DEBUG)
    except IOError as e:  # eg. in case wandb directory isn't writable
        if env.is_debug():
            raise
        else:
            termerror('Failed to set up logging: {}'.format(e))
            return False

    return True


def _get_python_type():
    try:
        if 'terminal' in get_ipython().__module__:
            return 'ipython'
        else:
            return 'jupyter'
    except (NameError, AttributeError):
        return "python"


def init(job_type='train', config=None, allow_val_change=False, reinit=None):
    """Initialize W&B

    If called from within Jupyter, initializes a new run and waits for a call to
    `wandb.monitor` to begin pushing metrics.  Otherwise, spawns a new process
    to communicate with W&B.

    Args:
        job_type (str, optional): The type of job running, defaults to 'train' 
        config (dict, argparse, or tf.FLAGS, optional): The hyper parameters to store with the run
        reinit (bool, optional): Allow multiple calls to init in the same process

    Returns:
        A wandb.run object for metric and config logging.
    """
    global run
    global __stage_dir__

    # We allow re-initialization when we're in Jupyter
    in_jupyter = _get_python_type() != "python"
    if reinit or (in_jupyter and reinit != False):
        reset_env(exclude=["WANDB_DIR", "WANDB_ENTITY",
                           "WANDB_PROJECT", "WANDB_API_KEY"])
        run = None

    # the following line is useful to ensure that no W&B logging happens in the user
    # process that might interfere with what they do
    # logging.basicConfig(format='user process %(asctime)s - %(name)s - %(levelname)s - %(message)s')

    # If a thread calls wandb.init() it will get the same Run object as
    # the parent. If a child process with distinct memory space calls
    # wandb.init(), it won't get an error, but it will get a result of
    # None.
    # This check ensures that a child process can safely call wandb.init()
    # after a parent has (only the parent will create the Run object).
    # This doesn't protect against the case where the parent doesn't call
    # wandb.init but two children do.
    if run or os.getenv('WANDB_INITED'):
        return run

    if __stage_dir__ is None:
        __stage_dir__ = "wandb"
        util.mkdir_exists_ok(wandb_dir())

    try:
        signal.signal(signal.SIGQUIT, _debugger)
    except AttributeError:
        pass

    try:
        run = wandb_run.Run.from_environment_or_defaults()
    except IOError as e:
        termerror('Failed to create run directory: {}'.format(e))
        sys.exit(1)

    run.job_type = job_type
    run.set_environment()

    def set_global_config(c):
        global config  # because we already have a local config
        config = c
    set_global_config(run.config)

    # set this immediately after setting the run and the config. if there is an
    # exception after this it'll probably break the user script anyway
    os.environ['WANDB_INITED'] = '1'

    # we do these checks after setting the run and the config because users scripts
    # may depend on those things
    if sys.platform == 'win32' and run.mode != 'clirun':
        termerror(
            'Headless mode isn\'t supported on Windows. If you want to use W&B, please use "wandb run ..."; running normally.')
        return run

    if in_jupyter:
        _init_jupyter(run, job_type)
    elif run.mode == 'clirun' or run.mode == 'run':
        ensure_configured()

        if run.mode == 'run':
            _init_headless(run, job_type)
    elif run.mode == 'dryrun':
        termlog(
            'dryrun mode, run directory: %s' % run.dir)
        _init_headless(run, job_type, False)
    else:
        termlog(
            'Invalid run mode "%s". Please unset WANDB_MODE to do a dry run or' % run.mode)
        termlog('run with "wandb run" to do a real run.')
        sys.exit(1)

    # set the run directory in the config so it actually gets persisted
    run.config.set_run_dir(run.dir)
    if config:
        run.config.update(config, allow_val_change=allow_val_change)

    atexit.register(run.close_files)

    return run


__all__ = ['init', 'config', 'termlog', 'run', 'types', 'callbacks', 'join']<|MERGE_RESOLUTION|>--- conflicted
+++ resolved
@@ -9,11 +9,7 @@
 
 __author__ = """Chris Van Pelt"""
 __email__ = 'vanpelt@wandb.com'
-<<<<<<< HEAD
-__version__ = '0.5.21r1'
-=======
 __version__ = '0.6.1'
->>>>>>> fb038b76
 
 import atexit
 import click
