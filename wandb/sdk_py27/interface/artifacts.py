--- conflicted
+++ resolved
@@ -11,7 +11,7 @@
 from wandb.data_types import WBValue
 
 if wandb.TYPE_CHECKING:  # type: ignore
-<<<<<<< HEAD
+
     from typing import (
         List,
         Optional,
@@ -25,9 +25,6 @@
 
     if TYPE_CHECKING:
         import wandb.filesync.step_prepare.StepPrepare as StepPrepare  # type: ignore
-=======
-    from typing import List, Optional, Union, Dict, Tuple, Callable
->>>>>>> 92789b95
 
 
 def md5_string(string):
