--- conflicted
+++ resolved
@@ -5,12 +5,9 @@
 import sys
 import traceback
 
-<<<<<<< HEAD
-=======
 import six
 
 import wandb
->>>>>>> a99e5df1
 from wandb.api import Api
 from wandb.config import Config
 from wandb import util
@@ -50,11 +47,7 @@
 
                 logger.info('Running runs: %s', self._run_managers.keys())
                 run_status = {}
-<<<<<<< HEAD
-                for run_id, run_manager in self._run_managers.iteritems():
-=======
                 for run_id, run_manager in six.iteritems(self._run_managers):
->>>>>>> a99e5df1
                     if run_manager.poll() is None:
                         run_status[run_id] = True
 
@@ -68,19 +61,6 @@
             pass
         finally:
             try:
-<<<<<<< HEAD
-                logger.info('Terminating and syncing runs. Press ctrl-c to kill.')
-                for run_id, run_manager in self._run_managers.iteritems():
-                    run_manager.proc.terminate()
-                for run_id, run_manager in self._run_managers.iteritems():
-                    run_manager.proc.wait()
-                    run_manager.poll()  # clean up if necessary
-            except KeyboardInterrupt:
-                logger.info('Killing and syncing runs. Press ctrl-c again to quit.')
-                for run_id, run_manager in self._run_managers.iteritems():
-                    run_manager.proc.kill()
-                for run_id, run_manager in self._run_managers.iteritems():
-=======
                 wandb.termlog('Terminating and syncing runs. Press ctrl-c to kill.')
                 for run_id, run_manager in six.iteritems(self._run_managers):
                     try:
@@ -98,7 +78,6 @@
                     except OSError:
                         pass  # if process is already dead
                 for run_id, run_manager in six.iteritems(self._run_managers):
->>>>>>> a99e5df1
                     run_manager.clean_up(False)
 
     def _process_command(self, command):
