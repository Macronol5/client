import collections
import os
from pynvml import *
import time
from numbers import Number
import threading
from wandb import util
from wandb import termlog
psutil = util.get_module("psutil")


class SystemStats(object):
    def __init__(self, run, api):
        try:
            nvmlInit()
            self.gpu_count = nvmlDeviceGetCount()
        except NVMLError as err:
            self.gpu_count = 0
        self.run = run
        self._api = api
        self.sampler = {}
        self.samples = 0
        self._shutdown = False
        if psutil:
            net = psutil.net_io_counters()
            self.network_init = {
                "sent": net.bytes_sent,
                "recv": net.bytes_recv
            }
        else:
            termlog(
                "psutil not installed, only GPU stats will be reported.  Install with pip install psutil")
        self._thread = threading.Thread(target=self._thread_body)
        self._thread.daemon = True

    def start(self):
        self._thread.start()

    @property
    def proc(self):
        return psutil.Process(pid=self.run.pid)

    @property
    def sample_rate_seconds(self):
        """Sample system stats every this many seconds, defaults to 2, min is 0.5"""
        return max(0.5, self._api.dynamic_settings["system_sample_seconds"])

    @property
    def samples_to_average(self):
        """The number of samples to average before pushing, defaults to 15 valid range (2:30)"""
        return min(30, max(2, self._api.dynamic_settings["system_samples"]))

    def _thread_body(self):
        while True:
            stats = self.stats()
            for stat, value in stats.items():
                if isinstance(value, Number):
                    self.sampler[stat] = self.sampler.get(stat, [])
                    self.sampler[stat].append(value)
            self.samples += 1
            if self._shutdown or self.samples >= self.samples_to_average:
                self.flush()
                if self._shutdown:
                    break
            seconds = 0
            while seconds < self.sample_rate_seconds:
                time.sleep(0.1)
                seconds += 0.1
                if self._shutdown:
                    break

    def shutdown(self):
        self._shutdown = True
        try:
            self._thread.join()
        # Incase we never start it
        except RuntimeError:
            pass

    def flush(self):
        stats = self.stats()
        for stat, value in stats.items():
            # TODO: a bit hacky, we assume all numbers should be averaged.  If you want
            # max for a stat, you must put it in a sub key, like ["network"]["sent"]
            if isinstance(value, Number):
                samples = list(self.sampler.get(stat, [stats[stat]]))
                stats[stat] = round(sum(samples) / len(samples), 2)
        self.run.events.track("system", stats, _wandb=True)
        self.samples = 0
        self.sampler = {}

    def stats(self):
        stats = {}
        for i in range(0, self.gpu_count):
            handle = nvmlDeviceGetHandleByIndex(i)
            try:
                util = nvmlDeviceGetUtilizationRates(handle)
                memory = nvmlDeviceGetMemoryInfo(handle)
                temp = nvmlDeviceGetTemperature(handle, NVML_TEMPERATURE_GPU)
<<<<<<< HEAD
                power_watts = nvmlDeviceGetPowerUsage(handle) / 1000
                power_capacity_watts = nvmlDeviceGetEnforcedPowerLimit(handle) / 1000
                power_usage = power_watts * power_capacity_watts * 100
=======
                power = (
                    nvmlDeviceGetPowerUsage(handle) /
                    nvmlDeviceGetEnforcedPowerLimit(handle)
                ) * 100
>>>>>>> b9e7a501

                stats["gpu.{}.{}".format(i, "gpu")] = util.gpu
                stats["gpu.{}.{}".format(i, "memory")] = util.memory
                stats["gpu.{}.{}".format(
                    i, "memoryAllocated")] = memory.used / memory.total * 100
                stats["gpu.{}.{}".format(i, "temp")] = temp
<<<<<<< HEAD
                stats["gpu.{}.{}".format(i, "powerWatts")] = power_watts
                stats["gpu.{}.{}".format(i, "powerPercent")] = power_usage
=======
                stats["gpu.{}.{}".format(i, "power")] = power
>>>>>>> b9e7a501
            except NVMLError as err:
                pass
        if psutil:
            net = psutil.net_io_counters()
            sysmem = psutil.virtual_memory()
            stats["cpu"] = psutil.cpu_percent()
            stats["memory"] = sysmem.percent
            stats["network"] = {
                "sent": net.bytes_sent - self.network_init["sent"],
                "recv": net.bytes_recv - self.network_init["recv"]
            }
            # TODO: maybe show other partitions, will likely need user to configure
            stats["disk"] = psutil.disk_usage('/').percent
            stats["proc.memory.availableMB"] = sysmem.available / 1048576.0
            try:
                stats["proc.memory.rssMB"] = self.proc.memory_info().rss / \
                    1048576.0
                stats["proc.memory.percent"] = self.proc.memory_percent()
                stats["proc.cpu.threads"] = self.proc.num_threads()
            except psutil.NoSuchProcess:
                pass
        return stats<|MERGE_RESOLUTION|>--- conflicted
+++ resolved
@@ -97,28 +97,17 @@
                 util = nvmlDeviceGetUtilizationRates(handle)
                 memory = nvmlDeviceGetMemoryInfo(handle)
                 temp = nvmlDeviceGetTemperature(handle, NVML_TEMPERATURE_GPU)
-<<<<<<< HEAD
                 power_watts = nvmlDeviceGetPowerUsage(handle) / 1000
                 power_capacity_watts = nvmlDeviceGetEnforcedPowerLimit(handle) / 1000
-                power_usage = power_watts * power_capacity_watts * 100
-=======
-                power = (
-                    nvmlDeviceGetPowerUsage(handle) /
-                    nvmlDeviceGetEnforcedPowerLimit(handle)
-                ) * 100
->>>>>>> b9e7a501
+                power_usage = (power_watts / power_capacity_watts) * 100
 
                 stats["gpu.{}.{}".format(i, "gpu")] = util.gpu
                 stats["gpu.{}.{}".format(i, "memory")] = util.memory
                 stats["gpu.{}.{}".format(
                     i, "memoryAllocated")] = memory.used / memory.total * 100
                 stats["gpu.{}.{}".format(i, "temp")] = temp
-<<<<<<< HEAD
                 stats["gpu.{}.{}".format(i, "powerWatts")] = power_watts
                 stats["gpu.{}.{}".format(i, "powerPercent")] = power_usage
-=======
-                stats["gpu.{}.{}".format(i, "power")] = power
->>>>>>> b9e7a501
             except NVMLError as err:
                 pass
         if psutil:
