from __future__ import print_function
from __future__ import absolute_import
from __future__ import division

import base64
import binascii
import colorsys
import contextlib
import codecs
import errno
import hashlib
import json
import getpass
import logging
import math
import numbers
import traceback
import os
import re
import shlex
import socket
import subprocess
import sys
import threading
import time
import random
import stat
import shortuuid
import importlib
import types
import yaml
from datetime import date, datetime
import platform
from six.moves.urllib.parse import urlparse

import click
import requests
import six
from six.moves import queue, input
import textwrap
from sys import getsizeof
from collections import namedtuple
from six.moves.collections_abc import Mapping, Sequence
from importlib import import_module
import sentry_sdk
from sentry_sdk import capture_exception
from sentry_sdk import capture_message
from sentry_sdk import configure_scope
from wandb.env import error_reporting_enabled

import wandb
from wandb.errors import CommError, term
from wandb.old.core import wandb_dir
from wandb import env

from typing import List

logger = logging.getLogger(__name__)
_not_importable = set()

<<<<<<< HEAD
# Boolean, unsigned integer, signed integer, float, complex.
NUMERIC_KINDS = set("buifc")

MAX_LINE_SIZE = 9 * 1024 * 1024 - 100 * 1024  # imposed by back end
=======
MAX_LINE_BYTES = (10 << 20) - (100 << 10)  # imposed by back end
>>>>>>> b67b8760
IS_GIT = os.path.exists(os.path.join(os.path.dirname(__file__), "..", ".git"))

# these match the environments for gorilla
if IS_GIT:
    SENTRY_ENV = "development"
else:
    SENTRY_ENV = "production"

if error_reporting_enabled():
    sentry_sdk.init(
        dsn="https://a2f1d701163c42b097b9588e56b1c37e@o151352.ingest.sentry.io/5288891",
        release=wandb.__version__,
        default_integrations=False,
        environment=SENTRY_ENV,
    )

POW_10_BYTES = [
    ("B", 10 ** 0),
    ("KB", 10 ** 3),
    ("MB", 10 ** 6),
    ("GB", 10 ** 9),
    ("TB", 10 ** 12),
    ("PB", 10 ** 15),
    ("EB", 10 ** 18),
]

POW_2_BYTES = [
    ("B", 2 ** 0),
    ("KiB", 2 ** 10),
    ("MiB", 2 ** 20),
    ("GiB", 2 ** 30),
    ("TiB", 2 ** 40),
    ("PiB", 2 ** 50),
    ("EiB", 2 ** 60),
]


def sentry_message(message):
    if error_reporting_enabled():
        capture_message(message)


def sentry_exc(exc, delay=False):
    if error_reporting_enabled():
        if isinstance(exc, six.string_types):
            capture_exception(Exception(exc))
        else:
            capture_exception(exc)
        if delay:
            time.sleep(2)


def sentry_reraise(exc):
    """Re-raise an exception after logging it to Sentry

    Use this for top-level exceptions when you want the user to see the traceback.

    Must be called from within an exception handler.
    """
    sentry_exc(exc)
    # this will messily add this "reraise" function to the stack trace
    # but hopefully it's not too bad
    six.reraise(type(exc), exc, sys.exc_info()[2])


def sentry_set_scope(process_context, entity, project, email=None, url=None):
    # Using GLOBAL_HUB means these tags will persist between threads.
    # Normally there is one hub per thread.
    with sentry_sdk.hub.GLOBAL_HUB.configure_scope() as scope:
        scope.set_tag("process_context", process_context)
        scope.set_tag("entity", entity)
        scope.set_tag("project", project)
        if email:
            scope.user = {"email": email}
        if url:
            scope.set_tag("url", url)


def vendor_setup():
    """This enables us to use the vendor directory for packages we don't depend on
    Returns a function to call after imports are complete. Make sure to call this
    function or you will modify the user's path which is never good. The pattern should be:
    reset_path = vendor_setup()
    # do any vendor imports...
    reset_path()
    """
    original_path = [directory for directory in sys.path]

    def reset_import_path():
        sys.path = original_path

    parent_dir = os.path.abspath(os.path.dirname(__file__))
    vendor_dir = os.path.join(parent_dir, "vendor")
    vendor_packages = ("gql-0.2.0", "graphql-core-1.1")
    package_dirs = [os.path.join(vendor_dir, p) for p in vendor_packages]
    for p in [vendor_dir] + package_dirs:
        if p not in sys.path:
            sys.path.insert(1, p)

    return reset_import_path


def apple_gpu_stats_binary():
    parent_dir = os.path.abspath(os.path.dirname(__file__))
    return os.path.join(parent_dir, "bin", "apple_gpu_stats")


def vendor_import(name):
    reset_path = vendor_setup()
    module = import_module(name)
    reset_path()
    return module


def get_module(name, required=None):
    """
    Return module or None. Absolute import is required.
    :param (str) name: Dot-separated module path. E.g., 'scipy.stats'.
    :param (str) required: A string to raise a ValueError if missing
    :return: (module|None) If import succeeds, the module will be returned.
    """
    if name not in _not_importable:
        try:
            return import_module(name)
        except Exception as e:
            _not_importable.add(name)
            msg = "Error importing optional module {}".format(name)
            if required:
                logger.exception(msg)
    if required and name in _not_importable:
        raise wandb.Error(required)


class LazyLoader(types.ModuleType):
    """Lazily import a module, mainly to avoid pulling in large dependencies.
    we use this for tensorflow and other optional libraries primarily at the top module level
    """

    # The lint error here is incorrect.
    def __init__(
        self, local_name, parent_module_globals, name, warning=None
    ):  # pylint: disable=super-on-old-class
        self._local_name = local_name
        self._parent_module_globals = parent_module_globals
        self._warning = warning

        super(LazyLoader, self).__init__(name)

    def _load(self):
        """Load the module and insert it into the parent's globals."""
        # Import the target module and insert it into the parent's namespace
        module = importlib.import_module(self.__name__)
        self._parent_module_globals[self._local_name] = module

        # Emit a warning if one was specified
        if self._warning:
            print(self._warning)
            # Make sure to only warn once.
            self._warning = None

        # Update this object's dict so that if someone keeps a reference to the
        #   LazyLoader, lookups are efficient (__getattr__ is only called on lookups
        #   that fail).
        self.__dict__.update(module.__dict__)

        return module

    def __getattr__(self, item):
        module = self._load()
        return getattr(module, item)

    def __dir__(self):
        module = self._load()
        return dir(module)


class PreInitObject(object):
    def __init__(self, name):
        self._name = name

    def __getitem__(self, key):
        raise wandb.Error(
            'You must call wandb.init() before {}["{}"]'.format(self._name, key)
        )

    def __setitem__(self, key, value):
        raise wandb.Error(
            'You must call wandb.init() before {}["{}"]'.format(self._name, key)
        )

    def __setattr__(self, key, value):
        if not key.startswith("_"):
            raise wandb.Error(
                "You must call wandb.init() before {}.{}".format(self._name, key)
            )
        else:
            return object.__setattr__(self, key, value)

    def __getattr__(self, key):
        if not key.startswith("_"):
            raise wandb.Error(
                "You must call wandb.init() before {}.{}".format(self._name, key)
            )
        else:
            raise AttributeError()


np = get_module("numpy")

# TODO: Revisit these limits
VALUE_BYTES_LIMIT = 100000


def app_url(api_url):
    if "://api.wandb.test" in api_url:
        # dev mode
        return api_url.replace("://api.", "://app.")
    elif "://api.wandb." in api_url:
        # cloud
        return api_url.replace("://api.", "://")
    elif "://api." in api_url:
        # onprem cloud
        return api_url.replace("://api.", "://app.")
    # wandb/local
    return api_url


def get_full_typename(o):
    """We determine types based on type names so we don't have to import
    (and therefore depend on) PyTorch, TensorFlow, etc.
    """
    instance_name = o.__class__.__module__ + "." + o.__class__.__name__
    if instance_name in ["builtins.module", "__builtin__.module"]:
        return o.__name__
    else:
        return instance_name


def get_h5_typename(o):
    typename = get_full_typename(o)
    if is_tf_tensor_typename(typename):
        return "tensorflow.Tensor"
    elif is_pytorch_tensor_typename(typename):
        return "torch.Tensor"
    else:
        return o.__class__.__module__.split(".")[0] + "." + o.__class__.__name__


def is_tf_tensor(obj):
    import tensorflow

    return isinstance(obj, tensorflow.Tensor)


def is_tf_tensor_typename(typename):
    return typename.startswith("tensorflow.") and (
        "Tensor" in typename or "Variable" in typename
    )


def is_tf_eager_tensor_typename(typename):
    return typename.startswith("tensorflow.") and ("EagerTensor" in typename)


def is_pytorch_tensor(obj):
    import torch

    return isinstance(obj, torch.Tensor)


def is_pytorch_tensor_typename(typename):
    return typename.startswith("torch.") and (
        "Tensor" in typename or "Variable" in typename
    )


def is_fastai_tensor_typename(typename):
    return typename.startswith("fastai.") and ("Tensor" in typename)


def is_pandas_data_frame_typename(typename):
    return typename.startswith("pandas.") and "DataFrame" in typename


def is_matplotlib_typename(typename):
    return typename.startswith("matplotlib.")


def is_plotly_typename(typename):
    return typename.startswith("plotly.")


def is_plotly_figure_typename(typename):
    return typename.startswith("plotly.") and typename.endswith(".Figure")


def is_numpy_array(obj):
    return np and isinstance(obj, np.ndarray)


def is_pandas_data_frame(obj):
    return is_pandas_data_frame_typename(get_full_typename(obj))


def ensure_matplotlib_figure(obj):
    """Extract the current figure from a matplotlib object or return the object if it's a figure.
    raises ValueError if the object can't be converted.
    """
    import matplotlib
    from matplotlib.figure import Figure

    # plotly and matplotlib broke in recent releases,
    # this patches matplotlib to add a removed method that plotly assumes exists
    from matplotlib.spines import Spine

    def is_frame_like(self):
        """Return True if directly on axes frame.

        This is useful for determining if a spine is the edge of an
        old style MPL plot. If so, this function will return True.
        """
        position = self._position or ("outward", 0.0)
        if isinstance(position, str):
            if position == "center":
                position = ("axes", 0.5)
            elif position == "zero":
                position = ("data", 0)
        if len(position) != 2:
            raise ValueError("position should be 2-tuple")
        position_type, amount = position
        if position_type == "outward" and amount == 0:
            return True
        else:
            return False

    Spine.is_frame_like = is_frame_like
    if obj == matplotlib.pyplot:
        obj = obj.gcf()
    elif not isinstance(obj, Figure):
        if hasattr(obj, "figure"):
            obj = obj.figure
            # Some matplotlib objects have a figure function
            if not isinstance(obj, Figure):
                raise ValueError(
                    "Only matplotlib.pyplot or matplotlib.pyplot.Figure objects are accepted."
                )
    return obj


def matplotlib_to_plotly(obj):
    obj = ensure_matplotlib_figure(obj)
    tools = get_module(
        "plotly.tools",
        required="plotly is required to log interactive plots, install with: pip install plotly or convert the plot to an image with `wandb.Image(plt)`",
    )
    return tools.mpl_to_plotly(obj)


def matplotlib_contains_images(obj):
    obj = ensure_matplotlib_figure(obj)
    return any(len(ax.images) > 0 for ax in obj.axes)


def json_friendly(obj):
    """Convert an object into something that's more becoming of JSON"""
    converted = True
    typename = get_full_typename(obj)

    if is_tf_eager_tensor_typename(typename):
        obj = obj.numpy()
    elif is_tf_tensor_typename(typename):
        try:
            obj = obj.eval()
        except RuntimeError:
            obj = obj.numpy()
    elif is_pytorch_tensor_typename(typename) or is_fastai_tensor_typename(typename):
        try:
            if obj.requires_grad:
                obj = obj.detach()
        except AttributeError:
            pass  # before 0.4 is only present on variables

        try:
            obj = obj.data
        except RuntimeError:
            pass  # happens for Tensors before 0.4

        if obj.size():
            obj = obj.cpu().detach().numpy()
        else:
            return obj.item(), True

    if is_numpy_array(obj):
        if obj.size == 1:
            obj = obj.flatten()[0]
        elif obj.size <= 32:
            obj = obj.tolist()
    elif np and isinstance(obj, np.generic):
        obj = obj.item()
        if isinstance(obj, float) and math.isnan(obj):
            obj = None
        elif isinstance(obj, np.generic) and obj.dtype.kind == "f":
            # obj is a numpy float with precision greater than that of native python float
            # (i.e., float96 or float128). in this case obj.item() does not return a native
            # python float to avoid loss of precision, so we need to explicitly cast this
            # down to a 64bit float
            obj = float(obj)

    elif isinstance(obj, bytes):
        obj = obj.decode("utf-8")
    elif isinstance(obj, (datetime, date)):
        obj = obj.isoformat()
    elif callable(obj):
        obj = (
            "{}.{}".format(obj.__module__, obj.__qualname__)
            if hasattr(obj, "__qualname__") and hasattr(obj, "__module__")
            else str(obj)
        )
    elif isinstance(obj, float) and math.isnan(obj):
        obj = None
    else:
        converted = False
    if getsizeof(obj) > VALUE_BYTES_LIMIT:
        wandb.termwarn(
            "Serializing object of type {} that is {} bytes".format(
                type(obj).__name__, getsizeof(obj)
            )
        )

    return obj, converted


def json_friendly_val(val):
    """Make any value (including dict, slice, sequence, etc) JSON friendly"""
    if isinstance(val, dict):
        converted = {}
        for key, value in six.iteritems(val):
            converted[key] = json_friendly_val(value)
        return converted
    if isinstance(val, slice):
        converted = dict(
            slice_start=val.start, slice_step=val.step, slice_stop=val.stop
        )
        return converted
    val, _ = json_friendly(val)
    if isinstance(val, Sequence) and not isinstance(val, six.string_types):
        converted = []
        for value in val:
            converted.append(json_friendly_val(value))
        return converted
    else:
        if val.__class__.__module__ not in ("builtins", "__builtin__"):
            val = str(val)
        return val


def convert_plots(obj):
    if is_matplotlib_typename(get_full_typename(obj)):
        tools = get_module(
            "plotly.tools",
            required="plotly is required to log interactive plots, install with: pip install plotly or convert the plot to an image with `wandb.Image(plt)`",
        )
        obj = tools.mpl_to_plotly(obj)

    if is_plotly_typename(get_full_typename(obj)):
        return {"_type": "plotly", "plot": obj.to_plotly_json()}
    else:
        return obj


def maybe_compress_history(obj):
    if np and isinstance(obj, np.ndarray) and obj.size > 32:
        return wandb.Histogram(obj, num_bins=32).to_json(), True
    else:
        return obj, False


def maybe_compress_summary(obj, h5_typename):
    if np and isinstance(obj, np.ndarray) and obj.size > 32:
        return (
            {
                "_type": h5_typename,  # may not be ndarray
                "var": np.var(obj).item(),
                "mean": np.mean(obj).item(),
                "min": np.amin(obj).item(),
                "max": np.amax(obj).item(),
                "10%": np.percentile(obj, 10),
                "25%": np.percentile(obj, 25),
                "75%": np.percentile(obj, 75),
                "90%": np.percentile(obj, 90),
                "size": obj.size,
            },
            True,
        )
    else:
        return obj, False


def launch_browser(attempt_launch_browser=True):
    """Decide if we should launch a browser"""
    _DISPLAY_VARIABLES = ["DISPLAY", "WAYLAND_DISPLAY", "MIR_SOCKET"]
    _WEBBROWSER_NAMES_BLACKLIST = ["www-browser", "lynx", "links", "elinks", "w3m"]

    import webbrowser

    launch_browser = attempt_launch_browser
    if launch_browser:
        if "linux" in sys.platform and not any(
            os.getenv(var) for var in _DISPLAY_VARIABLES
        ):
            launch_browser = False
        try:
            browser = webbrowser.get()
            if hasattr(browser, "name") and browser.name in _WEBBROWSER_NAMES_BLACKLIST:
                launch_browser = False
        except webbrowser.Error:
            launch_browser = False

    return launch_browser


def generate_id(length=8):
    # ~3t run ids (36**8)
    run_gen = shortuuid.ShortUUID(alphabet=list("0123456789abcdefghijklmnopqrstuvwxyz"))
    return run_gen.random(length)


def parse_tfjob_config():
    """Attempts to parse TFJob config, returning False if it can't find it"""
    if os.getenv("TF_CONFIG"):
        try:
            return json.loads(os.environ["TF_CONFIG"])
        except ValueError:
            return False
    else:
        return False


class WandBJSONEncoder(json.JSONEncoder):
    """A JSON Encoder that handles some extra types."""

    def default(self, obj):
        if hasattr(obj, "json_encode"):
            return obj.json_encode()
        # if hasattr(obj, 'to_json'):
        #     return obj.to_json()
        tmp_obj, converted = json_friendly(obj)
        if converted:
            return tmp_obj
        return json.JSONEncoder.default(self, obj)


class WandBJSONEncoderOld(json.JSONEncoder):
    """A JSON Encoder that handles some extra types."""

    def default(self, obj):
        tmp_obj, converted = json_friendly(obj)
        tmp_obj, compressed = maybe_compress_summary(tmp_obj, get_h5_typename(obj))
        if converted:
            return tmp_obj
        return json.JSONEncoder.default(self, tmp_obj)


class WandBHistoryJSONEncoder(json.JSONEncoder):
    """A JSON Encoder that handles some extra types.
    This encoder turns numpy like objects with a size > 32 into histograms"""

    def default(self, obj):
        obj, converted = json_friendly(obj)
        obj, compressed = maybe_compress_history(obj)
        if converted:
            return obj
        return json.JSONEncoder.default(self, obj)


class JSONEncoderUncompressed(json.JSONEncoder):
    """A JSON Encoder that handles some extra types.
    This encoder turns numpy like objects with a size > 32 into histograms"""

    def default(self, obj):
        if is_numpy_array(obj):
            return obj.tolist()
        elif np and isinstance(obj, np.generic):
            obj = obj.item()
        return json.JSONEncoder.default(self, obj)


def json_dump_safer(obj, fp, **kwargs):
    """Convert obj to json, with some extra encodable types."""
    return json.dump(obj, fp, cls=WandBJSONEncoder, **kwargs)


def json_dumps_safer(obj, **kwargs):
    """Convert obj to json, with some extra encodable types."""
    return json.dumps(obj, cls=WandBJSONEncoder, **kwargs)


# This is used for dumping raw json into files
def json_dump_uncompressed(obj, fp, **kwargs):
    """Convert obj to json, with some extra encodable types."""
    return json.dump(obj, fp, cls=JSONEncoderUncompressed, **kwargs)


def json_dumps_safer_history(obj, **kwargs):
    """Convert obj to json, with some extra encodable types, including histograms"""
    return json.dumps(obj, cls=WandBHistoryJSONEncoder, **kwargs)


def make_json_if_not_number(v):
    """If v is not a basic type convert it to json."""
    if isinstance(v, (float, int)):
        return v
    return json_dumps_safer(v)


def make_safe_for_json(obj):
    """Replace invalid json floats with strings. Also converts to lists and dicts."""
    if isinstance(obj, Mapping):
        return {k: make_safe_for_json(v) for k, v in obj.items()}
    elif isinstance(obj, str):
        # str's are Sequence, so we need to short-circuit
        return obj
    elif isinstance(obj, Sequence):
        return [make_safe_for_json(v) for v in obj]
    elif isinstance(obj, float):
        # W&B backend and UI handle these strings
        if obj != obj:  # standard way to check for NaN
            return "NaN"
        elif obj == float("+inf"):
            return "Infinity"
        elif obj == float("-inf"):
            return "-Infinity"
    return obj


def mkdir_exists_ok(path):
    try:
        os.makedirs(path)
        return True
    except OSError as exc:
        if exc.errno == errno.EEXIST and os.path.isdir(path):
            return False
        else:
            raise


def no_retry_auth(e):
    if hasattr(e, "exception"):
        e = e.exception
    if not isinstance(e, requests.HTTPError):
        return True
    if e.response is None:
        return True
    # Don't retry bad request errors; raise immediately
    if e.response.status_code == 400:
        return False
    # Retry all non-forbidden/unauthorized/not-found errors.
    if e.response.status_code not in (401, 403, 404):
        return True
    # Crash w/message on forbidden/unauthorized errors.
    if e.response.status_code == 401:
        raise CommError("Invalid or missing api_key.  Run wandb login")
    elif wandb.run:
        raise CommError("Permission denied to access {}".format(wandb.run.path))
    else:
        raise CommError("Permission denied, ask the project owner to grant you access")


def find_runner(program):
    """Return a command that will run program.

    Arguments:
        program: The string name of the program to try to run.
    Returns:
        commandline list of strings to run the program (eg. with subprocess.call()) or None
    """
    if os.path.isfile(program) and not os.access(program, os.X_OK):
        # program is a path to a non-executable file
        try:
            opened = open(program)
        except IOError:  # PermissionError doesn't exist in 2.7
            return None
        first_line = opened.readline().strip()
        if first_line.startswith("#!"):
            return shlex.split(first_line[2:])
        if program.endswith(".py"):
            return [sys.executable]
    return None


def downsample(values, target_length):
    """Downsamples 1d values to target_length, including start and end.

    Algorithm just rounds index down.

    Values can be any sequence, including a generator.
    """
    assert target_length > 1
    values = list(values)
    if len(values) < target_length:
        return values
    ratio = float(len(values) - 1) / (target_length - 1)
    result = []
    for i in range(target_length):
        result.append(values[int(i * ratio)])
    return result


def has_num(dictionary, key):
    return key in dictionary and isinstance(dictionary[key], numbers.Number)


def md5_file(path):
    hash_md5 = hashlib.md5()
    with open(path, "rb") as f:
        for chunk in iter(lambda: f.read(4096), b""):
            hash_md5.update(chunk)
    return base64.b64encode(hash_md5.digest()).decode("ascii")


def get_log_file_path():
    """Log file path used in error messages.

    It would probably be better if this pointed to a log file in a
    run directory.
    """
    # TODO(jhr, cvp): refactor
    if wandb.run:
        return wandb.run._settings.log_internal
    return os.path.join("wandb", "debug-internal.log")


def docker_image_regex(image):
    "regex for valid docker image names"
    if image:
        return re.match(
            r"^(?:(?=[^:\/]{1,253})(?!-)[a-zA-Z0-9-]{1,63}(?<!-)(?:\.(?!-)[a-zA-Z0-9-]{1,63}(?<!-))*(?::[0-9]{1,5})?/)?((?![._-])(?:[a-z0-9._-]*)(?<![._-])(?:/(?![._-])[a-z0-9._-]*(?<![._-]))*)(?::(?![.-])[a-zA-Z0-9_.-]{1,128})?$",
            image,
        )


def image_from_docker_args(args):
    """This scans docker run args and attempts to find the most likely docker image argument.
    If excludes any argments that start with a dash, and the argument after it if it isn't a boolean
    switch.  This can be improved, we currently fallback gracefully when this fails.
    """
    bool_args = [
        "-t",
        "--tty",
        "--rm",
        "--privileged",
        "--oom-kill-disable",
        "--no-healthcheck",
        "-i",
        "--interactive",
        "--init",
        "--help",
        "--detach",
        "-d",
        "--sig-proxy",
        "-it",
        "-itd",
    ]
    last_flag = -2
    last_arg = ""
    possible_images = []
    if len(args) > 0 and args[0] == "run":
        args.pop(0)
    for i, arg in enumerate(args):
        if arg.startswith("-"):
            last_flag = i
            last_arg = arg
        elif "@sha256:" in arg:
            # Because our regex doesn't match digests
            possible_images.append(arg)
        elif docker_image_regex(arg):
            if last_flag == i - 2:
                possible_images.append(arg)
            elif "=" in last_arg:
                possible_images.append(arg)
            elif last_arg in bool_args and last_flag == i - 1:
                possible_images.append(arg)
    most_likely = None
    for img in possible_images:
        if ":" in img or "@" in img or "/" in img:
            most_likely = img
            break
    if most_likely == None and len(possible_images) > 0:
        most_likely = possible_images[0]
    return most_likely


def load_yaml(file):
    """If pyyaml > 5.1 use full_load to avoid warning"""
    if hasattr(yaml, "full_load"):
        return yaml.full_load(file)
    else:
        return yaml.load(file)


def image_id_from_k8s():
    """Pings the k8s metadata service for the image id.  Specify the
    KUBERNETES_NAMESPACE environment variable if your pods are not in
    the default namespace:

    - name: KUBERNETES_NAMESPACE
      valueFrom:
        fieldRef:
          fieldPath: metadata.namespace
    """
    token_path = "/var/run/secrets/kubernetes.io/serviceaccount/token"
    if os.path.exists(token_path):
        k8s_server = "https://{}:{}/api/v1/namespaces/{}/pods/{}".format(
            os.getenv("KUBERNETES_SERVICE_HOST"),
            os.getenv("KUBERNETES_PORT_443_TCP_PORT"),
            os.getenv("KUBERNETES_NAMESPACE", "default"),
            os.getenv("HOSTNAME"),
        )
        try:
            res = requests.get(
                k8s_server,
                verify="/var/run/secrets/kubernetes.io/serviceaccount/ca.crt",
                timeout=3,
                headers={"Authorization": "Bearer {}".format(open(token_path).read())},
            )
            res.raise_for_status()
        except requests.RequestException:
            return None
        try:
            return res.json()["status"]["containerStatuses"][0]["imageID"].strip(
                "docker-pullable://"
            )
        except (ValueError, KeyError, IndexError):
            logger.exception("Error checking kubernetes for image id")
            return None


def async_call(target, timeout=None):
    """Accepts a method and optional timeout.
    Returns a new method that will call the original with any args, waiting for upto timeout seconds.
    This new method blocks on the original and returns the result or None
    if timeout was reached, along with the thread.
    You can check thread.is_alive() to determine if a timeout was reached.
    If an exception is thrown in the thread, we reraise it.
    """
    q = queue.Queue()

    def wrapped_target(q, *args, **kwargs):
        try:
            q.put(target(*args, **kwargs))
        except Exception as e:
            q.put(e)

    def wrapper(*args, **kwargs):
        thread = threading.Thread(
            target=wrapped_target, args=(q,) + args, kwargs=kwargs
        )
        thread.daemon = True
        thread.start()
        try:
            result = q.get(True, timeout)
            if isinstance(result, Exception):
                six.reraise(type(result), result, sys.exc_info()[2])
            return result, thread
        except queue.Empty:
            return None, thread

    return wrapper


def read_many_from_queue(q, max_items, queue_timeout):
    try:
        item = q.get(True, queue_timeout)
    except queue.Empty:
        return []
    items = [item]
    for i in range(max_items):
        try:
            item = q.get_nowait()
        except queue.Empty:
            return items
        items.append(item)
    return items


def stopwatch_now():
    """Get a timevalue for interval comparisons

    When possible it is a monotonic clock to prevent backwards time issues.
    """
    if six.PY2:
        now = time.time()
    else:
        now = time.monotonic()
    return now


def class_colors(class_count):
    # make class 0 black, and the rest equally spaced fully saturated hues
    return [[0, 0, 0]] + [
        colorsys.hsv_to_rgb(i / (class_count - 1.0), 1.0, 1.0)
        for i in range(class_count - 1)
    ]


def _prompt_choice():
    try:
        return int(input("%s: Enter your choice: " % term.LOG_STRING)) - 1  # noqa: W503
    except ValueError:
        return -1


def prompt_choices(choices, allow_manual=False):
    """Allow a user to choose from a list of options"""
    for i, choice in enumerate(choices):
        wandb.termlog("(%i) %s" % (i + 1, choice))

    idx = -1
    while idx < 0 or idx > len(choices) - 1:
        idx = _prompt_choice()
        if idx < 0 or idx > len(choices) - 1:
            wandb.termwarn("Invalid choice")
    result = choices[idx]
    wandb.termlog("You chose '%s'" % result)
    return result


def guess_data_type(shape, risky=False):
    """Infer the type of data based on the shape of the tensors

    Arguments:
        risky(bool): some guesses are more likely to be wrong.
    """
    # (samples,) or (samples,logits)
    if len(shape) in (1, 2):
        return "label"
    # Assume image mask like fashion mnist: (no color channel)
    # This is risky because RNNs often have 3 dim tensors: batch, time, channels
    if risky and len(shape) == 3:
        return "image"
    if len(shape) == 4:
        if shape[-1] in (1, 3, 4):
            # (samples, height, width, Y \ RGB \ RGBA)
            return "image"
        else:
            # (samples, height, width, logits)
            return "segmentation_mask"
    return None


def download_file_from_url(dest_path, source_url, api_key=None):
    response = requests.get(source_url, auth=("api", api_key), stream=True, timeout=5)
    response.raise_for_status()

    if os.sep in dest_path:
        mkdir_exists_ok(os.path.dirname(dest_path))
    with fsync_open(dest_path, "wb") as file:
        for data in response.iter_content(chunk_size=1024):
            file.write(data)


def isatty(ob):
    return hasattr(ob, "isatty") and ob.isatty()


def to_human_size(bytes, units=None):
    units = units or POW_10_BYTES
    unit, value = units[0]
    factor = round(float(bytes) / value, 1)
    return (
        "{}{}".format(factor, unit)
        if factor < 1024 or len(units) == 1
        else to_human_size(bytes, units[1:])
    )


def from_human_size(size, units=None):
    units = {unit.upper(): value for (unit, value) in units or POW_10_BYTES}
    regex = re.compile(
        r"(\d+\.?\d*)\s*({})?".format("|".join(units.keys())), re.IGNORECASE
    )
    match = re.match(regex, size)
    if not match:
        raise ValueError("Size must be of the form `10`, `10B` or `10 B`.")
    factor, unit = (
        float(match.group(1)),
        units[match.group(2).upper()] if match.group(2) else 1,
    )
    return int(factor * unit)


def auto_project_name(program):
    # if we're in git, set project name to git repo name + relative path within repo
    root_dir = wandb.wandb_sdk.lib.git.GitRepo().root_dir
    if root_dir is None:
        return "uncategorized"
    # On windows, GitRepo returns paths in unix style, but os.path is windows
    # style. Coerce here.
    root_dir = to_native_slash_path(root_dir)
    repo_name = os.path.basename(root_dir)
    if program is None:
        return repo_name
    if not os.path.isabs(program):
        program = os.path.join(os.curdir, program)
    prog_dir = os.path.dirname(os.path.abspath(program))
    if not prog_dir.startswith(root_dir):
        return repo_name
    project = repo_name
    sub_path = os.path.relpath(prog_dir, root_dir)
    if sub_path != ".":
        project += "-" + sub_path
    return project.replace(os.sep, "_")


def parse_sweep_id(parts_dict):
    """In place parse sweep path from parts dict.

    Arguments:
        parts_dict (dict): dict(entity=,project=,name=).  Modifies dict inplace.

    Returns:
        None or str if there is an error
    """

    entity = None
    project = None
    sweep_id = parts_dict.get("name")
    if not isinstance(sweep_id, six.string_types):
        return "Expected string sweep_id"

    sweep_split = sweep_id.split("/")
    if len(sweep_split) == 1:
        pass
    elif len(sweep_split) == 2:
        split_project, sweep_id = sweep_split
        project = split_project or project
    elif len(sweep_split) == 3:
        split_entity, split_project, sweep_id = sweep_split
        project = split_project or project
        entity = split_entity or entity
    else:
        return (
            "Expected sweep_id in form of sweep, project/sweep, or entity/project/sweep"
        )
    parts_dict.update(dict(name=sweep_id, project=project, entity=entity))


def to_forward_slash_path(path):
    if platform.system() == "Windows":
        path = path.replace("\\", "/")
    return path


def to_native_slash_path(path):
    return path.replace("/", os.sep)


def bytes_to_hex(bytestr):
    # Works in python2 / python3
    return codecs.getencoder("hex")(bytestr)[0].decode("ascii")


def check_and_warn_old(files):
    if "wandb-metadata.json" in files:
        wandb.termwarn("These runs were logged with a previous version of wandb.")
        wandb.termwarn(
            "Run pip install wandb<0.10.0 to get the old library and sync your runs."
        )
        return True
    return False


class ImportMetaHook:
    def __init__(self):
        self.modules = {}
        self.on_import = {}

    def add(self, fullname, on_import):
        self.on_import.setdefault(fullname, []).append(on_import)

    def install(self):
        sys.meta_path.insert(0, self)

    def uninstall(self):
        sys.meta_path.remove(self)

    def find_module(self, fullname, path=None):
        if fullname in self.on_import:
            return self

    def load_module(self, fullname):
        self.uninstall()
        mod = importlib.import_module(fullname)
        self.install()
        self.modules[fullname] = mod
        on_imports = self.on_import.get(fullname)
        if on_imports:
            for f in on_imports:
                f()
        return mod

    def get_modules(self):
        return tuple(self.modules)

    def get_module(self, module):
        return self.modules[module]


_import_hook = None


def add_import_hook(fullname, on_import):
    global _import_hook
    if _import_hook is None:
        _import_hook = ImportMetaHook()
        _import_hook.install()
    _import_hook.add(fullname, on_import)


def b64_to_hex_id(id_string):
    return binascii.hexlify(base64.standard_b64decode(str(id_string))).decode("utf-8")


def hex_to_b64_id(encoded_string):
    return base64.standard_b64encode(binascii.unhexlify(encoded_string)).decode("utf-8")


def host_from_path(path):
    """returns the host of the path"""
    url = urlparse(path)
    return url.netloc


def uri_from_path(path):
    """returns the URI of the path"""
    url = urlparse(path)
    return url.path if url.path[0] != "/" else url.path[1:]


def _has_internet():
    """Attempts to open a DNS connection to Googles root servers"""
    try:
        s = socket.create_connection(("8.8.8.8", 53), 0.5)
        s.close()
        return True
    except OSError:
        return False


def rand_alphanumeric(length=8, rand=None):
    rand = rand or random
    return "".join(rand.choice("0123456789ABCDEF") for _ in range(length))


@contextlib.contextmanager
def fsync_open(path, mode="w"):
    """
    Opens a path for I/O, guaranteeing that the file is flushed and
    fsynced when the file's context expires.
    """
    with open(path, mode) as f:
        yield f

        f.flush()
        os.fsync(f.fileno())


def _is_kaggle():
    return (
        os.getenv("KAGGLE_KERNEL_RUN_TYPE") is not None
        or "kaggle_environments" in sys.modules  # noqa: W503
    )


def is_numeric_array(array):
    return np.asarray(array).dtype.kind in NUMERIC_KINDS


def _is_likely_kaggle():
    # Telemetry to mark first runs from Kagglers.
    return (
        _is_kaggle()
        or os.path.exists(
            os.path.expanduser(os.path.join("~", ".kaggle", "kaggle.json"))
        )
        or "kaggle" in sys.modules
    )


def _is_databricks():
    # check if we are running inside a databricks notebook by
    # inspecting sys.modules, searching for dbutils and verifying that
    # it has the appropriate structure

    if "dbutils" in sys.modules:
        dbutils = sys.modules["dbutils"]
        if hasattr(dbutils, "shell"):
            shell = dbutils.shell
            if hasattr(shell, "sc"):
                sc = shell.sc
                return sc.appName == "Databricks Shell"
    return False


def handle_sweep_config_violations(warnings):
    """Render warnings from gorilla describing the ways in which a
    sweep config violates the allowed schema as terminal warnings.

    Parameters
    ----------
    warnings: list of str
        The warnings to render.
    """

    warning_base = (
        "Malformed sweep config detected! This may cause your sweep to behave in unexpected ways.\n"
        "To avoid this, please fix the sweep config schema violations below:"
    )

    for i, warning in enumerate(warnings):
        warnings[i] = "  Violation {}. {}".format(i + 1, warning)
    warning = "\n".join([warning_base] + warnings)

    if len(warnings) > 0:
        term.termwarn(warning)


def _log_thread_stacks():
    """Log all threads, useful for debugging."""

    thread_map = dict((t.ident, t.name) for t in threading.enumerate())

    for thread_id, frame in sys._current_frames().items():
        logger.info(
            "\n--- Stack for thread {t} {name} ---".format(
                t=thread_id, name=thread_map.get(thread_id, "unknown")
            )
        )
        for filename, lineno, name, line in traceback.extract_stack(frame):
            logger.info('  File: "%s", line %d, in %s' % (filename, lineno, name))
            if line:
                logger.info("  Line: %s" % line)<|MERGE_RESOLUTION|>--- conflicted
+++ resolved
@@ -58,14 +58,10 @@
 logger = logging.getLogger(__name__)
 _not_importable = set()
 
-<<<<<<< HEAD
 # Boolean, unsigned integer, signed integer, float, complex.
 NUMERIC_KINDS = set("buifc")
 
-MAX_LINE_SIZE = 9 * 1024 * 1024 - 100 * 1024  # imposed by back end
-=======
 MAX_LINE_BYTES = (10 << 20) - (100 << 10)  # imposed by back end
->>>>>>> b67b8760
 IS_GIT = os.path.exists(os.path.join(os.path.dirname(__file__), "..", ".git"))
 
 # these match the environments for gorilla
