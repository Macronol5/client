# Suggest running as: WANDB_BASE_URL=http://api.wandb.test python artifact_object_reference_test.py                                                               timothysweeney@Timothys-MacBook-Pro
import shutil

import os
import binascii
import base64
import time
from math import sin, cos, pi
import numpy as np
import sys
from bokeh.plotting import figure

PY3 = sys.version_info.major == 3 and sys.version_info.minor >= 6
if PY3:
    from wandb.sdk.interface import artifacts
else:
    from wandb.sdk_py27.interface import artifacts


WANDB_PROJECT_ENV = os.environ.get("WANDB_PROJECT")
if WANDB_PROJECT_ENV is None:
    WANDB_PROJECT = "test__" + str(round(time.time()) % 1000000)
else:
    WANDB_PROJECT = WANDB_PROJECT_ENV
os.environ["WANDB_PROJECT"] = WANDB_PROJECT

WANDB_SILENT_ENV = os.environ.get("WANDB_SILENT")
if WANDB_SILENT_ENV is None:
    WANDB_SILENT = "true"
else:
    WANDB_SILENT = WANDB_SILENT_ENV
os.environ["WANDB_SILENT"] = WANDB_SILENT

import wandb

<<<<<<< HEAD
columns = ["id", "class_id", "string", "bool", "int", "float", "Image", "Clouds", "HTML", "Video"]
=======
columns = ["class_id", "id", "bool", "int", "float", "Image", "Clouds", "HTML", "Video", "Bokeh"]
>>>>>>> 402c707c

def _make_wandb_image(suffix=""):
    class_labels = {1: "tree", 2: "car", 3: "road"}
    test_folder = os.path.dirname(os.path.realpath(__file__))
    im_path = os.path.join(test_folder, "..", "assets", "test{}.png".format(suffix))
    return wandb.Image(
        im_path,
        classes=wandb.Classes([
        {"id": 1, "name": "tree"},
        {"id": 2, "name": "car"},
        {"id": 3, "name": "road"},
    ]),
        boxes={
            "predictions": {
                "box_data": [
                    {
                        "position": {
                            "minX": 0.1,
                            "maxX": 0.2,
                            "minY": 0.3,
                            "maxY": 0.4,
                        },
                        "class_id": 1,
                        "box_caption": "minMax(pixel)",
                        "scores": {"acc": 0.1, "loss": 1.2},
                    },
                    {
                        "position": {
                            "minX": 0.1,
                            "maxX": 0.2,
                            "minY": 0.3,
                            "maxY": 0.4,
                        },
                        "class_id": 2,
                        "box_caption": "minMax(pixel)",
                        "scores": {"acc": 0.1, "loss": 1.2},
                    },
                ],
                "class_labels": class_labels,
            },
            "ground_truth": {
                "box_data": [
                    {
                        "position": {
                            "minX": 0.1,
                            "maxX": 0.2,
                            "minY": 0.3,
                            "maxY": 0.4,
                        },
                        "class_id": 1,
                        "box_caption": "minMax(pixel)",
                        "scores": {"acc": 0.1, "loss": 1.2},
                    },
                    {
                        "position": {
                            "minX": 0.1,
                            "maxX": 0.2,
                            "minY": 0.3,
                            "maxY": 0.4,
                        },
                        "class_id": 2,
                        "box_caption": "minMax(pixel)",
                        "scores": {"acc": 0.1, "loss": 1.2},
                    },
                ],
                "class_labels": class_labels,
            },
        },
        masks={
            "predictions": {
                "mask_data": np.random.randint(0, 4, size=(30, 30)),
                "class_labels": class_labels,
            },
            "ground_truth": {"path": im_path, "class_labels": class_labels},
        },
    )

def _make_point_cloud():
    # Generate a symetric pattern
    POINT_COUNT = 20000

    # Choose a random sample
    theta_chi = pi * np.random.rand(POINT_COUNT, 2)

    def gen_point(theta, chi, i):
        p = sin(theta) * 4.5 * sin(i + 1 / 2 * (i * i + 2)) + \
            cos(chi) * 7 * sin((2 * i - 4) / 2 * (i + 2))

        x = p * sin(chi) * cos(theta)
        y = p * sin(chi) * sin(theta)
        z = p * cos(chi)

        r = sin(theta) * 120 + 120
        g = sin(x) * 120 + 120
        b = cos(y) * 120 + 120

        return [x, y, z, r, g, b]

    def wave_pattern(i):
        return np.array([gen_point(theta, chi, i) for [theta, chi] in theta_chi])

    return wandb.Object3D(wave_pattern(0))

# static assets for comparisons
pc1 = _make_point_cloud()
pc2 = _make_point_cloud()
pc3 = _make_point_cloud()
pc4 = _make_point_cloud()

def _make_bokeh():
    x = [1, 2, 3, 4, 5]
    y = [6, 7, 2, 4, 5]
    p = figure(title="simple line example", x_axis_label='x', y_axis_label='y')
    p.line(x, y, legend_label="Temp.", line_width=2)

    return wandb.data_types.Bokeh(p)

b1 = _make_bokeh()
b2 = _make_bokeh()
b3 = _make_bokeh()
b4 = _make_bokeh()

def _make_html():
    return wandb.Html("<p>Embedded</p><iframe src='https://wandb.ai'></iframe>")

def _make_video():
    return wandb.Video(np.random.randint(0, high=255, size=(4, 1, 10, 10), dtype=np.uint8)) # 1 second video of 10x10 pixels

vid1 = _make_video()
vid2 = _make_video()
vid3 = _make_video()
vid4 = _make_video()

def _make_wandb_table():
    classes = wandb.Classes([
        {"id": 1, "name": "tree"},
        {"id": 2, "name": "car"},
        {"id": 3, "name": "road"},
    ])
    table = wandb.Table(
        columns=columns,
        data=[
<<<<<<< HEAD
            [1, 1, "string1", True, 1, 1.1, _make_wandb_image(), pc1, _make_html(), vid1],
            [2, 2, "string2", True, 1, 1.2, _make_wandb_image(), pc2, _make_html(), vid2],
            [3, 1, "string3", False, -0, -1.3, _make_wandb_image("2"), pc3, _make_html(), vid3],
            [4, 3, "string4", False, -0, -1.4, _make_wandb_image("2"), pc4, _make_html(), vid4],
=======
            [1, "string", True, 1, 1.4, _make_wandb_image(), pc1, _make_html(), vid1, b1],
            [2, "string", True, 1, 1.4, _make_wandb_image(), pc2, _make_html(), vid2, b2],
            [1, "string2", False, -0, -1.4, _make_wandb_image("2"), pc3, _make_html(), vid3, b3],
            [3, "string2", False, -0, -1.4, _make_wandb_image("2"), pc4, _make_html(), vid4, b4],
>>>>>>> 402c707c
        ],
    )
    table.cast("class_id", classes.get_type())
    return table

def _make_wandb_joinedtable():
    return wandb.JoinedTable(_make_wandb_table(), _make_wandb_table(), "id")


def _b64_to_hex_id(id_string):
    return binascii.hexlify(base64.standard_b64decode(str(id_string))).decode("utf-8")

# Artifact1.add_reference(artifact_URL) => recursive reference
def test_artifact_add_reference_via_url():
    """ This test creates three artifacts. The middle artifact references the first artifact's file,
    and the last artifact references the middle artifact's reference. The end result of downloading
    the last artifact in a fresh, forth run, should be that all 3 artifacts are downloaded and that
    the file in the last artifact is actually a symlink to the first artifact's file.
    """
    upstream_artifact_name = "upstream_artifact"
    middle_artifact_name = "middle_artifact"
    downstream_artifact_name = "downstream_artifact"

    upstream_local_path = "upstream/local/path/"

    upstream_artifact_path = "upstream/artifact/path/"
    middle_artifact_path = "middle/artifact/path/"
    downstream_artifact_path = "downstream/artifact/path/"

    upstream_local_file_path = upstream_local_path + "file.txt"
    upstream_artifact_file_path = upstream_artifact_path + "file.txt"
    middle_artifact_file_path = middle_artifact_path + "file.txt"
    downstream_artifact_file_path = downstream_artifact_path + "file.txt"

    file_text = "Luke, I am your Father!!!!!"
    # Create a super important file
    if not os.path.exists(upstream_local_path):
        os.makedirs(upstream_local_path)
    with open(upstream_local_file_path, "w") as file:
        file.write(file_text)

    # Create an artifact with such file stored
    with wandb.init(project=WANDB_PROJECT) as run:
        artifact = wandb.Artifact(upstream_artifact_name, "database")
        artifact.add_file(upstream_local_file_path, upstream_artifact_file_path)
        run.log_artifact(artifact)

    # Create an middle artifact with such file referenced (notice no need to download)
    with wandb.init(project=WANDB_PROJECT) as run:
        artifact = wandb.Artifact(middle_artifact_name, "database")
        upstream_artifact = run.use_artifact(upstream_artifact_name + ":latest")
        artifact.add_reference(
            "wandb-artifact://{}/{}".format(_b64_to_hex_id(upstream_artifact.id),str(upstream_artifact_file_path)),
            middle_artifact_file_path,
        )
        run.log_artifact(artifact)

    # Create a downstream artifact that is referencing the middle's reference
    with wandb.init(project=WANDB_PROJECT) as run:
        artifact = wandb.Artifact(downstream_artifact_name, "database")
        middle_artifact = run.use_artifact(middle_artifact_name + ":latest")
        artifact.add_reference(
            "wandb-artifact://{}/{}".format(_b64_to_hex_id(middle_artifact.id),str(middle_artifact_file_path)),
            downstream_artifact_file_path,
        )
        run.log_artifact(artifact)

    # Remove the directories for good measure
    if os.path.isdir("upstream"):
        shutil.rmtree("upstream")
    if os.path.isdir("artifacts"):
        shutil.rmtree("artifacts")

    # Finally, use the artifact (download it) and enforce that the file is where we want it!
    with wandb.init(project=WANDB_PROJECT) as run:
        downstream_artifact = run.use_artifact(downstream_artifact_name + ":latest")
        downstream_path = downstream_artifact.download()
        # assert os.path.islink(
        #     os.path.join(downstream_path, downstream_artifact_file_path)
        # )
        with open(
            os.path.join(downstream_path, downstream_artifact_file_path), "r"
        ) as file:
            assert file.read() == file_text


# # Artifact1.add_reference(artifact2.get_path(file_name))
def test_add_reference_via_artifact_entry():
    """This test is the same as test_artifact_add_reference_via_url, but rather
    than passing the direct URL, we pass an Artifact entry, which will automatically
    resolve to the correct URL
    """
    upstream_artifact_name = "upstream_artifact"
    middle_artifact_name = "middle_artifact"
    downstream_artifact_name = "downstream_artifact"

    upstream_local_path = "upstream/local/path/"

    upstream_artifact_path = "upstream/artifact/path/"
    middle_artifact_path = "middle/artifact/path/"
    downstream_artifact_path = "downstream/artifact/path/"

    upstream_local_file_path = upstream_local_path + "file.txt"
    upstream_artifact_file_path = upstream_artifact_path + "file.txt"
    middle_artifact_file_path = middle_artifact_path + "file.txt"
    downstream_artifact_file_path = downstream_artifact_path + "file.txt"

    file_text = "Luke, I am your Father!!!!!"
    # Create a super important file
    if not os.path.exists(upstream_local_path):
        os.makedirs(upstream_local_path)
    with open(upstream_local_file_path, "w") as file:
        file.write(file_text)

    # Create an artifact with such file stored
    with wandb.init(project=WANDB_PROJECT) as run:
        artifact = wandb.Artifact(upstream_artifact_name, "database")
        artifact.add_file(upstream_local_file_path, upstream_artifact_file_path)
        run.log_artifact(artifact)

    # Create an middle artifact with such file referenced (notice no need to download)
    with wandb.init(project=WANDB_PROJECT) as run:
        artifact = wandb.Artifact(middle_artifact_name, "database")
        upstream_artifact = run.use_artifact(upstream_artifact_name + ":latest")
        artifact.add_reference(
            upstream_artifact.get_path(upstream_artifact_file_path),
            middle_artifact_file_path,
        )
        run.log_artifact(artifact)

    # Create a downstream artifact that is referencing the middle's reference
    with wandb.init(project=WANDB_PROJECT) as run:
        artifact = wandb.Artifact(downstream_artifact_name, "database")
        middle_artifact = run.use_artifact(middle_artifact_name + ":latest")
        artifact.add_reference(
            middle_artifact.get_path(middle_artifact_file_path),
            downstream_artifact_file_path,
        )
        run.log_artifact(artifact)

    # Remove the directories for good measure
    if os.path.isdir("upstream"):
        shutil.rmtree("upstream")
    if os.path.isdir("artifacts"):
        shutil.rmtree("artifacts")

    # Finally, use the artifact (download it) and enforce that the file is where we want it!
    with wandb.init(project=WANDB_PROJECT) as run:
        downstream_artifact = run.use_artifact(downstream_artifact_name + ":latest")
        downstream_path = downstream_artifact.download()
        downstream_path = downstream_artifact.download() # should not fail on second download.
        # assert os.path.islink(
        #     os.path.join(downstream_path, downstream_artifact_file_path)
        # )
        with open(
            os.path.join(downstream_path, downstream_artifact_file_path), "r"
        ) as file:
            assert file.read() == file_text

# # Artifact1.get(MEDIA_NAME) => media obj
def test_get_artifact_obj_by_name():
    """Tests tests the ability to instantiate a wandb Media object when passed
    the name of such object. This is the logical inverse of Artifact.add(name).
    TODO: test more robustly for every Media type, nested objects (eg. Table -> Image),
    and references
    """

    with wandb.init(project=WANDB_PROJECT) as run:
        artifact = wandb.Artifact("A2", "database")
        image = _make_wandb_image()
        table = _make_wandb_table()
        artifact.add(image, "I1")
        artifact.add(table, "T1")
        run.log_artifact(artifact)

    with wandb.init(project=WANDB_PROJECT) as run:
        artifact = run.use_artifact("A2:latest")
        actual_image = artifact.get("I1")
        assert actual_image == image

        actual_table = artifact.get("T1")
        assert actual_table.columns == columns
        assert actual_table.data[0][columns.index("Image")] == image
        assert actual_table.data[1][columns.index("Image")] == _make_wandb_image("2")
        assert actual_table == _make_wandb_table()


# # Artifact1.add(artifact2.get(MEDIA_NAME))
def test_adding_artifact_by_object():
    """This test validates that we can add wandb Media objects
    to an artifact by passing the object itself.
    """
    # Create an artifact with such file stored
    with wandb.init(project=WANDB_PROJECT) as run:
        artifact = wandb.Artifact("upstream_media", "database")
        artifact.add(_make_wandb_image(), "I1")
        run.log_artifact(artifact)

    # Create an middle artifact with such file referenced (notice no need to download)
    with wandb.init(project=WANDB_PROJECT) as run:
        artifact = wandb.Artifact("downstream_media", "database")
        upstream_artifact = run.use_artifact("upstream_media:latest")
        artifact.add(upstream_artifact.get("I1"), "T2")
        run.log_artifact(artifact)

    if os.path.isdir("artifacts"):
        shutil.rmtree("artifacts")

    with wandb.init(project=WANDB_PROJECT) as run:
        downstream_artifact = run.use_artifact("downstream_media:latest")
        downstream_path = downstream_artifact.download()
        # assert os.path.islink(os.path.join(downstream_path, "T2.image-file.json"))
        assert downstream_artifact.get("T2") == _make_wandb_image()

def _cleanup():
    artifacts.get_artifacts_cache()._artifacts_by_id = {}
    if os.path.isdir("wandb"):
        shutil.rmtree("wandb")
    if os.path.isdir("artifacts"):
        shutil.rmtree("artifacts")
    if os.path.isdir("upstream"):
        shutil.rmtree("upstream")


def test_image_reference_artifact():
    with wandb.init(project=WANDB_PROJECT) as run:
        artifact = wandb.Artifact("image_data", "data")
        image = _make_wandb_image()
        artifact.add(image, "image")
        run.log_artifact(artifact)

    with wandb.init(project=WANDB_PROJECT) as run:
        artifact_1 = run.use_artifact("image_data:latest")
        artifact = wandb.Artifact("reference_data", "data")
        artifact.add(artifact_1.get("image"), "image_2")
        run.log_artifact(artifact)

    _cleanup()
    with wandb.init(project=WANDB_PROJECT) as run:
        artifact_2 = run.use_artifact("reference_data:latest")
        artifact_2.download()
        # assert os.path.islink(os.path.join(artifact_2._default_root(), "image_2.image-file.json"))


def test_nested_reference_artifact():
    with wandb.init(project=WANDB_PROJECT) as run:
        artifact = wandb.Artifact("image_data", "data")
        image = _make_wandb_image()
        artifact.add(image, "image")
        run.log_artifact(artifact)

    with wandb.init(project=WANDB_PROJECT) as run:
        artifact_1 = run.use_artifact("image_data:latest")
        artifact = wandb.Artifact("reference_data", "data")
        table = wandb.Table(["image"], [[artifact_1.get("image")]])
        artifact.add(table, "table_2")
        run.log_artifact(artifact)

    with wandb.init(project=WANDB_PROJECT) as run:
        artifact_3 = run.use_artifact("reference_data:latest")
        table_2 = artifact_3.get("table_2")
        # assert os.path.islink(os.path.join(artifact_3._default_root(), "media", "images", "test.png"))
        assert table == table_2
        artifact_3.download()

    


def test_table_slice_reference_artifact():
    with wandb.init(project=WANDB_PROJECT) as run:
        artifact = wandb.Artifact("table_data", "data")
        table = _make_wandb_table()
        artifact.add(table, "table")
        run.log_artifact(artifact)

    with wandb.init(project=WANDB_PROJECT) as run:
        artifact_1 = run.use_artifact("table_data:latest")
        t1 = artifact_1.get("table")
        artifact = wandb.Artifact("intermediate_data", "data")
        i1 = wandb.Table(t1.columns, t1.data[:1])
        i2 = wandb.Table(t1.columns, t1.data[1:])
        artifact.add(i1, "table1")
        artifact.add(i2, "table2")
        run.log_artifact(artifact)

    with wandb.init(project=WANDB_PROJECT) as run:
        artifact_2 = run.use_artifact("intermediate_data:latest")
        i1 = artifact_2.get("table1")
        i2 = artifact_2.get("table2")
        artifact = wandb.Artifact("reference_data", "data")
        table1 = wandb.Table(t1.columns, i1.data)
        table2 = wandb.Table(t1.columns, i2.data)
        artifact.add(table1, "table1")
        artifact.add(table2, "table2")
        run.log_artifact(artifact)

    _cleanup()
    with wandb.init(project=WANDB_PROJECT) as run:
        artifact_3 = run.use_artifact("reference_data:latest")
        table1 = artifact_3.get("table1")
        table2 = artifact_3.get("table2")
    
    assert not os.path.isdir(os.path.join(artifact_2._default_root()))
    # assert os.path.islink(os.path.join(artifact_3._default_root(), "media", "images", "test.png"))
    # assert os.path.islink(os.path.join(artifact_3._default_root(), "media", "images", "test2.png"))
    assert t1.data[:1] == table1.data
    assert t1.data[1:] == table2.data

# General helper function which will perform the following:
#   Add the object to an artifact
#       Validate that "getting" this asset returns an object that is equal to the first
#   Add a reference to this asset in an intermediate artifact
#       Validate that "getting" this reference asset returns an object that is equal to the first
#       Validate that the symbolic links are proper
#   Add a reference to the intermediate reference in yet a third artifact
#       Validate that "getting" this new reference asset returns an object that is equal to the first
#       Validate that the intermediate object is not downloaded - there are no "leftover" assets (eg. classes.json)
#       Validate that the symbolic links are proper
def assert_media_obj_referential_equality(obj):
    with wandb.init(project=WANDB_PROJECT) as run:
        orig_artifact = wandb.Artifact("orig_artifact", "database")
        orig_artifact.add(obj, "obj")
        run.log_artifact(orig_artifact)

    _cleanup()
    with wandb.init(project=WANDB_PROJECT) as run:
        orig_artifact_ref = run.use_artifact("orig_artifact:latest")
        orig_dir = orig_artifact_ref._default_root()
        obj1 = orig_artifact_ref.get("obj")

    assert obj1 == obj
    target_path = os.path.join(orig_dir, "obj." + type(obj).artifact_type + ".json")
    assert os.path.isfile(target_path)

    with wandb.init(project=WANDB_PROJECT) as run:
        orig_artifact_ref = run.use_artifact("orig_artifact:latest")
        mid_artifact = wandb.Artifact("mid_artifact", "database")
        mid_obj = orig_artifact_ref.get("obj")
        mid_artifact.add(mid_obj, "obj2")
        run.log_artifact(mid_artifact)

    _cleanup()
    with wandb.init(project=WANDB_PROJECT) as run:
        mid_artifact_ref = run.use_artifact("mid_artifact:latest")
        mid_dir = mid_artifact_ref._default_root()
        obj2 = mid_artifact_ref.get("obj2")

    assert obj2 == obj
    # name = "obj2." + type(obj).artifact_type + ".json"
    # start_path = os.path.join(mid_dir, name)
    # mid_artifact_ref.get_path(name).download()
    # assert os.path.islink(start_path)
    # assert os.path.abspath(os.readlink(start_path)) == os.path.abspath(target_path)

    with wandb.init(project=WANDB_PROJECT) as run:
        mid_artifact_ref = run.use_artifact("mid_artifact:latest")
        down_artifact = wandb.Artifact("down_artifact", "database")
        down_obj = mid_artifact_ref.get("obj2")
        down_artifact.add(down_obj, "obj3")
        run.log_artifact(down_artifact)

    _cleanup()
    with wandb.init(project=WANDB_PROJECT) as run:
        down_artifact_ref = run.use_artifact("down_artifact:latest")
        down_dir = down_artifact_ref._default_root()
        obj3 = down_artifact_ref.get("obj3")

    assert obj3 == obj
    assert not os.path.isdir(os.path.join(mid_dir))
    # name = "obj3." + type(obj).artifact_type + ".json"
    # start_path = os.path.join(down_dir, name)
    # down_artifact_ref.get_path(name).download()
    # assert os.path.islink(start_path)
    # assert os.path.abspath(os.readlink(start_path)) == os.path.abspath(target_path)


def test_table_refs():
    assert_media_obj_referential_equality(_make_wandb_table())


def test_image_refs():
    assert_media_obj_referential_equality(_make_wandb_image())


def test_point_cloud_refs():
    assert_media_obj_referential_equality(_make_point_cloud())

def test_bokeh_refs():
    assert_media_obj_referential_equality(_make_bokeh())

def test_html_refs():
    assert_media_obj_referential_equality(_make_html())

def test_video_refs():
    assert_media_obj_referential_equality(_make_video())


def test_joined_table_refs():
    assert_media_obj_referential_equality(_make_wandb_joinedtable())


def test_joined_table_referential():
    src_image_1 = _make_wandb_image()
    src_image_2 = _make_wandb_image()
    src_image_3 = _make_wandb_image()
    src_image_4 = _make_wandb_image()
    src_table_1 = wandb.Table(["id", "image"], [[1, src_image_1], [2, src_image_2]])
    src_table_2 = wandb.Table(["id", "image"], [[1, src_image_3], [2, src_image_4]])
    src_jt_1 = wandb.JoinedTable(src_table_1, src_table_2, "id")

    with wandb.init(project=WANDB_PROJECT) as run:
        orig_artifact = wandb.Artifact("art1", "database")
        orig_artifact.add(src_jt_1, "src_jt_1")
        run.log_artifact(orig_artifact)

    with wandb.init(project=WANDB_PROJECT) as run:
        art1 = run.use_artifact("art1:latest")
        src_jt_1 = art1.get("src_jt_1")
        src_jt_2 = wandb.JoinedTable(src_jt_1._table1, src_jt_1._table2, "id")
        art2 = wandb.Artifact("art2", "database")
        art2.add(src_jt_2, "src_jt_2")
        run.log_artifact(art2)

    _cleanup()
    with wandb.init(project=WANDB_PROJECT) as run:
        art2 = run.use_artifact("art2:latest")
        src_jt_2 = art2.get("src_jt_2")
        assert src_jt_1 == src_jt_2

def test_joined_table_add_by_path():
    src_image_1 = _make_wandb_image()
    src_image_2 = _make_wandb_image()
    src_image_3 = _make_wandb_image()
    src_image_4 = _make_wandb_image()
    src_table_1 = wandb.Table(["id", "image"], [[1, src_image_1], [2, src_image_2]])
    src_table_2 = wandb.Table(["id", "image"], [[1, src_image_3], [2, src_image_4]])
    with wandb.init(project=WANDB_PROJECT) as run:
        tables = wandb.Artifact("tables", "database")
        tables.add(src_table_1, "src_table_1")
        tables.add(src_table_2, "src_table_2")

        # Should be able to add by name directly
        jt = wandb.JoinedTable("src_table_1.table.json", "src_table_2.table.json", "id")
        tables.add(jt, "jt")

        # Make sure it errors when you are not referencing the correct table names
        jt_bad = wandb.JoinedTable("bad_table_name.table.json", "bad_table_name.table.json", "id")
        got_err = False
        try:
            tables.add(jt_bad, "jt_bad")
        except ValueError as err:
            got_err = True
        assert got_err

        run.log_artifact(tables)

    _cleanup()
    with wandb.init(project=WANDB_PROJECT) as run:
        tables_2 = wandb.Artifact("tables_2", "database")
        upstream = run.use_artifact("tables:latest")
        
        # Able to add by reference
        jt = wandb.JoinedTable(upstream.get_path("src_table_1"), upstream.get_path("src_table_2"), "id")
        tables_2.add(jt, "jt")
        run.log_artifact(tables_2)

    _cleanup()
    with wandb.init(project=WANDB_PROJECT) as run:
        tables_2 = run.use_artifact("tables_2:latest")
        jt_2 = tables_2.get("jt")
        assert wandb.JoinedTable(upstream.get("src_table_1"), upstream.get("src_table_2"), "id") == jt_2

def test_image_reference_with_preferred_path():
    orig_im_path = os.path.join(os.path.dirname(os.path.realpath(__file__)), "..", "assets", "test.png")
    orig_im_path_2 = os.path.join(os.path.dirname(os.path.realpath(__file__)), "..", "assets", "test2.png")
    desired_artifact_path = "images/sample.png"
    with wandb.init(project=WANDB_PROJECT) as run:
        artifact = wandb.Artifact("artifact_1", type="test_artifact")
        # manually add the image to a desired path
        artifact.add_file(orig_im_path, desired_artifact_path)
        # create an image that uses this image (it should be smart enough not to add the image twice)
        image = wandb.Image(orig_im_path)
        image_2 = wandb.Image(orig_im_path_2) # this one does not have the path preadded
        # add the image to the table
        table = wandb.Table(["image"], data=[[image],[image_2]])
        # add the table to the artifact
        artifact.add(table, "table")
        run.log_artifact(artifact)
    
    _cleanup()
    with wandb.init(project=WANDB_PROJECT) as run:
        artifact_1 = run.use_artifact("artifact_1:latest")
        original_table = artifact_1.get("table")

        artifact = wandb.Artifact("artifact_2", type="test_artifact")
        
        # add the image by reference
        image = wandb.Image(original_table.data[0][0])
        image_2 = wandb.Image(original_table.data[1][0])
        # add the image to the table
        table = wandb.Table(["image"], data=[[image],[image_2]])
        # add the table to the artifact
        artifact.add(table, "table")
        run.log_artifact(artifact)

    _cleanup()
    with wandb.init(project=WANDB_PROJECT) as run:
        artifact_2 = run.use_artifact("artifact_2:latest")
        artifact_2.download()
    
    # This test just checks that all this logic does not fail

if __name__ == "__main__":
    _cleanup()
    test_fns = [
        test_artifact_add_reference_via_url,
        test_add_reference_via_artifact_entry,
        test_adding_artifact_by_object,
        test_get_artifact_obj_by_name,
        test_image_reference_artifact,
        test_nested_reference_artifact,
        test_table_slice_reference_artifact,
        test_image_refs,
        test_point_cloud_refs,
        test_bokeh_refs,
        test_html_refs,
        test_video_refs,
        test_table_refs,
        test_joined_table_refs,
        test_joined_table_referential,
        test_joined_table_add_by_path,
        test_image_reference_with_preferred_path,
    ]
    for ndx, test_fn in enumerate(test_fns):
        try:
            test_fn()
            _cleanup()
            print("{}/{} Complete".format(ndx+1, len(test_fns)))
        except Exception as exception:
            print("error on function {}".format(test_fn.__name__))
            raise exception
        finally:
            _cleanup()

    if WANDB_PROJECT_ENV is not None:
        os.environ["WANDB_PROJECT"] = WANDB_PROJECT_ENV

    if WANDB_SILENT_ENV is not None:
        os.environ["WANDB_SILENT"] = WANDB_SILENT_ENV<|MERGE_RESOLUTION|>--- conflicted
+++ resolved
@@ -33,11 +33,7 @@
 
 import wandb
 
-<<<<<<< HEAD
-columns = ["id", "class_id", "string", "bool", "int", "float", "Image", "Clouds", "HTML", "Video"]
-=======
-columns = ["class_id", "id", "bool", "int", "float", "Image", "Clouds", "HTML", "Video", "Bokeh"]
->>>>>>> 402c707c
+columns = ["id", "class_id", "string", "bool", "int", "float", "Image", "Clouds", "HTML", "Video", "Bokeh"]
 
 def _make_wandb_image(suffix=""):
     class_labels = {1: "tree", 2: "car", 3: "road"}
@@ -180,17 +176,10 @@
     table = wandb.Table(
         columns=columns,
         data=[
-<<<<<<< HEAD
-            [1, 1, "string1", True, 1, 1.1, _make_wandb_image(), pc1, _make_html(), vid1],
-            [2, 2, "string2", True, 1, 1.2, _make_wandb_image(), pc2, _make_html(), vid2],
-            [3, 1, "string3", False, -0, -1.3, _make_wandb_image("2"), pc3, _make_html(), vid3],
-            [4, 3, "string4", False, -0, -1.4, _make_wandb_image("2"), pc4, _make_html(), vid4],
-=======
-            [1, "string", True, 1, 1.4, _make_wandb_image(), pc1, _make_html(), vid1, b1],
-            [2, "string", True, 1, 1.4, _make_wandb_image(), pc2, _make_html(), vid2, b2],
-            [1, "string2", False, -0, -1.4, _make_wandb_image("2"), pc3, _make_html(), vid3, b3],
-            [3, "string2", False, -0, -1.4, _make_wandb_image("2"), pc4, _make_html(), vid4, b4],
->>>>>>> 402c707c
+            [1, 1, "string1", True, 1, 1.1, _make_wandb_image(), pc1, _make_html(), vid, b1],
+            [2, 2, "string2", True, 1, 1.2, _make_wandb_image(), pc2, _make_html(), vid, b2],
+            [3, 1, "string3", False, -0, -1.3, _make_wandb_image("2"), pc3, _make_html(), vid3, b3],
+            [4, 3, "string4", False, -0, -1.4, _make_wandb_image("2"), pc4, _make_html(), vid4, b4],
         ],
     )
     table.cast("class_id", classes.get_type())
