# Suggest running as: WANDB_BASE_URL=http://api.wandb.test python artifact_object_reference_test.py                                                               timothysweeney@Timothys-MacBook-Pro
import shutil

import os
import binascii
import base64
import time
from math import sin, cos, pi
import numpy as np
import sys
from bokeh.plotting import figure

PY3 = sys.version_info.major == 3 and sys.version_info.minor >= 6
if PY3:
    from wandb.sdk.interface import artifacts
else:
    from wandb.sdk_py27.interface import artifacts


WANDB_PROJECT_ENV = os.environ.get("WANDB_PROJECT")
if WANDB_PROJECT_ENV is None:
    WANDB_PROJECT = "test__" + str(round(time.time()) % 1000000)
else:
    WANDB_PROJECT = WANDB_PROJECT_ENV
os.environ["WANDB_PROJECT"] = WANDB_PROJECT

WANDB_SILENT_ENV = os.environ.get("WANDB_SILENT")
if WANDB_SILENT_ENV is None:
    WANDB_SILENT = "true"
else:
    WANDB_SILENT = WANDB_SILENT_ENV
os.environ["WANDB_SILENT"] = WANDB_SILENT

import wandb

<<<<<<< HEAD
columns = ["id", "class_id", "string", "bool", "int", "float", "Image", "Clouds", "HTML", "Video", "Bokeh"]
=======
columns = ["class_id", "id", "bool", "int", "float", "Image", "Clouds", "HTML", "Video", "Bokeh", "Audio"]
>>>>>>> 71125a3f

def _make_wandb_image(suffix=""):
    class_labels = {1: "tree", 2: "car", 3: "road"}
    test_folder = os.path.dirname(os.path.realpath(__file__))
    im_path = os.path.join(test_folder, "..", "assets", "test{}.png".format(suffix))
    return wandb.Image(
        im_path,
        classes=wandb.Classes([
        {"id": 1, "name": "tree"},
        {"id": 2, "name": "car"},
        {"id": 3, "name": "road"},
    ]),
        boxes={
            "predictions": {
                "box_data": [
                    {
                        "position": {
                            "minX": 0.1,
                            "maxX": 0.2,
                            "minY": 0.3,
                            "maxY": 0.4,
                        },
                        "class_id": 1,
                        "box_caption": "minMax(pixel)",
                        "scores": {"acc": 0.1, "loss": 1.2},
                    },
                    {
                        "position": {
                            "minX": 0.1,
                            "maxX": 0.2,
                            "minY": 0.3,
                            "maxY": 0.4,
                        },
                        "class_id": 2,
                        "box_caption": "minMax(pixel)",
                        "scores": {"acc": 0.1, "loss": 1.2},
                    },
                ],
                "class_labels": class_labels,
            },
            "ground_truth": {
                "box_data": [
                    {
                        "position": {
                            "minX": 0.1,
                            "maxX": 0.2,
                            "minY": 0.3,
                            "maxY": 0.4,
                        },
                        "class_id": 1,
                        "box_caption": "minMax(pixel)",
                        "scores": {"acc": 0.1, "loss": 1.2},
                    },
                    {
                        "position": {
                            "minX": 0.1,
                            "maxX": 0.2,
                            "minY": 0.3,
                            "maxY": 0.4,
                        },
                        "class_id": 2,
                        "box_caption": "minMax(pixel)",
                        "scores": {"acc": 0.1, "loss": 1.2},
                    },
                ],
                "class_labels": class_labels,
            },
        },
        masks={
            "predictions": {
                "mask_data": np.random.randint(0, 4, size=(30, 30)),
                "class_labels": class_labels,
            },
            "ground_truth": {"path": im_path, "class_labels": class_labels},
        },
    )

def _make_point_cloud():
    # Generate a symetric pattern
    POINT_COUNT = 20000

    # Choose a random sample
    theta_chi = pi * np.random.rand(POINT_COUNT, 2)

    def gen_point(theta, chi, i):
        p = sin(theta) * 4.5 * sin(i + 1 / 2 * (i * i + 2)) + \
            cos(chi) * 7 * sin((2 * i - 4) / 2 * (i + 2))

        x = p * sin(chi) * cos(theta)
        y = p * sin(chi) * sin(theta)
        z = p * cos(chi)

        r = sin(theta) * 120 + 120
        g = sin(x) * 120 + 120
        b = cos(y) * 120 + 120

        return [x, y, z, r, g, b]

    def wave_pattern(i):
        return np.array([gen_point(theta, chi, i) for [theta, chi] in theta_chi])

    return wandb.Object3D(wave_pattern(0))

# static assets for comparisons
pc1 = _make_point_cloud()
pc2 = _make_point_cloud()
pc3 = _make_point_cloud()
pc4 = _make_point_cloud()

def _make_bokeh():
    x = [1, 2, 3, 4, 5]
    y = [6, 7, 2, 4, 5]
    p = figure(title="simple line example", x_axis_label='x', y_axis_label='y')
    p.line(x, y, legend_label="Temp.", line_width=2)

    return wandb.data_types.Bokeh(p)

b1 = _make_bokeh()
b2 = _make_bokeh()
b3 = _make_bokeh()
b4 = _make_bokeh()

def _make_html():
    return wandb.Html("<p>Embedded</p><iframe src='https://wandb.ai'></iframe>")

def _make_video():
    return wandb.Video(np.random.randint(0, high=255, size=(4, 1, 10, 10), dtype=np.uint8)) # 1 second video of 10x10 pixels

vid1 = _make_video()
vid2 = _make_video()
vid3 = _make_video()
vid4 = _make_video()

def _make_wandb_audio(frequency, caption):
    SAMPLE_RATE = 44100
    DURATION_SECONDS = 1

    data = np.sin(
        2 * np.pi * np.arange(SAMPLE_RATE * DURATION_SECONDS) * frequency / SAMPLE_RATE
    )
    return wandb.Audio(data, SAMPLE_RATE, caption)

aud1 = _make_wandb_audio(440, "four forty")
aud2 = _make_wandb_audio(480, "four eighty")
aud3 = _make_wandb_audio(500, "five hundred")
aud4 = _make_wandb_audio(520, "five twenty")

def _make_wandb_table():
    classes = wandb.Classes([
        {"id": 1, "name": "tree"},
        {"id": 2, "name": "car"},
        {"id": 3, "name": "road"},
    ])
    table = wandb.Table(
        columns=columns,
        data=[
<<<<<<< HEAD
            [1, 1, "string1", True, 1, 1.1, _make_wandb_image(), pc1, _make_html(), vid1, b1],
            [2, 2, "string2", True, 1, 1.2, _make_wandb_image(), pc2, _make_html(), vid2, b2],
            [3, 1, "string3", False, -0, -1.3, _make_wandb_image("2"), pc3, _make_html(), vid3, b3],
            [4, 3, "string4", False, -0, -1.4, _make_wandb_image("2"), pc4, _make_html(), vid4, b4],
=======
            [1, "string", True, 1, 1.4, _make_wandb_image(), pc1, _make_html(), vid1, b1, aud1],
            [2, "string", True, 1, 1.4, _make_wandb_image(), pc2, _make_html(), vid2, b2, aud2],
            [1, "string2", False, -0, -1.4, _make_wandb_image("2"), pc3, _make_html(), vid3, b3, aud3],
            [3, "string2", False, -0, -1.4, _make_wandb_image("2"), pc4, _make_html(), vid4, b4, aud4],
>>>>>>> 71125a3f
        ],
    )
    table.cast("class_id", classes.get_type())
    return table

def _make_wandb_joinedtable():
    return wandb.JoinedTable(_make_wandb_table(), _make_wandb_table(), "id")

def _b64_to_hex_id(id_string):
    return binascii.hexlify(base64.standard_b64decode(str(id_string))).decode("utf-8")


# Artifact1.add_reference(artifact_URL) => recursive reference
def test_artifact_add_reference_via_url():
    """ This test creates three artifacts. The middle artifact references the first artifact's file,
    and the last artifact references the middle artifact's reference. The end result of downloading
    the last artifact in a fresh, forth run, should be that all 3 artifacts are downloaded and that
    the file in the last artifact is actually a symlink to the first artifact's file.
    """
    upstream_artifact_name = "upstream_artifact"
    middle_artifact_name = "middle_artifact"
    downstream_artifact_name = "downstream_artifact"

    upstream_local_path = "upstream/local/path/"

    upstream_artifact_path = "upstream/artifact/path/"
    middle_artifact_path = "middle/artifact/path/"
    downstream_artifact_path = "downstream/artifact/path/"

    upstream_local_file_path = upstream_local_path + "file.txt"
    upstream_artifact_file_path = upstream_artifact_path + "file.txt"
    middle_artifact_file_path = middle_artifact_path + "file.txt"
    downstream_artifact_file_path = downstream_artifact_path + "file.txt"

    file_text = "Luke, I am your Father!!!!!"
    # Create a super important file
    if not os.path.exists(upstream_local_path):
        os.makedirs(upstream_local_path)
    with open(upstream_local_file_path, "w") as file:
        file.write(file_text)

    # Create an artifact with such file stored
    with wandb.init(project=WANDB_PROJECT) as run:
        artifact = wandb.Artifact(upstream_artifact_name, "database")
        artifact.add_file(upstream_local_file_path, upstream_artifact_file_path)
        run.log_artifact(artifact)

    # Create an middle artifact with such file referenced (notice no need to download)
    with wandb.init(project=WANDB_PROJECT) as run:
        artifact = wandb.Artifact(middle_artifact_name, "database")
        upstream_artifact = run.use_artifact(upstream_artifact_name + ":latest")
        artifact.add_reference(
            "wandb-artifact://{}/{}".format(_b64_to_hex_id(upstream_artifact.id),str(upstream_artifact_file_path)),
            middle_artifact_file_path,
        )
        run.log_artifact(artifact)

    # Create a downstream artifact that is referencing the middle's reference
    with wandb.init(project=WANDB_PROJECT) as run:
        artifact = wandb.Artifact(downstream_artifact_name, "database")
        middle_artifact = run.use_artifact(middle_artifact_name + ":latest")
        artifact.add_reference(
            "wandb-artifact://{}/{}".format(_b64_to_hex_id(middle_artifact.id),str(middle_artifact_file_path)),
            downstream_artifact_file_path,
        )
        run.log_artifact(artifact)

    # Remove the directories for good measure
    if os.path.isdir("upstream"):
        shutil.rmtree("upstream")
    if os.path.isdir("artifacts"):
        shutil.rmtree("artifacts")

    # Finally, use the artifact (download it) and enforce that the file is where we want it!
    with wandb.init(project=WANDB_PROJECT) as run:
        downstream_artifact = run.use_artifact(downstream_artifact_name + ":latest")
        downstream_path = downstream_artifact.download()
        # assert os.path.islink(
        #     os.path.join(downstream_path, downstream_artifact_file_path)
        # )
        with open(
            os.path.join(downstream_path, downstream_artifact_file_path), "r"
        ) as file:
            assert file.read() == file_text


# # Artifact1.add_reference(artifact2.get_path(file_name))
def test_add_reference_via_artifact_entry():
    """This test is the same as test_artifact_add_reference_via_url, but rather
    than passing the direct URL, we pass an Artifact entry, which will automatically
    resolve to the correct URL
    """
    upstream_artifact_name = "upstream_artifact"
    middle_artifact_name = "middle_artifact"
    downstream_artifact_name = "downstream_artifact"

    upstream_local_path = "upstream/local/path/"

    upstream_artifact_path = "upstream/artifact/path/"
    middle_artifact_path = "middle/artifact/path/"
    downstream_artifact_path = "downstream/artifact/path/"

    upstream_local_file_path = upstream_local_path + "file.txt"
    upstream_artifact_file_path = upstream_artifact_path + "file.txt"
    middle_artifact_file_path = middle_artifact_path + "file.txt"
    downstream_artifact_file_path = downstream_artifact_path + "file.txt"

    file_text = "Luke, I am your Father!!!!!"
    # Create a super important file
    if not os.path.exists(upstream_local_path):
        os.makedirs(upstream_local_path)
    with open(upstream_local_file_path, "w") as file:
        file.write(file_text)

    # Create an artifact with such file stored
    with wandb.init(project=WANDB_PROJECT) as run:
        artifact = wandb.Artifact(upstream_artifact_name, "database")
        artifact.add_file(upstream_local_file_path, upstream_artifact_file_path)
        run.log_artifact(artifact)

    # Create an middle artifact with such file referenced (notice no need to download)
    with wandb.init(project=WANDB_PROJECT) as run:
        artifact = wandb.Artifact(middle_artifact_name, "database")
        upstream_artifact = run.use_artifact(upstream_artifact_name + ":latest")
        artifact.add_reference(
            upstream_artifact.get_path(upstream_artifact_file_path),
            middle_artifact_file_path,
        )
        run.log_artifact(artifact)

    # Create a downstream artifact that is referencing the middle's reference
    with wandb.init(project=WANDB_PROJECT) as run:
        artifact = wandb.Artifact(downstream_artifact_name, "database")
        middle_artifact = run.use_artifact(middle_artifact_name + ":latest")
        artifact.add_reference(
            middle_artifact.get_path(middle_artifact_file_path),
            downstream_artifact_file_path,
        )
        run.log_artifact(artifact)

    # Remove the directories for good measure
    if os.path.isdir("upstream"):
        shutil.rmtree("upstream")
    if os.path.isdir("artifacts"):
        shutil.rmtree("artifacts")

    # Finally, use the artifact (download it) and enforce that the file is where we want it!
    with wandb.init(project=WANDB_PROJECT) as run:
        downstream_artifact = run.use_artifact(downstream_artifact_name + ":latest")
        downstream_path = downstream_artifact.download()
        downstream_path = downstream_artifact.download() # should not fail on second download.
        # assert os.path.islink(
        #     os.path.join(downstream_path, downstream_artifact_file_path)
        # )
        with open(
            os.path.join(downstream_path, downstream_artifact_file_path), "r"
        ) as file:
            assert file.read() == file_text

# # Artifact1.get(MEDIA_NAME) => media obj
def test_get_artifact_obj_by_name():
    """Tests tests the ability to instantiate a wandb Media object when passed
    the name of such object. This is the logical inverse of Artifact.add(name).
    TODO: test more robustly for every Media type, nested objects (eg. Table -> Image),
    and references
    """

    with wandb.init(project=WANDB_PROJECT) as run:
        artifact = wandb.Artifact("A2", "database")
        image = _make_wandb_image()
        table = _make_wandb_table()
        artifact.add(image, "I1")
        artifact.add(table, "T1")
        run.log_artifact(artifact)

    with wandb.init(project=WANDB_PROJECT) as run:
        artifact = run.use_artifact("A2:latest")
        actual_image = artifact.get("I1")
        assert actual_image == image

        actual_table = artifact.get("T1")
        assert actual_table.columns == columns
        assert actual_table.data[0][columns.index("Image")] == image
        assert actual_table.data[1][columns.index("Image")] == _make_wandb_image("2")
        assert actual_table == _make_wandb_table()


# # Artifact1.add(artifact2.get(MEDIA_NAME))
def test_adding_artifact_by_object():
    """This test validates that we can add wandb Media objects
    to an artifact by passing the object itself.
    """
    # Create an artifact with such file stored
    with wandb.init(project=WANDB_PROJECT) as run:
        artifact = wandb.Artifact("upstream_media", "database")
        artifact.add(_make_wandb_image(), "I1")
        run.log_artifact(artifact)

    # Create an middle artifact with such file referenced (notice no need to download)
    with wandb.init(project=WANDB_PROJECT) as run:
        artifact = wandb.Artifact("downstream_media", "database")
        upstream_artifact = run.use_artifact("upstream_media:latest")
        artifact.add(upstream_artifact.get("I1"), "T2")
        run.log_artifact(artifact)

    if os.path.isdir("artifacts"):
        shutil.rmtree("artifacts")

    with wandb.init(project=WANDB_PROJECT) as run:
        downstream_artifact = run.use_artifact("downstream_media:latest")
        downstream_path = downstream_artifact.download()
        # assert os.path.islink(os.path.join(downstream_path, "T2.image-file.json"))
        assert downstream_artifact.get("T2") == _make_wandb_image()

def _cleanup():
    artifacts.get_artifacts_cache()._artifacts_by_id = {}
    if os.path.isdir("wandb"):
        shutil.rmtree("wandb")
    if os.path.isdir("artifacts"):
        shutil.rmtree("artifacts")
    if os.path.isdir("upstream"):
        shutil.rmtree("upstream")


def test_image_reference_artifact():
    with wandb.init(project=WANDB_PROJECT) as run:
        artifact = wandb.Artifact("image_data", "data")
        image = _make_wandb_image()
        artifact.add(image, "image")
        run.log_artifact(artifact)

    with wandb.init(project=WANDB_PROJECT) as run:
        artifact_1 = run.use_artifact("image_data:latest")
        artifact = wandb.Artifact("reference_data", "data")
        artifact.add(artifact_1.get("image"), "image_2")
        run.log_artifact(artifact)

    _cleanup()
    with wandb.init(project=WANDB_PROJECT) as run:
        artifact_2 = run.use_artifact("reference_data:latest")
        artifact_2.download()
        # assert os.path.islink(os.path.join(artifact_2._default_root(), "image_2.image-file.json"))


def test_nested_reference_artifact():
    with wandb.init(project=WANDB_PROJECT) as run:
        artifact = wandb.Artifact("image_data", "data")
        image = _make_wandb_image()
        artifact.add(image, "image")
        run.log_artifact(artifact)

    with wandb.init(project=WANDB_PROJECT) as run:
        artifact_1 = run.use_artifact("image_data:latest")
        artifact = wandb.Artifact("reference_data", "data")
        table = wandb.Table(["image"], [[artifact_1.get("image")]])
        artifact.add(table, "table_2")
        run.log_artifact(artifact)

    with wandb.init(project=WANDB_PROJECT) as run:
        artifact_3 = run.use_artifact("reference_data:latest")
        table_2 = artifact_3.get("table_2")
        # assert os.path.islink(os.path.join(artifact_3._default_root(), "media", "images", "test.png"))
        assert table == table_2
        artifact_3.download()

    


def test_table_slice_reference_artifact():
    with wandb.init(project=WANDB_PROJECT) as run:
        artifact = wandb.Artifact("table_data", "data")
        table = _make_wandb_table()
        artifact.add(table, "table")
        run.log_artifact(artifact)

    with wandb.init(project=WANDB_PROJECT) as run:
        artifact_1 = run.use_artifact("table_data:latest")
        t1 = artifact_1.get("table")
        artifact = wandb.Artifact("intermediate_data", "data")
        i1 = wandb.Table(t1.columns, t1.data[:1])
        i2 = wandb.Table(t1.columns, t1.data[1:])
        artifact.add(i1, "table1")
        artifact.add(i2, "table2")
        run.log_artifact(artifact)

    with wandb.init(project=WANDB_PROJECT) as run:
        artifact_2 = run.use_artifact("intermediate_data:latest")
        i1 = artifact_2.get("table1")
        i2 = artifact_2.get("table2")
        artifact = wandb.Artifact("reference_data", "data")
        table1 = wandb.Table(t1.columns, i1.data)
        table2 = wandb.Table(t1.columns, i2.data)
        artifact.add(table1, "table1")
        artifact.add(table2, "table2")
        run.log_artifact(artifact)

    _cleanup()
    with wandb.init(project=WANDB_PROJECT) as run:
        artifact_3 = run.use_artifact("reference_data:latest")
        table1 = artifact_3.get("table1")
        table2 = artifact_3.get("table2")
    
    assert not os.path.isdir(os.path.join(artifact_2._default_root()))
    # assert os.path.islink(os.path.join(artifact_3._default_root(), "media", "images", "test.png"))
    # assert os.path.islink(os.path.join(artifact_3._default_root(), "media", "images", "test2.png"))
    assert t1.data[:1] == table1.data
    assert t1.data[1:] == table2.data

# General helper function which will perform the following:
#   Add the object to an artifact
#       Validate that "getting" this asset returns an object that is equal to the first
#   Add a reference to this asset in an intermediate artifact
#       Validate that "getting" this reference asset returns an object that is equal to the first
#       Validate that the symbolic links are proper
#   Add a reference to the intermediate reference in yet a third artifact
#       Validate that "getting" this new reference asset returns an object that is equal to the first
#       Validate that the intermediate object is not downloaded - there are no "leftover" assets (eg. classes.json)
#       Validate that the symbolic links are proper
def assert_media_obj_referential_equality(obj):
    with wandb.init(project=WANDB_PROJECT) as run:
        orig_artifact = wandb.Artifact("orig_artifact", "database")
        orig_artifact.add(obj, "obj")
        run.log_artifact(orig_artifact)

    _cleanup()
    with wandb.init(project=WANDB_PROJECT) as run:
        orig_artifact_ref = run.use_artifact("orig_artifact:latest")
        orig_dir = orig_artifact_ref._default_root()
        obj1 = orig_artifact_ref.get("obj")

    assert obj1 == obj
    target_path = os.path.join(orig_dir, "obj." + type(obj).artifact_type + ".json")
    assert os.path.isfile(target_path)

    with wandb.init(project=WANDB_PROJECT) as run:
        orig_artifact_ref = run.use_artifact("orig_artifact:latest")
        mid_artifact = wandb.Artifact("mid_artifact", "database")
        mid_obj = orig_artifact_ref.get("obj")
        mid_artifact.add(mid_obj, "obj2")
        run.log_artifact(mid_artifact)

    _cleanup()
    with wandb.init(project=WANDB_PROJECT) as run:
        mid_artifact_ref = run.use_artifact("mid_artifact:latest")
        mid_dir = mid_artifact_ref._default_root()
        obj2 = mid_artifact_ref.get("obj2")

    assert obj2 == obj
    # name = "obj2." + type(obj).artifact_type + ".json"
    # start_path = os.path.join(mid_dir, name)
    # mid_artifact_ref.get_path(name).download()
    # assert os.path.islink(start_path)
    # assert os.path.abspath(os.readlink(start_path)) == os.path.abspath(target_path)

    with wandb.init(project=WANDB_PROJECT) as run:
        mid_artifact_ref = run.use_artifact("mid_artifact:latest")
        down_artifact = wandb.Artifact("down_artifact", "database")
        down_obj = mid_artifact_ref.get("obj2")
        down_artifact.add(down_obj, "obj3")
        run.log_artifact(down_artifact)

    _cleanup()
    with wandb.init(project=WANDB_PROJECT) as run:
        down_artifact_ref = run.use_artifact("down_artifact:latest")
        down_dir = down_artifact_ref._default_root()
        obj3 = down_artifact_ref.get("obj3")

    assert obj3 == obj
    assert not os.path.isdir(os.path.join(mid_dir))
    # name = "obj3." + type(obj).artifact_type + ".json"
    # start_path = os.path.join(down_dir, name)
    # down_artifact_ref.get_path(name).download()
    # assert os.path.islink(start_path)
    # assert os.path.abspath(os.readlink(start_path)) == os.path.abspath(target_path)


def test_table_refs():
    assert_media_obj_referential_equality(_make_wandb_table())


def test_image_refs():
    assert_media_obj_referential_equality(_make_wandb_image())


def test_point_cloud_refs():
    assert_media_obj_referential_equality(_make_point_cloud())

def test_bokeh_refs():
    assert_media_obj_referential_equality(_make_bokeh())

def test_html_refs():
    assert_media_obj_referential_equality(_make_html())

def test_video_refs():
    assert_media_obj_referential_equality(_make_video())


def test_joined_table_refs():
    assert_media_obj_referential_equality(_make_wandb_joinedtable())

def test_audio_refs():
    assert_media_obj_referential_equality(_make_wandb_audio(440, "four forty"))

def test_joined_table_referential():
    src_image_1 = _make_wandb_image()
    src_image_2 = _make_wandb_image()
    src_image_3 = _make_wandb_image()
    src_image_4 = _make_wandb_image()
    src_table_1 = wandb.Table(["id", "image"], [[1, src_image_1], [2, src_image_2]])
    src_table_2 = wandb.Table(["id", "image"], [[1, src_image_3], [2, src_image_4]])
    src_jt_1 = wandb.JoinedTable(src_table_1, src_table_2, "id")

    with wandb.init(project=WANDB_PROJECT) as run:
        orig_artifact = wandb.Artifact("art1", "database")
        orig_artifact.add(src_jt_1, "src_jt_1")
        run.log_artifact(orig_artifact)

    with wandb.init(project=WANDB_PROJECT) as run:
        art1 = run.use_artifact("art1:latest")
        src_jt_1 = art1.get("src_jt_1")
        src_jt_2 = wandb.JoinedTable(src_jt_1._table1, src_jt_1._table2, "id")
        art2 = wandb.Artifact("art2", "database")
        art2.add(src_jt_2, "src_jt_2")
        run.log_artifact(art2)

    _cleanup()
    with wandb.init(project=WANDB_PROJECT) as run:
        art2 = run.use_artifact("art2:latest")
        src_jt_2 = art2.get("src_jt_2")
        assert src_jt_1 == src_jt_2

def test_joined_table_add_by_path():
    src_image_1 = _make_wandb_image()
    src_image_2 = _make_wandb_image()
    src_image_3 = _make_wandb_image()
    src_image_4 = _make_wandb_image()
    src_table_1 = wandb.Table(["id", "image"], [[1, src_image_1], [2, src_image_2]])
    src_table_2 = wandb.Table(["id", "image"], [[1, src_image_3], [2, src_image_4]])
    with wandb.init(project=WANDB_PROJECT) as run:
        tables = wandb.Artifact("tables", "database")
        tables.add(src_table_1, "src_table_1")
        tables.add(src_table_2, "src_table_2")

        # Should be able to add by name directly
        jt = wandb.JoinedTable("src_table_1.table.json", "src_table_2.table.json", "id")
        tables.add(jt, "jt")

        # Make sure it errors when you are not referencing the correct table names
        jt_bad = wandb.JoinedTable("bad_table_name.table.json", "bad_table_name.table.json", "id")
        got_err = False
        try:
            tables.add(jt_bad, "jt_bad")
        except ValueError as err:
            got_err = True
        assert got_err

        run.log_artifact(tables)

    _cleanup()
    with wandb.init(project=WANDB_PROJECT) as run:
        tables_2 = wandb.Artifact("tables_2", "database")
        upstream = run.use_artifact("tables:latest")
        
        # Able to add by reference
        jt = wandb.JoinedTable(upstream.get_path("src_table_1"), upstream.get_path("src_table_2"), "id")
        tables_2.add(jt, "jt")
        run.log_artifact(tables_2)

    _cleanup()
    with wandb.init(project=WANDB_PROJECT) as run:
        tables_2 = run.use_artifact("tables_2:latest")
        jt_2 = tables_2.get("jt")
        assert wandb.JoinedTable(upstream.get("src_table_1"), upstream.get("src_table_2"), "id") == jt_2

def test_image_reference_with_preferred_path():
    orig_im_path = os.path.join(os.path.dirname(os.path.realpath(__file__)), "..", "assets", "test.png")
    orig_im_path_2 = os.path.join(os.path.dirname(os.path.realpath(__file__)), "..", "assets", "test2.png")
    desired_artifact_path = "images/sample.png"
    with wandb.init(project=WANDB_PROJECT) as run:
        artifact = wandb.Artifact("artifact_1", type="test_artifact")
        # manually add the image to a desired path
        artifact.add_file(orig_im_path, desired_artifact_path)
        # create an image that uses this image (it should be smart enough not to add the image twice)
        image = wandb.Image(orig_im_path)
        image_2 = wandb.Image(orig_im_path_2) # this one does not have the path preadded
        # add the image to the table
        table = wandb.Table(["image"], data=[[image],[image_2]])
        # add the table to the artifact
        artifact.add(table, "table")
        run.log_artifact(artifact)
    
    _cleanup()
    with wandb.init(project=WANDB_PROJECT) as run:
        artifact_1 = run.use_artifact("artifact_1:latest")
        original_table = artifact_1.get("table")

        artifact = wandb.Artifact("artifact_2", type="test_artifact")
        
        # add the image by reference
        image = wandb.Image(original_table.data[0][0])
        image_2 = wandb.Image(original_table.data[1][0])
        # add the image to the table
        table = wandb.Table(["image"], data=[[image],[image_2]])
        # add the table to the artifact
        artifact.add(table, "table")
        run.log_artifact(artifact)

    _cleanup()
    with wandb.init(project=WANDB_PROJECT) as run:
        artifact_2 = run.use_artifact("artifact_2:latest")
        artifact_2.download()
    
    # This test just checks that all this logic does not fail

<<<<<<< HEAD
def test_simple_partition_table():
    table_name = "dataset"
    table_parts_dir = "dataset_parts"
    artifact_name = "simple_dataset"
    group_name = "test_group"
    artifact_type = "dataset"
    columns = ["A", "B", "C"]
    data = []
    
    # Add Data
    run = wandb.init(project=WANDB_PROJECT, group=group_name)
    artifact = wandb.Artifact(artifact_name, type=artifact_type)
    for i in range(5):
        row = [i,i*i,2**i]
        data.append(row)
        table = wandb.Table(columns=columns, data=[row])
        artifact.add(table, "{}/{}".format(table_parts_dir, i))
    partition_table = wandb.data_types.PartitionedTable(parts_path=table_parts_dir)
    artifact.add(partition_table, table_name)
    run.log_artifact(artifact)
    run.finish()
    
    # test
    run = wandb.init(project=WANDB_PROJECT)
    partition_table = run.use_artifact("{}:latest".format(artifact_name)).get(table_name)
    table = partition_table.materialize()
    assert table.columns == columns
    assert table.data == data

def test_distributed_partition_table():
    table_name = "dataset"
    table_parts_dir = "dataset_parts"
    artifact_name = "dist_dataset"
    group_name = "test_group"
    artifact_type = "dataset"
    columns = ["A", "B", "C"]
    data = []
    
    # Add Data
    for i in range(5):
        run = wandb.init(project=WANDB_PROJECT, group=group_name)
        artifact = wandb.Artifact(artifact_name, type=artifact_type)
        row = [i,i*i,2**i]
        data.append(row)
        table = wandb.Table(columns=columns, data=[row])
        artifact.add(table, "{}/{}".format(table_parts_dir, i))
=======
def test_distributed_artifact_simple():
    table_name = "dataset"
    artifact_name = "simple_dist_dataset"
    group_name = "test_group_{}".format(np.random.rand())
    artifact_type = "dataset"
    columns = ["A", "B", "C"]
    count = 2
    images = []
    image_paths = []

    # Add Data
    for i in range(count):
        run = wandb.init(project=WANDB_PROJECT, group=group_name)
        artifact = wandb.Artifact(artifact_name, type=artifact_type)
        image = wandb.Image(np.random.randint(0, 255, (10, 10)))
        path = "image_{}".format(i)
        images.append(image)
        image_paths.append(path)
        artifact.add(image, path)
>>>>>>> 71125a3f
        run.upsert_artifact(artifact)
        run.finish()

    # TODO: Should we try to use_artifact in some way before it is finished?

    # Finish
    run = wandb.init(project=WANDB_PROJECT, group=group_name)
    artifact = wandb.Artifact(artifact_name, type=artifact_type)
<<<<<<< HEAD
    partition_table = wandb.data_types.PartitionedTable(parts_path=table_parts_dir)
    artifact.add(partition_table, table_name)
    run.finish_artifact(artifact)
    run.finish()
    
    # test
    run = wandb.init(project=WANDB_PROJECT)
    partition_table = run.use_artifact("{}:latest".format(artifact_name)).get(table_name)
    table = partition_table.materialize()
    assert table.columns == columns
    assert table.data == data
    
=======
    # artifact.add_file("./test.py")
    run.finish_artifact(artifact)
    run.finish()

    # test
    run = wandb.init(project=WANDB_PROJECT)
    artifact = run.use_artifact("{}:latest".format(artifact_name))
    assert len(artifact.manifest.entries.keys()) == count * 2
    # for image, path in zip(images, image_paths):
    #     assert image == artifact.get(path)
>>>>>>> 71125a3f

if __name__ == "__main__":
    _cleanup()
    test_fns = [
<<<<<<< HEAD
        test_artifact_add_reference_via_url,
        test_add_reference_via_artifact_entry,
        test_adding_artifact_by_object,
        test_get_artifact_obj_by_name,
        test_image_reference_artifact,
        test_nested_reference_artifact,
        test_table_slice_reference_artifact,
        test_image_refs,
        test_point_cloud_refs,
        test_bokeh_refs,
        test_html_refs,
        test_video_refs,
        test_table_refs,
        test_joined_table_refs,
        test_joined_table_referential,
        test_joined_table_add_by_path,
        test_image_reference_with_preferred_path,
        test_simple_partition_table,
        test_distributed_partition_table
=======
        # test_artifact_add_reference_via_url,
        # test_add_reference_via_artifact_entry,
        # test_adding_artifact_by_object,
        # test_get_artifact_obj_by_name,
        # test_image_reference_artifact,
        # test_nested_reference_artifact,
        # test_table_slice_reference_artifact,
        # test_image_refs,
        # test_point_cloud_refs,
        # test_bokeh_refs,
        # test_html_refs,
        # test_video_refs,
        # test_table_refs,
        # test_joined_table_refs,
        # test_audio_refs,
        # test_joined_table_referential,
        # test_joined_table_add_by_path,
        # test_image_reference_with_preferred_path,
        test_distributed_artifact_simple,
>>>>>>> 71125a3f
    ]
    for ndx, test_fn in enumerate(test_fns):
        try:
            test_fn()
            _cleanup()
            print("{}/{} Complete".format(ndx+1, len(test_fns)))
        except Exception as exception:
            print("error on function {}".format(test_fn.__name__))
            raise exception
        finally:
            _cleanup()

    if WANDB_PROJECT_ENV is not None:
        os.environ["WANDB_PROJECT"] = WANDB_PROJECT_ENV

    if WANDB_SILENT_ENV is not None:
        os.environ["WANDB_SILENT"] = WANDB_SILENT_ENV<|MERGE_RESOLUTION|>--- conflicted
+++ resolved
@@ -33,11 +33,7 @@
 
 import wandb
 
-<<<<<<< HEAD
-columns = ["id", "class_id", "string", "bool", "int", "float", "Image", "Clouds", "HTML", "Video", "Bokeh"]
-=======
-columns = ["class_id", "id", "bool", "int", "float", "Image", "Clouds", "HTML", "Video", "Bokeh", "Audio"]
->>>>>>> 71125a3f
+columns = ["id", "class_id", "string", "bool", "int", "float", "Image", "Clouds", "HTML", "Video", "Bokeh", "Audio"]
 
 def _make_wandb_image(suffix=""):
     class_labels = {1: "tree", 2: "car", 3: "road"}
@@ -194,17 +190,10 @@
     table = wandb.Table(
         columns=columns,
         data=[
-<<<<<<< HEAD
-            [1, 1, "string1", True, 1, 1.1, _make_wandb_image(), pc1, _make_html(), vid1, b1],
-            [2, 2, "string2", True, 1, 1.2, _make_wandb_image(), pc2, _make_html(), vid2, b2],
-            [3, 1, "string3", False, -0, -1.3, _make_wandb_image("2"), pc3, _make_html(), vid3, b3],
-            [4, 3, "string4", False, -0, -1.4, _make_wandb_image("2"), pc4, _make_html(), vid4, b4],
-=======
-            [1, "string", True, 1, 1.4, _make_wandb_image(), pc1, _make_html(), vid1, b1, aud1],
-            [2, "string", True, 1, 1.4, _make_wandb_image(), pc2, _make_html(), vid2, b2, aud2],
-            [1, "string2", False, -0, -1.4, _make_wandb_image("2"), pc3, _make_html(), vid3, b3, aud3],
-            [3, "string2", False, -0, -1.4, _make_wandb_image("2"), pc4, _make_html(), vid4, b4, aud4],
->>>>>>> 71125a3f
+            [1, 1, "string1", True, 1, 1.1, _make_wandb_image(), pc1, _make_html(), vid1, b, aud1],
+            [2, 2, "string2", True, 1, 1.2, _make_wandb_image(), pc2, _make_html(), vid2, b, aud2],
+            [3, 1, "string3", False, -0, -1.3, _make_wandb_image("2"), pc3, _make_html(), vid3, b3, aud3],
+            [4, 3, "string4", False, -0, -1.4, _make_wandb_image("2"), pc4, _make_html(), vid4, b4, aud4],
         ],
     )
     table.cast("class_id", classes.get_type())
@@ -719,7 +708,7 @@
     
     # This test just checks that all this logic does not fail
 
-<<<<<<< HEAD
+
 def test_simple_partition_table():
     table_name = "dataset"
     table_parts_dir = "dataset_parts"
@@ -766,36 +755,13 @@
         data.append(row)
         table = wandb.Table(columns=columns, data=[row])
         artifact.add(table, "{}/{}".format(table_parts_dir, i))
-=======
-def test_distributed_artifact_simple():
-    table_name = "dataset"
-    artifact_name = "simple_dist_dataset"
-    group_name = "test_group_{}".format(np.random.rand())
-    artifact_type = "dataset"
-    columns = ["A", "B", "C"]
-    count = 2
-    images = []
-    image_paths = []
-
-    # Add Data
-    for i in range(count):
-        run = wandb.init(project=WANDB_PROJECT, group=group_name)
-        artifact = wandb.Artifact(artifact_name, type=artifact_type)
-        image = wandb.Image(np.random.randint(0, 255, (10, 10)))
-        path = "image_{}".format(i)
-        images.append(image)
-        image_paths.append(path)
-        artifact.add(image, path)
->>>>>>> 71125a3f
         run.upsert_artifact(artifact)
         run.finish()
-
-    # TODO: Should we try to use_artifact in some way before it is finished?
 
     # Finish
     run = wandb.init(project=WANDB_PROJECT, group=group_name)
     artifact = wandb.Artifact(artifact_name, type=artifact_type)
-<<<<<<< HEAD
+
     partition_table = wandb.data_types.PartitionedTable(parts_path=table_parts_dir)
     artifact.add(partition_table, table_name)
     run.finish_artifact(artifact)
@@ -807,9 +773,35 @@
     table = partition_table.materialize()
     assert table.columns == columns
     assert table.data == data
-    
-=======
-    # artifact.add_file("./test.py")
+
+
+def test_distributed_artifact_simple():
+    table_name = "dataset"
+    artifact_name = "simple_dist_dataset"
+    group_name = "test_group_{}".format(np.random.rand())
+    artifact_type = "dataset"
+    columns = ["A", "B", "C"]
+    count = 2
+    images = []
+    image_paths = []
+
+    # Add Data
+    for i in range(count):
+        run = wandb.init(project=WANDB_PROJECT, group=group_name)
+        artifact = wandb.Artifact(artifact_name, type=artifact_type)
+        image = wandb.Image(np.random.randint(0, 255, (10, 10)))
+        path = "image_{}".format(i)
+        images.append(image)
+        image_paths.append(path)
+        artifact.add(image, path)
+        run.upsert_artifact(artifact)
+        run.finish()
+
+    # TODO: Should we try to use_artifact in some way before it is finished?
+
+    # Finish
+    run = wandb.init(project=WANDB_PROJECT, group=group_name)
+    artifact = wandb.Artifact(artifact_name, type=artifact_type)
     run.finish_artifact(artifact)
     run.finish()
 
@@ -819,12 +811,10 @@
     assert len(artifact.manifest.entries.keys()) == count * 2
     # for image, path in zip(images, image_paths):
     #     assert image == artifact.get(path)
->>>>>>> 71125a3f
 
 if __name__ == "__main__":
     _cleanup()
     test_fns = [
-<<<<<<< HEAD
         test_artifact_add_reference_via_url,
         test_add_reference_via_artifact_entry,
         test_adding_artifact_by_object,
@@ -843,28 +833,8 @@
         test_joined_table_add_by_path,
         test_image_reference_with_preferred_path,
         test_simple_partition_table,
-        test_distributed_partition_table
-=======
-        # test_artifact_add_reference_via_url,
-        # test_add_reference_via_artifact_entry,
-        # test_adding_artifact_by_object,
-        # test_get_artifact_obj_by_name,
-        # test_image_reference_artifact,
-        # test_nested_reference_artifact,
-        # test_table_slice_reference_artifact,
-        # test_image_refs,
-        # test_point_cloud_refs,
-        # test_bokeh_refs,
-        # test_html_refs,
-        # test_video_refs,
-        # test_table_refs,
-        # test_joined_table_refs,
-        # test_audio_refs,
-        # test_joined_table_referential,
-        # test_joined_table_add_by_path,
-        # test_image_reference_with_preferred_path,
+        test_distributed_partition_table,
         test_distributed_artifact_simple,
->>>>>>> 71125a3f
     ]
     for ndx, test_fn in enumerate(test_fns):
         try:
