--- conflicted
+++ resolved
@@ -115,11 +115,7 @@
 
             if blocking:
                 art.wait()
-<<<<<<< HEAD
-            assert art.version is not None
-=======
                 assert art.version is not None
->>>>>>> 9238851e
             stats_queue.put({'write_artifact_count': 1, 'write_total_files': files_in_version})
 
 
