version: 2.1

orbs:
  win: circleci/windows@2.4.0

parameters:
  manual:
    type: boolean
    default: false
  manual_test:
    type: boolean
    default: false
  manual_win:
    type: boolean
    default: false
  manual_mac:
    type: boolean
    default: false
  manual_test_image:
    type: string
    default: "python:3.7"
  manual_test_toxenv:
    type: string
    default: "py37"
  manual_win_toxenv:
    type: string
    default: "py37"
  manual_mac_toxenv:
    type: string
    default: "py37"
  manual_test_name:
    type: string
    default: "man-lin-py37"
  manual_win_name:
    type: string
    default: "man-lin-py37"
  manual_mac_name:
    type: string
    default: "man-mac-py37"

commands:
  save-tox-cache:
    description: "Save tox environment to cache"
    steps:
      - unless:
          condition: << pipeline.parameters.manual >>
          steps:
            - save_cache:
                paths:
                  - ./.tox
                key: v0.24-toxenv-{{ .Environment.CIRCLE_BRANCH }}-{{ .Environment.CIRCLE_JOB }}-{{ checksum "tox.ini" }}-{{ checksum "setup.py" }}-{{ checksum "requirements.txt" }}-{{ checksum "requirements_dev.txt" }}
  restore-tox-cache:
    description: "Restore tox environment from cache"
    steps:
      - restore_cache:
              keys:
              - v0.24-toxenv-{{ .Environment.CIRCLE_BRANCH }}-{{ .Environment.CIRCLE_JOB }}-{{ checksum "tox.ini" }}-{{ checksum "setup.py" }}-{{ checksum "requirements.txt" }}-{{ checksum "requirements_dev.txt" }}
              - v0.24-toxenv-{{ .Environment.CIRCLE_BRANCH }}-{{ .Environment.CIRCLE_JOB }}-{{ checksum "tox.ini" }}-
              - v0.24-toxenv-{{ .Environment.CIRCLE_BRANCH }}-{{ .Environment.CIRCLE_JOB }}-
              - v0.24-toxenv-master-{{ .Environment.CIRCLE_JOB }}-{{ checksum "tox.ini" }}-{{ checksum "setup.py" }}-{{ checksum "requirements.txt" }}-{{ checksum "requirements_dev.txt" }}
              - v0.24-toxenv-master-{{ .Environment.CIRCLE_JOB }}-{{ checksum "tox.ini" }}-
              - v0.24-toxenv-master-{{ .Environment.CIRCLE_JOB }}-
  save-test-results:
    description: "Save test results"
    steps:
      - unless:
          condition: << pipeline.parameters.manual >>
          steps:
            - store_test_results:
                path: test-results
            - store_artifacts:
                path: test-results
            - store_artifacts:
                path: mypy-results
            - store_artifacts:
                path: cover-results

workflows:
  main:
    unless: << pipeline.parameters.manual >>
    jobs:
      - test:
         name: "code-check"
         image: "python:3.6"
         toxenv: "protocheck,mypy,black,flake8,flake8-docstrings"
# Disable python2.7 for good?
#      - test:
#         name: "Python 2.7"
#         image: "python:2.7"
#         toxenv: "py27"
# Disable python3.5 for now
#      - test:
#         name: "Python 3.5"
#         image: "python:3.5"
#         toxenv: "py35"
      - test:
         name: "lin-py36"
         image: "python:3.6"
         toxenv: "py36,covercircle"
      - test:
         name: "lin-py37"
         image: "python:3.7"
         toxenv: "py37"
      - test:
         name: "lin-py38"
         image: "python:3.8"
         toxenv: "py38"
      - test:
         name: "lin-py39"
         image: "python:3.9"
         toxenv: "py39"
      - test:
         name: "func-lin-py37"
         image: "python:3.7"
         toxenv: "func-py37,func-covercircle"
      - win:
         name: "win-py37"
         toxenv: "py37,wincovercircle"
      - mac:
         name: "mac-py37"
         toxenv: "py37"
      - launch:
         name: "wandb launch tests"
         toxenv: "pylaunch,covercircle"
  manual_test:
    when: << pipeline.parameters.manual_test >>
    jobs:
      - test:
         name: << pipeline.parameters.manual_test_name >>
         image: << pipeline.parameters.manual_test_image >>
         toxenv: << pipeline.parameters.manual_test_toxenv >>
  manual_win:
    when: << pipeline.parameters.manual_win >>
    jobs:
      - win:
         name: << pipeline.parameters.manual_win_name >>
         toxenv: << pipeline.parameters.manual_win_toxenv >>
  manual_mac:
    when: << pipeline.parameters.manual_mac >>
    jobs:
      - mac:
         name: << pipeline.parameters.manual_mac_name >>
         toxenv: << pipeline.parameters.manual_mac_toxenv >>

jobs:
    test:
        resource_class: xlarge
        parameters:
            image:
              type: string
            toxenv:
              type: string
        docker:
            - image: << parameters.image >>
        working_directory: /mnt/ramdisk
        steps:
            - checkout
            - run:
                  name: Install system deps
                  command: apt-get update && apt-get install -y libsndfile1 ffmpeg
            - run:
                  name: Install python dependencies
                  command: |
                      pip install tox==3.24.0
            - restore-tox-cache
            - run:
                  name: Run tests
                  command: |
                      tox -v -e << parameters.toxenv >>
                  no_output_timeout: 10m
            - save-tox-cache
            - save-test-results
    win:
        parameters:
            toxenv:
              type: string
        executor: win/default
        parallelism: 4
        steps:
            - checkout
            - run:
                  name: Install python dependencies
                  command: |
                      pip install tox==3.24.0
            - restore-tox-cache
            - run:
                  name: Temporary conda hack
                  shell: bash.exe
                  command: |
                      cp /c/tools/miniconda3/python* /c/tools/miniconda3/lib/venv/scripts/nt/
            - run:
                  name: Run tests
                  shell: bash.exe
                  command: |
                      CI_PYTEST_PARALLEL=3 CI_PYTEST_SPLIT_ARGS="--splits $CIRCLE_NODE_TOTAL --group $(( $CIRCLE_NODE_INDEX + 1 ))" tox -v -e << parameters.toxenv >>
                  no_output_timeout: 10m
            - save-tox-cache
            - save-test-results
    mac:
        # TODO: how to set resource class?
        parameters:
            toxenv:
              type: string
        macos:
            xcode: 11.4.1
        parallelism: 4
        steps:
            - checkout
            - run:
                  name: Install python dependencies
                  command: |
                      pip3 install tox==3.24.0
            - restore-tox-cache
            - run:
                  name: Run tests
                  # Tests failed with Too many open files, so added ulimit
                  command: |
                      ulimit -n 4096
                      CI_PYTEST_PARALLEL=3 CI_PYTEST_SPLIT_ARGS="--splits $CIRCLE_NODE_TOTAL --group $(( $CIRCLE_NODE_INDEX + 1 ))" python3 -m tox -v -e << parameters.toxenv >>
                  no_output_timeout: 10m
            - save-tox-cache
            - save-test-results

    launch:
      parameters:
        toxenv:
          type: string
      machine:
          image: ubuntu-2004:202104-01
          docker_layer_caching: true
      resource_class: large
      steps:
        - attach_workspace:
                  at: .
        - checkout
        - run:
<<<<<<< HEAD
            name: Install python dependencies
=======
            name: Install python dependencies, build r2d
>>>>>>> 7ae279a0
            command: |
                pip3 install tox
                pip3 install chardet
                pip3 install jupyter-repo2docker
<<<<<<< HEAD
=======
                jupyter-repo2docker --no-run ./tests/fixtures/
>>>>>>> 7ae279a0
        - restore-tox-cache
        - run:
            name: Run tests
            command: |
                python3 -m tox -vv -e << parameters.toxenv >>
            no_output_timeout: 10m
        - save-tox-cache
        - save-test-results
            <|MERGE_RESOLUTION|>--- conflicted
+++ resolved
@@ -234,19 +234,12 @@
                   at: .
         - checkout
         - run:
-<<<<<<< HEAD
-            name: Install python dependencies
-=======
             name: Install python dependencies, build r2d
->>>>>>> 7ae279a0
             command: |
                 pip3 install tox
                 pip3 install chardet
                 pip3 install jupyter-repo2docker
-<<<<<<< HEAD
-=======
                 jupyter-repo2docker --no-run ./tests/fixtures/
->>>>>>> 7ae279a0
         - restore-tox-cache
         - run:
             name: Run tests
