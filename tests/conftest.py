--- conflicted
+++ resolved
@@ -459,13 +459,6 @@
     yield records_fn
 
 
-<<<<<<< HEAD
-@pytest.fixture
-def inject_util():
-    iu = utils.InjectUtil()
-    yield iu
-    iu.cleanup()
-=======
 # @pytest.hookimpl(tryfirst=True, hookwrapper=True)
 # def pytest_runtest_makereport(item, call):
 #     outcome = yield
@@ -480,4 +473,10 @@
     yield
     # for rec in caplog.records:
     #     print("LOGGER", rec.message, file=sys.stderr)
->>>>>>> d1a69607
+
+
+@pytest.fixture
+def inject_util():
+    iu = utils.InjectUtil()
+    yield iu
+    iu.cleanup()