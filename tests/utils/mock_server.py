"""Mock Server for simple calls the cli and public api make"""

from flask import Flask, request, g
import os
import sys
from datetime import datetime, timedelta
import json
import yaml
import six

# HACK: restore first two entries of sys path after wandb load
save_path = sys.path[:2]
import wandb

sys.path[0:0] = save_path
import logging
from six.moves import urllib
import threading
from tests.utils.mock_requests import RequestsMock


def default_ctx():
    return {
        "fail_graphql_count": 0,  # used via "fail_graphql_times"
        "fail_storage_count": 0,  # used via "fail_storage_times"
        "page_count": 0,
        "page_times": 2,
        "requested_file": "weights.h5",
        "current_run": None,
        "files": {},
        "k8s": False,
        "resume": False,
    }


def mock_server(mocker):
    ctx = default_ctx()
    app = create_app(ctx)
    mock = RequestsMock(app, ctx)
    # We mock out all requests libraries, couldn't find a way to mock the core lib
    sdk_path = "wandb.sdk"
    mocker.patch("gql.transport.requests.requests", mock)
    mocker.patch("wandb.wandb_sdk.internal.file_stream.requests", mock)
    mocker.patch("wandb.wandb_sdk.internal.internal_api.requests", mock)
    mocker.patch("wandb.wandb_sdk.internal.update.requests", mock)
    mocker.patch("wandb.apis.internal_runqueue.requests", mock)
    mocker.patch("wandb.apis.public.requests", mock)
    mocker.patch("wandb.util.requests", mock)
    mocker.patch("wandb.wandb_sdk.wandb_artifacts.requests", mock)
    print("Patched requests everywhere", os.getpid())
    return mock


def run(ctx):
    if ctx["resume"]:
        now = datetime.now()
        created_at = (now - timedelta(days=1)).isoformat()
    else:
        created_at = datetime.now().isoformat()

    stopped = ctx.get("stopped", False)

    # for wandb_tests::wandb_restore_name_not_found
    # if there is a fileName query, and this query is for nofile.h5
    # return an empty file. otherwise, return the usual weights.h5
    if ctx.get("graphql"):
        fileNames = ctx["graphql"][-1]["variables"].get("fileNames")
    else:
        fileNames = None
    if fileNames == ["nofile.h5"]:
        fileNode = {
            "id": "file123",
            "name": "nofile.h5",
            "sizeBytes": 0,
            "md5": "0",
            "url": request.url_root + "/storage?file=nofile.h5",
        }
    else:
        fileNode = {
            "id": "file123",
            "name": ctx["requested_file"],
            "sizeBytes": 20,
            "md5": "XXX",
            "url": request.url_root + "/storage?file=%s" % ctx["requested_file"],
            "directUrl": request.url_root
            + "/storage?file=%s&direct=true" % ctx["requested_file"],
        }

    return {
        "id": "test",
        "name": "test",
        "displayName": "beast-bug-33",
        "state": "running",
<<<<<<< HEAD
        "config": ctx.get("run.config", '{"epochs": {"value": 10}}'),
=======
        "config": '{"epochs": {"value": 10}}',
        "group": "A",
        "jobType": "test",
>>>>>>> 30d48e49
        "description": "",
        "systemMetrics": '{"cpu": 100}',
        "summaryMetrics": '{"acc": 100, "loss": 0}',
        "fileCount": 1,
        "history": [
            '{"acc": 10, "loss": 90}',
            '{"acc": 20, "loss": 80}',
            '{"acc": 30, "loss": 70}',
        ],
        "events": ['{"cpu": 10}', '{"cpu": 20}', '{"cpu": 30}'],
        "files": {
            # Special weights url by default, if requesting upload we set the name
            "edges": [{"node": fileNode,}]
        },
        "sampledHistory": [[{"loss": 0, "acc": 100}, {"loss": 1, "acc": 0}]],
        "shouldStop": False,
        "failed": False,
        "stopped": stopped,
        "running": True,
        "tags": [],
        "notes": None,
        "sweepName": None,
        "createdAt": created_at,
        "updatedAt": datetime.now().isoformat(),
    }


def artifact(ctx, collection_name="mnist"):
    return {
        "id": ctx["page_count"],
        "digest": "abc123",
        "description": "",
        "state": "COMMITTED",
        "size": 10000,
        "createdAt": datetime.now().isoformat(),
        "updatedAt": datetime.now().isoformat(),
        "versionIndex": ctx["page_count"],
        "labels": [],
        "metadata": "{}",
        "aliases": [
            {
                "artifactCollectionName": collection_name,
                "alias": "v%i" % ctx["page_count"],
            }
        ],
        "artifactSequence": {"name": collection_name,},
    }


def paginated(node, ctx, extra={}):
    next_page = False
    ctx["page_count"] += 1
    if ctx["page_count"] < ctx["page_times"]:
        next_page = True
    edge = {"node": node, "cursor": "abc123"}
    edge.update(extra)
    return {
        "edges": [edge],
        "pageInfo": {"endCursor": "abc123", "hasNextPage": next_page},
    }


class CTX(object):
    """This is a silly threadsafe wrapper for getting ctx into the server
    NOTE: This will stop working for live_mock_server if we make pytest run
    in parallel.
    """

    lock = threading.Lock()
    STATE = None

    def __init__(self, ctx):
        self.ctx = ctx

    def get(self):
        return self.ctx

    def set(self, ctx):
        self.ctx = ctx
        CTX.persist(self)
        return self.ctx

    @classmethod
    def persist(cls, instance):
        with cls.lock:
            cls.STATE = instance.ctx

    @classmethod
    def load(cls, default):
        with cls.lock:
            if cls.STATE is not None:
                return CTX(cls.STATE)
            else:
                return CTX(default)


def get_ctx():
    if "ctx" not in g:
        g.ctx = CTX.load(default_ctx())
    return g.ctx.get()


def set_ctx(ctx):
    get_ctx()
    g.ctx.set(ctx)


def _bucket_config():
    return {
        "commit": "HEAD",
        "github": "https://github.com/vanpelt",
        "config": '{"foo":{"value":"bar"}}',
        "files": {
            "edges": [
                {
                    "node": {
                        "directUrl": request.url_root
                        + "/storage?file=wandb-metadata.json",
                        "name": "wandb-metadata.json",
                    }
                },
                {
                    "node": {
                        "directUrl": request.url_root + "/storage?file=diff.patch",
                        "name": "diff.patch",
                    }
                },
            ]
        },
    }


def create_app(user_ctx=None):
    app = Flask(__name__)
    # When starting in live mode, user_ctx is a fancy object
    if isinstance(user_ctx, dict):
        with app.app_context():
            set_ctx(user_ctx)

    @app.teardown_appcontext
    def persist_ctx(exc):
        if "ctx" in g:
            CTX.persist(g.ctx)

    @app.route("/ctx", methods=["GET", "PUT", "DELETE"])
    def update_ctx():
        """Updating context for live_mock_server"""
        ctx = get_ctx()
        body = request.get_json()
        if request.method == "GET":
            return json.dumps(ctx)
        elif request.method == "DELETE":
            app.logger.info("reseting context")
            set_ctx(default_ctx())
            return json.dumps(get_ctx())
        else:
            ctx.update(body)
            # TODO: tests in CI failed on this
            set_ctx(ctx)
            app.logger.info("updated context %s", ctx)
            return json.dumps(get_ctx())

    @app.route("/graphql", methods=["POST"])
    def graphql():
        #  TODO: in tests wandb-username is set to the test name, lets scope ctx to it
        ctx = get_ctx()
        test_name = request.headers.get("X-WANDB-USERNAME")
        if test_name:
            app.logger.info("Test request from: %s", test_name)
        app.logger.info("graphql post")
        if "fail_graphql_times" in ctx:
            if ctx["fail_graphql_count"] < ctx["fail_graphql_times"]:
                ctx["fail_graphql_count"] += 1
                return json.dumps({"errors": ["Server down"]}), 500
        body = request.get_json()
        app.logger.info("graphql post body: %s", body)
        if body["variables"].get("run"):
            ctx["current_run"] = body["variables"]["run"]
        if "mutation UpsertBucket(" in body["query"]:
            param_config = body["variables"].get("config")
            if param_config:
                ctx.setdefault("config", []).append(json.loads(param_config))
            param_summary = body["variables"].get("summaryMetrics")
            if param_summary:
                ctx.setdefault("summary", []).append(json.loads(param_summary))
        if body["variables"].get("files"):
            requested_file = body["variables"]["files"][0]
            ctx["requested_file"] = requested_file
            url = request.url_root + "/storage?file={}&run={}".format(
                urllib.parse.quote(requested_file), ctx["current_run"]
            )
            return json.dumps(
                {
                    "data": {
                        "model": {
                            "bucket": {
                                "id": "storageid",
                                "files": {
                                    "uploadHeaders": [],
                                    "edges": [
                                        {
                                            "node": {
                                                "name": requested_file,
                                                "url": url,
                                                "directUrl": url + "&direct=true",
                                            }
                                        }
                                    ],
                                },
                            }
                        }
                    }
                }
            )
        if "historyTail" in body["query"]:
            if ctx["resume"] is True:
                hist_tail = '["{\\"_step\\": 15, \\"acc\\": 1, \\"_runtime\\": 60}"]'
                return json.dumps(
                    {
                        "data": {
                            "model": {
                                "bucket": {
                                    "name": "test",
                                    "displayName": "funky-town-13",
                                    "id": "test",
                                    "config": ctx.get(
                                        "run.config", '{"epochs": {"value": 10}}'
                                    ),
                                    "summaryMetrics": '{"acc": 10, "best_val_loss": 0.5}',
                                    "logLineCount": 14,
                                    "historyLineCount": 15,
                                    "eventsLineCount": 0,
                                    "historyTail": hist_tail,
                                    "eventsTail": '["{\\"_runtime\\": 70}"]',
                                }
                            }
                        }
                    }
                )
            else:
                return json.dumps({"data": {"model": {"bucket": None}}})
        if "query Runs(" in body["query"]:
            return json.dumps(
                {
                    "data": {
                        "project": {
                            "runCount": 4,
                            "readOnly": False,
                            "runs": paginated(run(ctx), ctx),
                        }
                    }
                }
            )
        if "query Run(" in body["query"]:
            return json.dumps({"data": {"project": {"run": run(ctx)}}})
        if "query Model(" in body["query"]:
            if "project(" in body["query"]:
                project_field_name = "project"
                run_field_name = "run"
            else:
                project_field_name = "model"
                run_field_name = "bucket"
            if "commit" in body["query"]:
                run_config = _bucket_config()
            else:
                run_config = run(ctx)
            return json.dumps(
                {"data": {project_field_name: {run_field_name: run_config}}}
            )
        if "query Models(" in body["query"]:
            return json.dumps(
                {
                    "data": {
                        "models": {
                            "edges": [
                                {
                                    "node": {
                                        "id": "123",
                                        "name": "myname",
                                        "project": "myproj",
                                    }
                                }
                            ]
                        }
                    }
                }
            )
        if "query Projects(" in body["query"]:
            return json.dumps(
                {
                    "data": {
                        "models": paginated(
                            {
                                "id": "1",
                                "name": "test-project",
                                "entityName": body["variables"]["entity"],
                                "createdAt": "now",
                                "isBenchmark": False,
                            },
                            ctx,
                        )
                    }
                }
            )
        if "query Viewer " in body["query"]:
            return json.dumps(
                {
                    "data": {
                        "viewer": {
                            "entity": "mock_server_entity",
                            "flags": '{"code_saving_enabled": true}',
                            "teams": {
                                "edges": []  # TODO make configurable for cli_test
                            },
                        }
                    }
                }
            )
        if "query Sweep(" in body["query"]:
            return json.dumps(
                {
                    "data": {
                        "project": {
                            "sweep": {
                                "id": "1234",
                                "name": "fun-sweep-10",
                                "state": "running",
                                "bestLoss": 0.33,
                                "config": yaml.dump(
                                    {"metric": {"name": "loss", "value": "minimize"}}
                                ),
                                "createdAt": datetime.now().isoformat(),
                                "heartbeatAt": datetime.now().isoformat(),
                                "updatedAt": datetime.now().isoformat(),
                                "earlyStopJobRunning": False,
                                "controller": None,
                                "scheduler": None,
                                "runs": paginated(run(ctx), ctx),
                            }
                        }
                    }
                }
            )
        if "mutation UpsertSweep(" in body["query"]:
            return json.dumps(
                {
                    "data": {
                        "upsertSweep": {
                            "sweep": {
                                "name": "test",
                                "project": {
                                    "id": "1234",
                                    "name": "test",
                                    "entity": {"id": "1234", "name": "test"},
                                },
                            }
                        }
                    }
                }
            )
        if "mutation CreateAgent(" in body["query"]:
            return json.dumps(
                {"data": {"createAgent": {"agent": {"id": "mock-server-agent-93xy",}}}}
            )
        if "mutation Heartbeat(" in body["query"]:
            return json.dumps(
                {
                    "data": {
                        "agentHeartbeat": {
                            "agent": {"id": "mock-server-agent-93xy",},
                            "commands": json.dumps(
                                [
                                    {
                                        "type": "run",
                                        "run_id": "mocker-server-run-x9",
                                        "args": {"learning_rate": {"value": 0.99124}},
                                    }
                                ]
                            ),
                        }
                    }
                }
            )
        if "mutation UpsertBucket(" in body["query"]:
            return json.dumps(
                {
                    "data": {
                        "upsertBucket": {
                            "bucket": {
                                "id": "storageid",
                                "name": body["variables"].get("name", "abc123"),
                                "displayName": "lovely-dawn-32",
                                "project": {
                                    "name": "test",
                                    "entity": {"name": "mock_server_entity"},
                                },
                            },
                            "inserted": ctx["resume"] is False,
                        }
                    }
                }
            )
        if "mutation DeleteRun(" in body["query"]:
            return json.dumps({"data": {}})
        if "mutation CreateAnonymousApiKey " in body["query"]:
            return json.dumps(
                {
                    "data": {
                        "createAnonymousEntity": {"apiKey": {"name": "ANONYMOOSE" * 4}}
                    }
                }
            )
        if "mutation DeleteFiles(" in body["query"]:
            return json.dumps({"data": {"deleteFiles": {"success": True}}})
        if "mutation PrepareFiles(" in body["query"]:
            nodes = []
            for i, file_spec in enumerate(body["variables"]["fileSpecs"]):
                url = request.url_root + "/storage?file=%s" % file_spec["name"]
                nodes.append(
                    {
                        "node": {
                            "id": str(i),
                            "name": file_spec["name"],
                            "displayName": file_spec["name"],
                            "digest": "null",
                            "uploadUrl": url,
                            "uploadHeaders": "",
                        }
                    }
                )
            return json.dumps({"data": {"prepareFiles": {"files": {"edges": nodes}}}})
        if "mutation CreateArtifact(" in body["query"]:
            collection_name = body["variables"]["artifactCollectionNames"][0]
            return {
                "data": {"createArtifact": {"artifact": artifact(ctx, collection_name)}}
            }
        if "mutation UseArtifact(" in body["query"]:
            return {"data": {"useArtifact": {"artifact": artifact(ctx)}}}
        if "query ProjectArtifactType(" in body["query"]:
            return {
                "data": {
                    "project": {
                        "artifactType": {
                            "id": "1",
                            "name": "dataset",
                            "description": "",
                            "createdAt": datetime.now().isoformat(),
                        }
                    }
                }
            }
        if "query ProjectArtifacts(" in body["query"]:
            return {
                "data": {
                    "project": {
                        "artifactTypes": paginated(
                            {
                                "id": "1",
                                "name": "dataset",
                                "description": "",
                                "createdAt": datetime.now().isoformat(),
                            },
                            ctx,
                        )
                    }
                }
            }
        if "query ProjectArtifactCollections(" in body["query"]:
            return {
                "data": {
                    "project": {
                        "artifactType": {
                            "artifactSequences": paginated(
                                {
                                    "id": "1",
                                    "name": "mnist",
                                    "description": "",
                                    "createdAt": datetime.now().isoformat(),
                                },
                                ctx,
                            )
                        }
                    }
                }
            }
        if "query RunArtifacts(" in body["query"]:
            if "inputArtifacts" in body["query"]:
                key = "inputArtifacts"
            else:
                key = "outputArtifacts"
            artifacts = paginated(artifact(ctx), ctx)
            artifacts["totalCount"] = ctx["page_times"]
            return {"data": {"project": {"run": {key: artifacts}}}}
        if "query Artifacts(" in body["query"]:
            version = "v%i" % ctx["page_count"]
            artifacts = paginated(artifact(ctx), ctx, {"version": version})
            artifacts["totalCount"] = ctx["page_times"]
            return {
                "data": {
                    "project": {
                        "artifactType": {
                            "artifactSequence": {
                                "name": "mnist",
                                "artifacts": artifacts,
                            }
                        }
                    }
                }
            }
        if "query Artifact(" in body["query"]:
            art = artifact(ctx)
            art["artifactType"] = {"id": 1, "name": "dataset"}
            return {"data": {"project": {"artifact": art}}}
        if "query ArtifactManifest(" in body["query"]:
            art = artifact(ctx)
            art["currentManifest"] = {
                "id": 1,
                "file": {
                    "id": 1,
                    "directUrl": request.url_root + "/storage?file=wandb_manifest.json",
                },
            }
            return {"data": {"project": {"artifact": art}}}
        if "stopped" in body["query"]:
            return json.dumps(
                {
                    "data": {
                        "Model": {
                            "project": {"run": {"stopped": ctx.get("stopped", False)}}
                        }
                    }
                }
            )
        print("MISSING QUERY, add me to tests/mock_server.py", body["query"])
        error = {"message": "Not implemented in tests/mock_server.py", "body": body}
        return json.dumps({"errors": [error]})

    @app.route("/storage", methods=["PUT", "GET"])
    def storage():
        ctx = get_ctx()
        if "fail_storage_times" in ctx:
            if ctx["fail_storage_count"] < ctx["fail_storage_times"]:
                ctx["fail_storage_count"] += 1
                return json.dumps({"errors": ["Server down"]}), 500
        file = request.args.get("file")
        run = request.args.get("run", "unknown")
        ctx["storage"] = ctx.get("storage", {})
        ctx["storage"][run] = ctx["storage"].get(run, [])
        ctx["storage"][run].append(request.args.get("file"))
        size = ctx["files"].get(request.args.get("file"))
        if request.method == "GET" and size:
            return os.urandom(size), 200
        # make sure to read the data
        request.get_data()
        if file == "wandb_manifest.json":
            if (
                len(ctx.get("graphql", [])) >= 3
                and ctx["graphql"][2].get("variables", {}).get("name", "") == "dummy:v0"
            ):
                return {
                    "version": 1,
                    "storagePolicy": "wandb-storage-policy-v1",
                    "storagePolicyConfig": {},
                    "contents": {
                        "dataset.partitioned-table.json": {
                            "digest": "0aaaaaaaaaaaaaaaaaaaaa==",
                            "size": 81299,
                        },
                        "parts/1.table.json": {
                            "digest": "1aaaaaaaaaaaaaaaaaaaaa==",
                            "size": 81299,
                        },
                    },
                }
            else:
                return {
                    "version": 1,
                    "storagePolicy": "wandb-storage-policy-v1",
                    "storagePolicyConfig": {},
                    "contents": {
                        "digits.h5": {
                            "digest": "TeSJ4xxXg0ohuL5xEdq2Ew==",
                            "size": 81299,
                        },
                    },
                }
        elif file == "wandb-metadata.json":
            return {
                "docker": "test/docker",
                "program": "train.py",
                "args": ["--test", "foo"],
                "git": ctx.get("git", {}),
            }
        elif file == "diff.patch":
            # TODO: make sure the patch is valid for windows as well,
            # and un skip the test in test_cli.py
            return r"""
diff --git a/patch.txt b/patch.txt
index 30d74d2..9a2c773 100644
--- a/patch.txt
+++ b/patch.txt
@@ -1 +1 @@
-test
\ No newline at end of file
+testing
\ No newline at end of file
"""
        return "", 200

    @app.route("/artifacts/<entity>/<digest>", methods=["GET", "POST"])
    def artifact_file(entity, digest):
        if entity == "entity":
            if (
                digest == "d1a69a69a69a69a69a69a69a69a69a69"
            ):  # "dataset.partitioned-table.json"
                return (
                    json.dumps({"_type": "partitioned-table", "parts_path": "parts"}),
                    200,
                )
            elif digest == "d5a69a69a69a69a69a69a69a69a69a69":  # "parts/1.table.json"
                return (
                    json.dumps(
                        {
                            "_type": "table",
                            "column_types": {
                                "params": {
                                    "type_map": {
                                        "A": {
                                            "params": {
                                                "allowed_types": [
                                                    {"wb_type": "none"},
                                                    {"wb_type": "number"},
                                                ]
                                            },
                                            "wb_type": "union",
                                        },
                                        "B": {
                                            "params": {
                                                "allowed_types": [
                                                    {"wb_type": "none"},
                                                    {"wb_type": "number"},
                                                ]
                                            },
                                            "wb_type": "union",
                                        },
                                        "C": {
                                            "params": {
                                                "allowed_types": [
                                                    {"wb_type": "none"},
                                                    {"wb_type": "number"},
                                                ]
                                            },
                                            "wb_type": "union",
                                        },
                                    }
                                },
                                "wb_type": "dictionary",
                            },
                            "columns": ["A", "B", "C"],
                            "data": [[0, 0, 1]],
                            "ncols": 3,
                            "nrows": 1,
                        }
                    ),
                    200,
                )

        return "ARTIFACT %s" % digest, 200

    @app.route("/files/<entity>/<project>/<run>/file_stream", methods=["POST"])
    def file_stream(entity, project, run):
        ctx = get_ctx()
        ctx["file_stream"] = ctx.get("file_stream", [])
        ctx["file_stream"].append(request.get_json())
        return json.dumps({"exitcode": None, "limits": {}})

    @app.route("/api/v1/namespaces/default/pods/test")
    def k8s_pod():
        ctx = get_ctx()
        image_id = b"docker-pullable://test@sha256:1234"
        ms = b'{"status":{"containerStatuses":[{"imageID":"%s"}]}}' % image_id
        if ctx.get("k8s"):
            return ms, 200
        else:
            return b"", 500

    @app.route("/pypi/<library>/json")
    def pypi(library):
        version = getattr(wandb, "__hack_pypi_latest_version__", wandb.__version__)
        return json.dumps(
            {
                "info": {"version": version},
                "releases": {
                    "88.1.2rc2": [],
                    "88.1.2rc12": [],
                    "88.1.2rc3": [],
                    "88.1.2rc4": [],
                    "0.0.8rc6": [],
                    "0.0.8rc2": [],
                    "0.0.8rc3": [],
                    "0.0.8rc8": [],
                    "0.0.2": [{"yanked": True}],
                    "0.0.3": [{"yanked": True, "yanked_reason": "just cuz"}],
                    "0.0.7": [],
                    "0.0.5": [],
                    "0.0.6": [],
                },
            }
        )

    @app.errorhandler(404)
    def page_not_found(e):
        print("Got request to: %s (%s)" % (request.url, request.method))
        return "Not Found", 404

    return app


class ParseCTX(object):
    def __init__(self, ctx):
        self._ctx = ctx

    def get_filestream_file_updates(self):
        data = {}
        file_stream_updates = self._ctx["file_stream"]
        for update in file_stream_updates:
            files = update.get("files")
            if not files:
                continue
            for k, v in six.iteritems(files):
                data.setdefault(k, []).append(v)
        return data

    def get_filestream_file_items(self):
        data = {}
        fs_file_updates = self.get_filestream_file_updates()
        for k, v in six.iteritems(fs_file_updates):
            l = []
            for d in v:
                offset = d.get("offset")
                content = d.get("content")
                assert offset is not None
                assert content is not None
                assert offset == 0 or offset == len(l), (k, v, l, d)
                if not offset:
                    l = []
                l.extend(map(json.loads, content))
            data[k] = l
        return data

    @property
    def summary(self):
        fs_files = self.get_filestream_file_items()
        summary = fs_files["wandb-summary.json"][-1]
        return summary

    @property
    def history(self):
        fs_files = self.get_filestream_file_items()
        history = fs_files["wandb-history.jsonl"]
        return history

    @property
    def config(self):
        return self._ctx["config"][-1]

    @property
    def config_wandb(self):
        return self.config["_wandb"]["value"]

    @property
    def telemetry(self):
        return self.config.get("_wandb", {}).get("value", {}).get("t")

    @property
    def metrics(self):
        return self.config.get("_wandb", {}).get("value", {}).get("m")


if __name__ == "__main__":
    app = create_app()
    app.logger.setLevel(logging.INFO)
    app.run(debug=False, port=int(os.environ.get("PORT", 8547)))<|MERGE_RESOLUTION|>--- conflicted
+++ resolved
@@ -91,13 +91,9 @@
         "name": "test",
         "displayName": "beast-bug-33",
         "state": "running",
-<<<<<<< HEAD
         "config": ctx.get("run.config", '{"epochs": {"value": 10}}'),
-=======
-        "config": '{"epochs": {"value": 10}}',
         "group": "A",
         "jobType": "test",
->>>>>>> 30d48e49
         "description": "",
         "systemMetrics": '{"cpu": 100}',
         "summaryMetrics": '{"acc": 100, "loss": 0}',
