"""Mock Server for simple calls the cli and public api make"""

from flask import Flask, request, g
import os
import sys
from datetime import datetime, timedelta
import json
import yaml
import six

# HACK: restore first two entries of sys path after wandb load
save_path = sys.path[:2]
import wandb

sys.path[0:0] = save_path
import logging
from six.moves import urllib
import threading
from tests.utils.mock_requests import RequestsMock


def default_ctx():
    return {
        "fail_graphql_count": 0,  # used via "fail_graphql_times"
        "fail_storage_count": 0,  # used via "fail_storage_times"
        "page_count": 0,
        "page_times": 2,
        "requested_file": "weights.h5",
        "current_run": None,
        "files": {},
        "k8s": False,
        "resume": False,
<<<<<<< HEAD
        "file_bytes": 0,
        "manifests_created": [],
=======
        "file_bytes": {},
>>>>>>> c280e39c
    }


def mock_server(mocker):
    ctx = default_ctx()
    app = create_app(ctx)
    mock = RequestsMock(app, ctx)
    # We mock out all requests libraries, couldn't find a way to mock the core lib
    sdk_path = "wandb.sdk"
    mocker.patch("gql.transport.requests.requests", mock)
    mocker.patch("wandb.wandb_sdk.internal.file_stream.requests", mock)
    mocker.patch("wandb.wandb_sdk.internal.internal_api.requests", mock)
    mocker.patch("wandb.wandb_sdk.internal.update.requests", mock)
    mocker.patch("wandb.wandb_sdk.internal.sender.requests", mock)
    mocker.patch("wandb.apis.internal_runqueue.requests", mock)
    mocker.patch("wandb.apis.public.requests", mock)
    mocker.patch("wandb.util.requests", mock)
    mocker.patch("wandb.wandb_sdk.wandb_artifacts.requests", mock)
    print("Patched requests everywhere", os.getpid())
    return mock


def run(ctx):
    if ctx["resume"]:
        now = datetime.now()
        created_at = (now - timedelta(days=1)).isoformat()
    else:
        created_at = datetime.now().isoformat()

    stopped = ctx.get("stopped", False)

    # for wandb_tests::wandb_restore_name_not_found
    # if there is a fileName query, and this query is for nofile.h5
    # return an empty file. otherwise, return the usual weights.h5
    if ctx.get("graphql"):
        fileNames = ctx["graphql"][-1]["variables"].get("fileNames")
    else:
        fileNames = None
    if fileNames == ["nofile.h5"]:
        fileNode = {
            "id": "file123",
            "name": "nofile.h5",
            "sizeBytes": 0,
            "md5": "0",
            "url": request.url_root + "/storage?file=nofile.h5",
        }
    else:
        fileNode = {
            "id": "file123",
            "name": ctx["requested_file"],
            "sizeBytes": 20,
            "md5": "XXX",
            "url": request.url_root + "/storage?file=%s" % ctx["requested_file"],
            "directUrl": request.url_root
            + "/storage?file=%s&direct=true" % ctx["requested_file"],
        }

    return {
        "id": "test",
        "name": "test",
        "displayName": "beast-bug-33",
        "state": "running",
        "config": '{"epochs": {"value": 10}}',
        "group": "A",
        "jobType": "test",
        "description": "",
        "systemMetrics": '{"cpu": 100}',
        "summaryMetrics": '{"acc": 100, "loss": 0}',
        "fileCount": 1,
        "history": [
            '{"acc": 10, "loss": 90}',
            '{"acc": 20, "loss": 80}',
            '{"acc": 30, "loss": 70}',
        ],
        "events": ['{"cpu": 10}', '{"cpu": 20}', '{"cpu": 30}'],
        "files": {
            # Special weights url by default, if requesting upload we set the name
            "edges": [{"node": fileNode,}]
        },
        "sampledHistory": [[{"loss": 0, "acc": 100}, {"loss": 1, "acc": 0}]],
        "shouldStop": False,
        "failed": False,
        "stopped": stopped,
        "running": True,
        "tags": [],
        "notes": None,
        "sweepName": None,
        "createdAt": created_at,
        "updatedAt": datetime.now().isoformat(),
    }


def artifact(
    ctx,
    collection_name="mnist",
    state="COMMITTED",
    request_url_root="",
    id_override=None,
):
    _id = str(ctx["page_count"]) if id_override is None else id_override
    return {
        "id": _id,
        "digest": "abc123",
        "description": "",
        "state": state,
        "size": 10000,
        "createdAt": datetime.now().isoformat(),
        "updatedAt": datetime.now().isoformat(),
        "versionIndex": ctx["page_count"],
        "labels": [],
        "metadata": "{}",
        "aliases": [
            {
                "artifactCollectionName": collection_name,
                "alias": "v%i" % ctx["page_count"],
            }
        ],
        "artifactSequence": {"name": collection_name,},
        "currentManifest": {
            "file": {
                "directUrl": request_url_root
                + "/storage?file=wandb_manifest.json&id={}".format(_id)
            }
        },
    }


def paginated(node, ctx, extra={}):
    next_page = False
    ctx["page_count"] += 1
    if ctx["page_count"] < ctx["page_times"]:
        next_page = True
    edge = {"node": node, "cursor": "abc123"}
    edge.update(extra)
    return {
        "edges": [edge],
        "pageInfo": {"endCursor": "abc123", "hasNextPage": next_page},
    }


class CTX(object):
    """This is a silly threadsafe wrapper for getting ctx into the server
    NOTE: This will stop working for live_mock_server if we make pytest run
    in parallel.
    """

    lock = threading.Lock()
    STATE = None

    def __init__(self, ctx):
        self.ctx = ctx

    def get(self):
        return self.ctx

    def set(self, ctx):
        self.ctx = ctx
        CTX.persist(self)
        return self.ctx

    @classmethod
    def persist(cls, instance):
        with cls.lock:
            cls.STATE = instance.ctx

    @classmethod
    def load(cls, default):
        with cls.lock:
            if cls.STATE is not None:
                return CTX(cls.STATE)
            else:
                return CTX(default)


def get_ctx():
    if "ctx" not in g:
        g.ctx = CTX.load(default_ctx())
    return g.ctx.get()


def set_ctx(ctx):
    get_ctx()
    g.ctx.set(ctx)


def _bucket_config():
    return {
        "commit": "HEAD",
        "github": "https://github.com/vanpelt",
        "config": '{"foo":{"value":"bar"}}',
        "files": {
            "edges": [
                {
                    "node": {
                        "directUrl": request.url_root
                        + "/storage?file=wandb-metadata.json",
                        "name": "wandb-metadata.json",
                    }
                },
                {
                    "node": {
                        "directUrl": request.url_root + "/storage?file=diff.patch",
                        "name": "diff.patch",
                    }
                },
            ]
        },
    }


def create_app(user_ctx=None):
    app = Flask(__name__)
    # When starting in live mode, user_ctx is a fancy object
    if isinstance(user_ctx, dict):
        with app.app_context():
            set_ctx(user_ctx)

    @app.teardown_appcontext
    def persist_ctx(exc):
        if "ctx" in g:
            CTX.persist(g.ctx)

    @app.route("/ctx", methods=["GET", "PUT", "DELETE"])
    def update_ctx():
        """Updating context for live_mock_server"""
        ctx = get_ctx()
        body = request.get_json()
        if request.method == "GET":
            return json.dumps(ctx)
        elif request.method == "DELETE":
            app.logger.info("reseting context")
            set_ctx(default_ctx())
            return json.dumps(get_ctx())
        else:
            ctx.update(body)
            # TODO: tests in CI failed on this
            set_ctx(ctx)
            app.logger.info("updated context %s", ctx)
            return json.dumps(get_ctx())

    @app.route("/graphql", methods=["POST"])
    def graphql():
        #  TODO: in tests wandb-username is set to the test name, lets scope ctx to it
        ctx = get_ctx()
        test_name = request.headers.get("X-WANDB-USERNAME")
        if test_name:
            app.logger.info("Test request from: %s", test_name)
        app.logger.info("graphql post")
        if "fail_graphql_times" in ctx:
            if ctx["fail_graphql_count"] < ctx["fail_graphql_times"]:
                ctx["fail_graphql_count"] += 1
                return json.dumps({"errors": ["Server down"]}), 500
        body = request.get_json()
        app.logger.info("graphql post body: %s", body)
        if body["variables"].get("run"):
            ctx["current_run"] = body["variables"]["run"]
        if "mutation UpsertBucket(" in body["query"]:
            param_config = body["variables"].get("config")
            if param_config:
                ctx.setdefault("config", []).append(json.loads(param_config))
            param_summary = body["variables"].get("summaryMetrics")
            if param_summary:
                ctx.setdefault("summary", []).append(json.loads(param_summary))
        if body["variables"].get("files"):
            requested_file = body["variables"]["files"][0]
            ctx["requested_file"] = requested_file
            url = request.url_root + "/storage?file={}&run={}".format(
                urllib.parse.quote(requested_file), ctx["current_run"]
            )
            return json.dumps(
                {
                    "data": {
                        "model": {
                            "bucket": {
                                "id": "storageid",
                                "files": {
                                    "uploadHeaders": [],
                                    "edges": [
                                        {
                                            "node": {
                                                "name": requested_file,
                                                "url": url,
                                                "directUrl": url + "&direct=true",
                                            }
                                        }
                                    ],
                                },
                            }
                        }
                    }
                }
            )
        if "historyTail" in body["query"]:
            if ctx["resume"] is True:
                hist_tail = '["{\\"_step\\": 15, \\"acc\\": 1, \\"_runtime\\": 60}"]'
                return json.dumps(
                    {
                        "data": {
                            "model": {
                                "bucket": {
                                    "name": "test",
                                    "displayName": "funky-town-13",
                                    "id": "test",
                                    "config": '{"epochs": {"value": 10}}',
                                    "summaryMetrics": '{"acc": 10, "best_val_loss": 0.5}',
                                    "logLineCount": 14,
                                    "historyLineCount": 15,
                                    "eventsLineCount": 0,
                                    "historyTail": hist_tail,
                                    "eventsTail": '["{\\"_runtime\\": 70}"]',
                                }
                            }
                        }
                    }
                )
            else:
                return json.dumps({"data": {"model": {"bucket": None}}})
        if "query Runs(" in body["query"]:
            return json.dumps(
                {
                    "data": {
                        "project": {
                            "runCount": 4,
                            "readOnly": False,
                            "runs": paginated(run(ctx), ctx),
                        }
                    }
                }
            )
        if "query Run(" in body["query"]:
            return json.dumps({"data": {"project": {"run": run(ctx)}}})
        if "query Model(" in body["query"]:
            if "project(" in body["query"]:
                project_field_name = "project"
                run_field_name = "run"
            else:
                project_field_name = "model"
                run_field_name = "bucket"
            if "commit" in body["query"]:
                run_config = _bucket_config()
            else:
                run_config = run(ctx)
            return json.dumps(
                {"data": {project_field_name: {run_field_name: run_config}}}
            )
        if "query Models(" in body["query"]:
            return json.dumps(
                {
                    "data": {
                        "models": {
                            "edges": [
                                {
                                    "node": {
                                        "id": "123",
                                        "name": "myname",
                                        "project": "myproj",
                                    }
                                }
                            ]
                        }
                    }
                }
            )
        if "query Projects(" in body["query"]:
            return json.dumps(
                {
                    "data": {
                        "models": paginated(
                            {
                                "id": "1",
                                "name": "test-project",
                                "entityName": body["variables"]["entity"],
                                "createdAt": "now",
                                "isBenchmark": False,
                            },
                            ctx,
                        )
                    }
                }
            )
        if "query Viewer " in body["query"]:
            return json.dumps(
                {
                    "data": {
                        "viewer": {
                            "entity": "mock_server_entity",
                            "flags": '{"code_saving_enabled": true}',
                            "teams": {
                                "edges": []  # TODO make configurable for cli_test
                            },
                        }
                    }
                }
            )
        if "query Sweep(" in body["query"]:
            return json.dumps(
                {
                    "data": {
                        "project": {
                            "sweep": {
                                "id": "1234",
                                "name": "fun-sweep-10",
                                "state": "running",
                                "bestLoss": 0.33,
                                "config": yaml.dump(
                                    {"metric": {"name": "loss", "value": "minimize"}}
                                ),
                                "createdAt": datetime.now().isoformat(),
                                "heartbeatAt": datetime.now().isoformat(),
                                "updatedAt": datetime.now().isoformat(),
                                "earlyStopJobRunning": False,
                                "controller": None,
                                "scheduler": None,
                                "runs": paginated(run(ctx), ctx),
                            }
                        }
                    }
                }
            )
        if "mutation UpsertSweep(" in body["query"]:
            return json.dumps(
                {
                    "data": {
                        "upsertSweep": {
                            "sweep": {
                                "name": "test",
                                "project": {
                                    "id": "1234",
                                    "name": "test",
                                    "entity": {"id": "1234", "name": "test"},
                                },
                            }
                        }
                    }
                }
            )
        if "mutation CreateAgent(" in body["query"]:
            return json.dumps(
                {"data": {"createAgent": {"agent": {"id": "mock-server-agent-93xy",}}}}
            )
        if "mutation Heartbeat(" in body["query"]:
            return json.dumps(
                {
                    "data": {
                        "agentHeartbeat": {
                            "agent": {"id": "mock-server-agent-93xy",},
                            "commands": json.dumps(
                                [
                                    {
                                        "type": "run",
                                        "run_id": "mocker-sweep-run-x9",
                                        "args": {"learning_rate": {"value": 0.99124}},
                                    }
                                ]
                            ),
                        }
                    }
                }
            )
        if "mutation UpsertBucket(" in body["query"]:
            response = {
                "data": {
                    "upsertBucket": {
                        "bucket": {
                            "id": "storageid",
                            "name": body["variables"].get("name", "abc123"),
                            "displayName": "lovely-dawn-32",
                            "project": {
                                "name": "test",
                                "entity": {"name": "mock_server_entity"},
                            },
                        },
                        "inserted": ctx["resume"] is False,
                    }
                }
            }
            if body["variables"].get("name") == "mocker-sweep-run-x9":
                response["data"]["upsertBucket"]["bucket"][
                    "sweepName"
                ] = "test-sweep-id"
            return json.dumps(response)
        if "mutation DeleteRun(" in body["query"]:
            return json.dumps({"data": {}})
        if "mutation CreateAnonymousApiKey " in body["query"]:
            return json.dumps(
                {
                    "data": {
                        "createAnonymousEntity": {"apiKey": {"name": "ANONYMOOSE" * 4}}
                    }
                }
            )
        if "mutation DeleteFiles(" in body["query"]:
            return json.dumps({"data": {"deleteFiles": {"success": True}}})
        if "mutation PrepareFiles(" in body["query"]:
            nodes = []
            for i, file_spec in enumerate(body["variables"]["fileSpecs"]):
                url = request.url_root + "/storage?file=%s" % file_spec["name"]
                nodes.append(
                    {
                        "node": {
                            "id": str(i),
                            "name": file_spec["name"],
                            "displayName": file_spec["name"],
                            "digest": "null",
                            "uploadUrl": url,
                            "uploadHeaders": "",
                        }
                    }
                )
            return json.dumps({"data": {"prepareFiles": {"files": {"edges": nodes}}}})
        if "mutation CreateArtifact(" in body["query"]:
            collection_name = body["variables"]["artifactCollectionNames"][0]
            ctx["artifacts"] = ctx.get("artifacts", {})
            ctx["artifacts"][collection_name] = ctx["artifacts"].get(
                collection_name, []
            )
            ctx["artifacts"][collection_name].append(body["variables"])

            state = "COMMITTED"
            if (
                body.get("variables", {}).get("artifactCollectionNames", [""])[0]
                == "incremental-arty"
            ):
                state = "PENDING"

            return {
                "data": {
                    "createArtifact": {
                        "artifact": artifact(
                            ctx,
                            collection_name,
                            id_override=body.get("variables", {}).get("digest", ""),
                            state=state,
                        )
                    }
                }
            }
        if "mutation UseArtifact(" in body["query"]:
            return {"data": {"useArtifact": {"artifact": artifact(ctx)}}}
        if "query ProjectArtifactType(" in body["query"]:
            return {
                "data": {
                    "project": {
                        "artifactType": {
                            "id": "1",
                            "name": "dataset",
                            "description": "",
                            "createdAt": datetime.now().isoformat(),
                        }
                    }
                }
            }
        if "query ProjectArtifacts(" in body["query"]:
            return {
                "data": {
                    "project": {
                        "artifactTypes": paginated(
                            {
                                "id": "1",
                                "name": "dataset",
                                "description": "",
                                "createdAt": datetime.now().isoformat(),
                            },
                            ctx,
                        )
                    }
                }
            }
        if "query ProjectArtifactCollections(" in body["query"]:
            return {
                "data": {
                    "project": {
                        "artifactType": {
                            "artifactSequences": paginated(
                                {
                                    "id": "1",
                                    "name": "mnist",
                                    "description": "",
                                    "createdAt": datetime.now().isoformat(),
                                },
                                ctx,
                            )
                        }
                    }
                }
            }
        if "query RunArtifacts(" in body["query"]:
            if "inputArtifacts" in body["query"]:
                key = "inputArtifacts"
            else:
                key = "outputArtifacts"
            artifacts = paginated(artifact(ctx), ctx)
            artifacts["totalCount"] = ctx["page_times"]
            return {"data": {"project": {"run": {key: artifacts}}}}
        if "query Artifacts(" in body["query"]:
            version = "v%i" % ctx["page_count"]
            artifacts = paginated(artifact(ctx), ctx, {"version": version})
            artifacts["totalCount"] = ctx["page_times"]
            return {
                "data": {
                    "project": {
                        "artifactType": {
                            "artifactSequence": {
                                "name": "mnist",
                                "artifacts": artifacts,
                            }
                        }
                    }
                }
            }
        if "query Artifact(" in body["query"]:
            art = artifact(ctx, request_url_root=request.url_root)
            if "id" in body.get("variables", {}):
                art = artifact(
                    ctx,
                    request_url_root=request.url_root,
                    id_override=body.get("variables", {}).get("id"),
                )
                art["artifactType"] = {"id": 1, "name": "dataset"}
                return {"data": {"artifact": art}}
            # code artifacts use source-RUNID names, we return the code type
            art["artifactType"] = {"id": 2, "name": "code"}
            if "source" not in body["variables"]["name"]:
                art["artifactType"] = {"id": 1, "name": "dataset"}
            if "logged_table" in body["variables"]["name"]:
                art["artifactType"] = {"id": 3, "name": "run_table"}
            if "run-" in body["variables"]["name"]:
                art["artifactType"] = {"id": 4, "name": "run_table"}
            return {"data": {"project": {"artifact": art}}}
        if "query ArtifactManifest(" in body["query"]:
            art = artifact(ctx)
            art["currentManifest"] = {
                "id": 1,
                "file": {
                    "id": 1,
                    "directUrl": request.url_root
                    + "/storage?file=wandb_manifest.json&name={}".format(
                        body.get("variables", {}).get("name", "")
                    ),
                },
            }
            return {"data": {"project": {"artifact": art}}}
        if "stopped" in body["query"]:
            return json.dumps(
                {
                    "data": {
                        "Model": {
                            "project": {"run": {"stopped": ctx.get("stopped", False)}}
                        }
                    }
                }
            )
        if "mutation CreateArtifactManifest(" in body["query"]:
            manifest_type = body.get("variables", {}).get("type") or "FULL"
            manifest = {
                "artifactManifest": {
                    "id": "manifestID",
                    "type": manifest_type,
                    "createdAt": "",
                    "digest": "",
                    "artifact": {},
                    "file": "",
                }
            }

            ctx["manifests_created"].append(manifest)
            return json.dumps(manifest)
        print("MISSING QUERY, add me to tests/mock_server.py", body["query"])
        error = {"message": "Not implemented in tests/mock_server.py", "body": body}
        return json.dumps({"errors": [error]})

    @app.route("/storage", methods=["PUT", "GET"])
    def storage():
        ctx = get_ctx()
        if "fail_storage_times" in ctx:
            if ctx["fail_storage_count"] < ctx["fail_storage_times"]:
                ctx["fail_storage_count"] += 1
                return json.dumps({"errors": ["Server down"]}), 500
        file = request.args.get("file")
        _id = request.args.get("id", "")
        run = request.args.get("run", "unknown")
        ctx["storage"] = ctx.get("storage", {})
        ctx["storage"][run] = ctx["storage"].get(run, [])
        ctx["storage"][run].append(request.args.get("file"))
        size = ctx["files"].get(request.args.get("file"))
        if request.method == "GET" and size:
            return os.urandom(size), 200
        # make sure to read the data
        request.get_data()
        if request.method == "PUT":
            curr = ctx["file_bytes"].get(file)
            if curr is None:
                ctx["file_bytes"].setdefault(file, 0)
                ctx["file_bytes"][file] += request.content_length
            else:
                ctx["file_bytes"][file] += request.content_length
        if file == "wandb_manifest.json":
            if _id == "bb8043da7d78ff168a695cff097897d2":
                return {
                    "version": 1,
                    "storagePolicy": "wandb-storage-policy-v1",
                    "storagePolicyConfig": {},
                    "contents": {
                        "t1.table.json": {
                            "digest": "3aaaaaaaaaaaaaaaaaaaaa==",
                            "size": 81299,
                        }
                    },
                }
            elif _id == "f006aa8f99aa79d7b68e079c0a200d21":
                return {
                    "version": 1,
                    "storagePolicy": "wandb-storage-policy-v1",
                    "storagePolicyConfig": {},
                    "contents": {
                        "logged_table.table.json": {
                            "digest": "3aaaaaaaaaaaaaaaaaaaaa==",
                            "size": 81299,
                        }
                    },
                }
            elif _id == "b9a598178557aed1d89bd93ec0db989b":
                return {
                    "version": 1,
                    "storagePolicy": "wandb-storage-policy-v1",
                    "storagePolicyConfig": {},
                    "contents": {
                        "logged_table_2.table.json": {
                            "digest": "3aaaaaaaaaaaaaaaaaaaaa==",
                            "size": 81299,
                        }
                    },
                }
            elif (
                len(ctx.get("graphql", [])) >= 3
                and ctx["graphql"][2].get("variables", {}).get("name", "") == "dummy:v0"
            ) or request.args.get("name") == "dummy:v0":
                return {
                    "version": 1,
                    "storagePolicy": "wandb-storage-policy-v1",
                    "storagePolicyConfig": {},
                    "contents": {
                        "dataset.partitioned-table.json": {
                            "digest": "0aaaaaaaaaaaaaaaaaaaaa==",
                            "size": 81299,
                        },
                        "parts/1.table.json": {
                            "digest": "1aaaaaaaaaaaaaaaaaaaaa==",
                            "size": 81299,
                        },
                        "t.table.json": {
                            "digest": "2aaaaaaaaaaaaaaaaaaaaa==",
                            "size": 123,
                        },
                    },
                }
            else:
                return {
                    "version": 1,
                    "storagePolicy": "wandb-storage-policy-v1",
                    "storagePolicyConfig": {},
                    "contents": {
                        "digits.h5": {
                            "digest": "TeSJ4xxXg0ohuL5xEdq2Ew==",
                            "size": 81299,
                        },
                    },
                }
        elif file == "wandb-metadata.json":
            return {
                "docker": "test/docker",
                "program": "train.py",
                "args": ["--test", "foo"],
                "git": ctx.get("git", {}),
            }
        elif file == "diff.patch":
            # TODO: make sure the patch is valid for windows as well,
            # and un skip the test in test_cli.py
            return r"""
diff --git a/patch.txt b/patch.txt
index 30d74d2..9a2c773 100644
--- a/patch.txt
+++ b/patch.txt
@@ -1 +1 @@
-test
\ No newline at end of file
+testing
\ No newline at end of file
"""
        return "", 200

    @app.route("/artifacts/<entity>/<digest>", methods=["GET", "POST"])
    def artifact_file(entity, digest):
        if entity == "entity":
            if (
                digest == "d1a69a69a69a69a69a69a69a69a69a69"
            ):  # "dataset.partitioned-table.json"
                return (
                    json.dumps({"_type": "partitioned-table", "parts_path": "parts"}),
                    200,
                )
            elif digest == "d5a69a69a69a69a69a69a69a69a69a69":  # "parts/1.table.json"
                return (
                    json.dumps(
                        {
                            "_type": "table",
                            "column_types": {
                                "params": {
                                    "type_map": {
                                        "A": {
                                            "params": {
                                                "allowed_types": [
                                                    {"wb_type": "none"},
                                                    {"wb_type": "number"},
                                                ]
                                            },
                                            "wb_type": "union",
                                        },
                                        "B": {
                                            "params": {
                                                "allowed_types": [
                                                    {"wb_type": "none"},
                                                    {"wb_type": "number"},
                                                ]
                                            },
                                            "wb_type": "union",
                                        },
                                        "C": {
                                            "params": {
                                                "allowed_types": [
                                                    {"wb_type": "none"},
                                                    {"wb_type": "number"},
                                                ]
                                            },
                                            "wb_type": "union",
                                        },
                                    }
                                },
                                "wb_type": "dictionary",
                            },
                            "columns": ["A", "B", "C"],
                            "data": [[0, 0, 1]],
                            "ncols": 3,
                            "nrows": 1,
                        }
                    ),
                    200,
                )
            elif digest == "d9a69a69a69a69a69a69a69a69a69a69":  # "t.table.json"
                return (
                    json.dumps(
                        {
                            "_type": "table",
                            "column_types": {
                                "params": {"type_map": {}},
                                "wb_type": "dictionary",
                            },
                            "columns": [],
                            "data": [],
                            "ncols": 0,
                            "nrows": 0,
                        }
                    ),
                    200,
                )

        if digest == "dda69a69a69a69a69a69a69a69a69a69":
            return (
                json.dumps({"_type": "table-file", "columns": [], "data": []}),
                200,
            )

        return "ARTIFACT %s" % digest, 200

    @app.route("/files/<entity>/<project>/<run>/file_stream", methods=["POST"])
    def file_stream(entity, project, run):
        ctx = get_ctx()
        ctx["file_stream"] = ctx.get("file_stream", [])
        ctx["file_stream"].append(request.get_json())
        return json.dumps({"exitcode": None, "limits": {}})

    @app.route("/api/v1/namespaces/default/pods/test")
    def k8s_pod():
        ctx = get_ctx()
        image_id = b"docker-pullable://test@sha256:1234"
        ms = b'{"status":{"containerStatuses":[{"imageID":"%s"}]}}' % image_id
        if ctx.get("k8s"):
            return ms, 200
        else:
            return b"", 500

    @app.route("/api/sessions")
    def jupyter_sessions():
        return json.dumps(
            [
                {
                    "kernel": {"id": "12345"},
                    "notebook": {"path": "test.ipynb", "name": "test.ipynb"},
                }
            ]
        )

    @app.route("/wandb_url", methods=["PUT"])
    def spell_url():
        ctx = get_ctx()
        ctx["spell_data"] = request.get_json()
        return json.dumps({"success": True})

    @app.route("/pypi/<library>/json")
    def pypi(library):
        version = getattr(wandb, "__hack_pypi_latest_version__", wandb.__version__)
        return json.dumps(
            {
                "info": {"version": version},
                "releases": {
                    "88.1.2rc2": [],
                    "88.1.2rc12": [],
                    "88.1.2rc3": [],
                    "88.1.2rc4": [],
                    "0.0.8rc6": [],
                    "0.0.8rc2": [],
                    "0.0.8rc3": [],
                    "0.0.8rc8": [],
                    "0.0.2": [{"yanked": True}],
                    "0.0.3": [{"yanked": True, "yanked_reason": "just cuz"}],
                    "0.0.7": [],
                    "0.0.5": [],
                    "0.0.6": [],
                },
            }
        )

    @app.errorhandler(404)
    def page_not_found(e):
        print("Got request to: %s (%s)" % (request.url, request.method))
        return "Not Found", 404

    return app


class ParseCTX(object):
    def __init__(self, ctx):
        self._ctx = ctx

    def get_filestream_file_updates(self):
        data = {}
        file_stream_updates = self._ctx["file_stream"]
        for update in file_stream_updates:
            files = update.get("files")
            if not files:
                continue
            for k, v in six.iteritems(files):
                data.setdefault(k, []).append(v)
        return data

    def get_filestream_file_items(self):
        data = {}
        fs_file_updates = self.get_filestream_file_updates()
        for k, v in six.iteritems(fs_file_updates):
            l = []
            for d in v:
                offset = d.get("offset")
                content = d.get("content")
                assert offset is not None
                assert content is not None
                assert offset == 0 or offset == len(l), (k, v, l, d)
                if not offset:
                    l = []
                if k == u"output.log":
                    lines = [content]
                else:
                    lines = map(json.loads, content)
                l.extend(lines)
            data[k] = l
        return data

    @property
    def summary(self):
        fs_files = self.get_filestream_file_items()
        summary = fs_files["wandb-summary.json"][-1]
        return summary

    @property
    def history(self):
        fs_files = self.get_filestream_file_items()
        history = fs_files["wandb-history.jsonl"]
        return history

    @property
    def config(self):
        return self._ctx["config"][-1]

    @property
    def config_wandb(self):
        return self.config["_wandb"]["value"]

    @property
    def telemetry(self):
        return self.config.get("_wandb", {}).get("value", {}).get("t")

    @property
    def metrics(self):
        return self.config.get("_wandb", {}).get("value", {}).get("m")

    @property
    def manifests_created(self):
        return self._ctx.get("manifests_created") or []


if __name__ == "__main__":
    app = create_app()
    app.logger.setLevel(logging.INFO)
    app.run(debug=False, port=int(os.environ.get("PORT", 8547)))<|MERGE_RESOLUTION|>--- conflicted
+++ resolved
@@ -30,12 +30,8 @@
         "files": {},
         "k8s": False,
         "resume": False,
-<<<<<<< HEAD
-        "file_bytes": 0,
+        "file_bytes": {},
         "manifests_created": [],
-=======
-        "file_bytes": {},
->>>>>>> c280e39c
     }
 
 
