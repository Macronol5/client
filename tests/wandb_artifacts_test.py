--- conflicted
+++ resolved
@@ -705,7 +705,6 @@
         }
 
 
-<<<<<<< HEAD
 def test_artifact_upsert_no_id(runner, live_mock_server, test_settings):
     # NOTE: these tests are against a mock server so they are testing the internal flows, but
     # not the actual data transfer.
@@ -796,7 +795,8 @@
     artifact = wandb.Artifact(artifact_name, type=artifact_type)
     run.finish_artifact(artifact, distributed_id=group_name)
     run.finish()
-=======
+
+
 def test_add_partition_folder(runner):
     with runner.isolated_filesystem():
         table_name = "dataset"
@@ -814,5 +814,4 @@
         assert manifest["contents"]["dataset.partitioned-table.json"] == {
             "digest": "uo/SjoAO+O7pcSfg+yhlDg==",
             "size": 61,
-        }
->>>>>>> accefdab
+        }