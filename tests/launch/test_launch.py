--- conflicted
+++ resolved
@@ -1,11 +1,8 @@
 import json
 import os
-<<<<<<< HEAD
 from wandb.apis import PublicApi
-=======
 from unittest.mock import MagicMock
 from wandb.sdk.launch.docker import pull_docker_image
->>>>>>> 12b86f78
 
 try:
     from unittest import mock
@@ -80,7 +77,13 @@
 
 
 def check_project_spec(
-    project_spec, api, uri, project=None, entity=None, config=None, parameters=None,
+    project_spec,
+    api,
+    uri,
+    project=None,
+    entity=None,
+    config=None,
+    parameters=None,
 ):
     assert project_spec.uri == uri
     expected_project = project or uri.split("/")[4]
@@ -154,7 +157,10 @@
     reason="wandb launch is not available for python versions <3.5",
 )
 def test_launch_specified_project(
-    live_mock_server, test_settings, mocked_fetchable_git_repo, mock_load_backend,
+    live_mock_server,
+    test_settings,
+    mocked_fetchable_git_repo,
+    mock_load_backend,
 ):
     api = wandb.sdk.internal.internal_api.Api(
         default_settings=test_settings, load_settings=False
@@ -490,7 +496,9 @@
     )
     try:
         launch.run(
-            "https://wandb.ai/mock_server_entity/test/runs/1", api, project=f"new-test",
+            "https://wandb.ai/mock_server_entity/test/runs/1",
+            api,
+            project=f"new-test",
         )
         assert False
     except wandb.errors.LaunchError as e:
